# SAGE_ROOT/tox.ini: Environments for testing the Sage distribution
#

# To run a specific environment:
#
#   $ tox -e docker-fedora-31-standard
#
# This will do a complete build of the Sage distribution in a Docker container, which will take a while.
#
# Specific 'make' targets can be given as additional arguments after "--".
# For example, to only run the configuration phase:
#
#   $ tox -e docker-debian-bullseye-standard -- config.status
#
# To build a single package (and its dependencies):
#
#   $ tox -e docker-manylinux-2_24-i686-standard -- ppl
#
# It can be useful to run several of the environments in parallel. For example:
#
#   $ tox -p auto -- config.status
#
# with local squid:
#
#   $ EXTRA_DOCKER_BUILD_ARGS="--build-arg http_proxy=http://host.docker.internal:3128 --build-arg https_proxy=http://host.docker.internal:3128" tox -p auto -- config.status
[tox]

envlist =

    #####
    ##### Sage-the-distribution tests
    #####

    check_configure,

    #####
    ##### Sage-the-distribution portability tests
    #####

    # See https://doc.sagemath.org/html/en/developer/portability_testing.html

    ### "docker" environments copy sources from the source tree subject to the exclusions in
    ### the file ".dockerignore".  This should work out of non-clean source trees, and all
    ### "docker" toxenvs can be run in parallel.

    ### Package factors:
    ###
    ### - minimal   # Install a minimal set of system packages that supports bootstrapping and compiling Sage.
    ### - standard  # Install all known system packages equivalent to standard packages that have spkg-configure.m4
    ### - maximal   # Install all known system packages equivalent to standard/optional packages that have spkg-configure.m4

    docker-ubuntu-trusty-minimal,
    docker-debian-bullseye-standard,
    docker-fedora-34-standard,
    docker-archlinux-latest-maximal,
    docker-manylinux-2_24-i686-standard,
    docker-conda-forge-standard,

    ### "local" targets should be run from a source tree that is freshly checked out
    ### (for example, by 'git worktree add ...') or has been cleaned by 'make bdist-clean' --
    ### because they build within the source tree (because we have no VPATH support).
    ### Only one "local" target can be run at a time.
    ### However, "local" targets install in a separate prefix (SAGE_LOCAL=.tox/TOXENV/local)
    ### rather than "local/" and also place log files into .tox/TOXENV/log, where TOXENV
    ### is the name of the environment.  (The prefix can be configured by passing the
    ### environment variable PREFIX.)
    #
    # The "local-homebrew" toxenvs create an "isolated" homebrew installation (not in /usr/local).
    # (However, many configure scripts still look for stuff in /usr/local.)
    #
    # By default, it runs "make build" (after bootstrapping and configuring)
    # with SAGE_CHECK=yes and SAGE_CHECK_PACKAGES set to a good default,
    # and V=0 so that screen output is limited.
    #
    #   $ tox -e local-homebrew-macos-standard
    #
    # The value of MAKE is picked up from the environment, so you can do:
    #
    #   $ MAKE="make -j8" tox -e local-homebrew-macos-standard
    #
    # Build targets can be passed as positional arguments (separated from tox options by "--"):
    #
    #   $ tox -e local-homebrew-macos-standard -- ppl
    #   $ tox -e local-homebrew-macos-standard -- build ptest
    #
    # Also make variables can be passed as positional arguments; for example, to run the
    # test suite:
    #
    #   $ tox -e local-homebrew-macos-standard -- SAGE_CHECK=no build ptest SAGE_NUM_THREADS=4
    #
    # Or to rebuild a package with verbose output:
    #
    #   $ tox -e local-homebrew-macos-standard -- ppl-clean ppl V=1
    #
    # The variant "local-homebrew-macos-usrlocal" uses the global installation in /usr/local
    # instead.  It may install packages or update packages.  It will not remove packages.
    # Use at your own risk.
    #

    ###
    ### The "local-direct" toxenv passes the whole environment on to the sage build.
    ### Whatever is in PATH etc. will be used.
    ###
    #
    #   $ tox -e local-direct -- openblas


    #####
    ##### Delegation to src/tox.ini
    #####

    # included with (cd src && tox -p auto):
    #
    # doctest,
    # coverage,
    # startuptime,
    # pycodestyle-minimal,
    # relint,
    # codespell,
    #
    # Also available:
    #
    # pycodestyle


skipsdist = true

[testenv]
passenv =
                  EXTRA_CONFIGURE_ARGS
                  EXTRA_SAGE_PACKAGES
                  TARGETS_PRE
                  TARGETS_OPTIONAL
    docker:       EXTRA_DOCKER_BUILD_ARGS
    docker:       EXTRA_DOCKER_TAGS
                  # Use DOCKER_BUILDKIT=1 for new version - for which unfortunately we cannot save failed builds as an image
    docker:       DOCKER_BUILDKIT
                  # Set for example to "with-system-packages configured with-targets-pre with-targets"
                  # to tag intermediate images.
    docker:       DOCKER_TARGETS
                  # If set, we use this prefix and push to it
    docker:       DOCKER_PUSH_REPOSITORY
                  # If set, we symlink this file into {envdir}/.docker/; this can be used for providing credentials for pushing
    docker:       DOCKER_CONFIG_FILE
    local:        MAKE
    local:        PREFIX
    local:        SAGE_NUM_THREADS
                  # Set to 1 to skip preliminary install phases before make is invoked
    local:        SKIP_SYSTEM_PKG_INSTALL
    local:        SKIP_BOOTSTRAP
    local:        SKIP_CONFIGURE
    local:        OPENBLAS_CONFIGURE
    local-direct: *

setenv =
    # By default, we bootstrap using autotools and do not allow downloads of the configure tarball.
    BOOTSTRAP=./bootstrap
    # For https downloads from upstream_url listed in checksums.ini, do not
    # check certificates, to avoid problems on Docker images with outdated
    # certificates and with system python3 on macOS (#29418)
    SAGE_DOWNLOAD_FILE_OPTIONS=--no-check-certificate
    # Set this to 'force' instead of 'yes' to make it an error if an spkg with spkg-configure and system package
    # is not recognized.
    WITH_SYSTEM_SPKG=yes
    # Set this to 'yes' instead of 'no' to ignore missing system packages - by installing them one by one
    # and ignoring errors.  We use that to take care of old versions of distributions.
    # For -maximal environments, the default is 'yes' but later we override it for rolling distributions
    # (but not for unstable distributions that often have intermittent issues).
                                               IGNORE_MISSING_SYSTEM_PACKAGES=no
    maximal:                                   IGNORE_MISSING_SYSTEM_PACKAGES=yes
    # What system packages should be installed. Default: All standard packages with spkg-configure.
                           SAGE_PACKAGE_LIST_ARGS=--has-file=spkg-configure.m4 :standard:
    recommended:             EXTRA_SAGE_PACKAGES_3=_recommended $(head -n 1 build/pkgs/_recommended/dependencies)
    minimal:               SAGE_PACKAGE_LIST_ARGS=_prereq
    maximal:               SAGE_PACKAGE_LIST_ARGS=:standard: :optional:
    conda-environment:     SAGE_PACKAGE_LIST_ARGS=_prereq
    # Whether to add the system packages needed for bootstrapping
                           EXTRA_SAGE_PACKAGES_0=_bootstrap
    nobootstrap:           EXTRA_SAGE_PACKAGES_0=
    # local envs need HOME set, also Docker 19.03 needs HOME
    {local,docker}: HOME={envdir}
    # for local envs we can guess the package system if it is not provided as a factor
    local:          SYSTEM=auto
    #
    # default tag is "latest"
    #
    docker:           BASE_TAG=latest
    #
    # https://hub.docker.com/_/ubuntu?tab=description
    # as of 2022-05, latest=rolling=jammy=22.04, devel=kinetic=22.10
    #
    ubuntu:         SYSTEM=debian
    ubuntu:         BASE_IMAGE=ubuntu
    ubuntu-toolchain:                        EXTRA_REPOSITORY=ppa:ubuntu-toolchain-r/test
    ubuntu-toolchain-trusty:                 EXTRA_SYSTEM_PACKAGES=binutils-2.26
    ubuntu-toolchain-trusty:                 EXTRA_PATH=/usr/lib/binutils-2.26/bin
    ubuntu-trusty:    BASE_TAG=trusty
    ubuntu-trusty:                             IGNORE_MISSING_SYSTEM_PACKAGES=yes
    ubuntu-xenial:    BASE_TAG=xenial
    ubuntu-xenial:                             IGNORE_MISSING_SYSTEM_PACKAGES=yes
    ubuntu-bionic:    BASE_TAG=bionic
    ubuntu-bionic:                             IGNORE_MISSING_SYSTEM_PACKAGES=yes
    ubuntu-focal:     BASE_TAG=focal
    ubuntu-hirsute:   BASE_TAG=hirsute
    ubuntu-hirsute:                            IGNORE_MISSING_SYSTEM_PACKAGES=no
    ubuntu-impish:    BASE_TAG=impish
    ubuntu-impish:                             IGNORE_MISSING_SYSTEM_PACKAGES=yes
    ubuntu-jammy:     BASE_TAG=jammy
    ubuntu-jammy:                              IGNORE_MISSING_SYSTEM_PACKAGES=yes
    ubuntu-kinetic:   BASE_TAG=kinetic
    ubuntu-kinetic:                            IGNORE_MISSING_SYSTEM_PACKAGES=yes
    #
    # https://hub.docker.com/_/debian
    # debian-bullseye does not have libgiac-dev
    #
    debian:         SYSTEM=debian
    debian:         BASE_IMAGE=debian
    debian-jessie:    BASE_TAG=jessie
    debian-jessie:                             IGNORE_MISSING_SYSTEM_PACKAGES=yes
    debian-stretch:   BASE_TAG=stretch
    debian-stretch:                            IGNORE_MISSING_SYSTEM_PACKAGES=yes
    debian-buster:    BASE_TAG=buster
    debian-bullseye:  BASE_TAG=bullseye
    debian-bullseye:                           IGNORE_MISSING_SYSTEM_PACKAGES=yes
    debian-bookworm:  BASE_TAG=bookworm
    debian-bookworm:                           IGNORE_MISSING_SYSTEM_PACKAGES=yes
    debian-sid:       BASE_TAG=sid
    #
    # https://hub.docker.com/u/linuxmintd
    #
    linuxmint:      SYSTEM=debian
    linuxmint:                                 IGNORE_MISSING_SYSTEM_PACKAGES=yes
    linuxmint-17:   BASE_IMAGE=linuxmintd/mint17
    linuxmint-18:   BASE_IMAGE=linuxmintd/mint18
    linuxmint-19:   BASE_IMAGE=linuxmintd/mint19
    linuxmint-19.1: BASE_IMAGE=linuxmintd/mint19.1
    linuxmint-19.2: BASE_IMAGE=linuxmintd/mint19.2
    linuxmint-19.3: BASE_IMAGE=linuxmintd/mint19.3
    linuxmint-20:   BASE_IMAGE=linuxmintd/mint20
    linuxmint-20.1: BASE_IMAGE=linuxmintd/mint20.1
    linuxmint-20.2: BASE_IMAGE=linuxmintd/mint20.2
    linuxmint-20.3: BASE_IMAGE=linuxmintd/mint20.3
    linuxmint-21:   BASE_IMAGE=linuxmintd/mint21
    #
    # https://hub.docker.com/_/fedora
    # as of 2021-11, latest=35, rawhide=37
    fedora:         SYSTEM=fedora
    fedora:         BASE_IMAGE=fedora
    fedora-26:        BASE_TAG=26
    fedora-26:                                 IGNORE_MISSING_SYSTEM_PACKAGES=yes
    fedora-27:        BASE_TAG=27
    fedora-27:                                 IGNORE_MISSING_SYSTEM_PACKAGES=yes
    fedora-28:        BASE_TAG=28
    fedora-28:                                 IGNORE_MISSING_SYSTEM_PACKAGES=yes
    fedora-29:        BASE_TAG=29
    fedora-29:                                 IGNORE_MISSING_SYSTEM_PACKAGES=yes
    fedora-30:        BASE_TAG=30
    fedora-30:                                 IGNORE_MISSING_SYSTEM_PACKAGES=yes
    fedora-31:        BASE_TAG=31
    fedora-32:        BASE_TAG=32
    fedora-33:        BASE_TAG=33
    fedora-33:                                 IGNORE_MISSING_SYSTEM_PACKAGES=no
    fedora-34:        BASE_TAG=34
    fedora-34:                                 IGNORE_MISSING_SYSTEM_PACKAGES=no
    fedora-35:        BASE_TAG=35
    fedora-35:                                 IGNORE_MISSING_SYSTEM_PACKAGES=yes
    fedora-36:        BASE_TAG=36
    fedora-36:                                 IGNORE_MISSING_SYSTEM_PACKAGES=yes
    fedora-37:        BASE_TAG=37
    fedora-37:                                 IGNORE_MISSING_SYSTEM_PACKAGES=yes
    #
    # https://hub.docker.com/r/scientificlinux/sl
    #
    scientificlinux:        SYSTEM=fedora
    scientificlinux:        BASE_IMAGE=scientificlinux/sl
    scientificlinux:                           IGNORE_MISSING_SYSTEM_PACKAGES=yes
    scientificlinux-6:        BASE_TAG=6
    scientificlinux-7:        BASE_TAG=7
    #
    # https://hub.docker.com/_/centos
    # https://quay.io/repository/centos/centos?tab=tags
    #
    centos:         SYSTEM=fedora
    centos:         BASE_IMAGE=centos
    centos:                                    IGNORE_MISSING_SYSTEM_PACKAGES=yes
    centos-7:         BASE_TAG=centos7
    centos-stream:  BASE_IMAGE=quay.io/centos/centos
    centos-stream:    BASE_TAG=stream
    centos-stream-8:  BASE_TAG=stream8
    centos-stream-9:  BASE_TAG=stream9
    #
    # https://hub.docker.com/r/sheerluck/sage-on-gentoo-stage4/tags
    #
    gentoo:      SYSTEM=gentoo
    gentoo:      BASE_IMAGE=sheerluck/sage-on-gentoo-stage4
    gentoo-python3.9: BASE_TAG=latest-py39
    gentoo-python3.10: BASE_TAG=latest-py10
    gentoo:                                    IGNORE_MISSING_SYSTEM_PACKAGES=no
    #
    # https://hub.docker.com/_/archlinux/
    #
    archlinux:      SYSTEM=arch
    archlinux:      BASE_IMAGE=archlinux
    archlinux:                                 IGNORE_MISSING_SYSTEM_PACKAGES=no
    #
    # https://hub.docker.com/r/vbatts/slackware
    #
    slackware:        SYSTEM=slackware
    slackware:          BASE_IMAGE=vbatts/slackware
    slackware-14.2:       BASE_TAG=14.2
    slackware-current:    BASE_TAG=current
    slackware:                                 IGNORE_MISSING_SYSTEM_PACKAGES=no
    #
    # https://hub.docker.com/r/voidlinux/
    #
    voidlinux:      SYSTEM=void
    voidlinux:      BASE_IMAGE=voidlinux/masterdir-x86_64-musl
    voidlinux:        BASE_TAG=20200104
    voidlinux:                                 IGNORE_MISSING_SYSTEM_PACKAGES=no
    #
    # https://hub.docker.com/r/continuumio
    #
    conda:            SYSTEM=conda
    conda:                                                      USE_CONDARC=/dev/null
    conda-forge:        BASE_IMAGE=continuumio/miniconda3
    conda-forge:                                                USE_CONDARC=condarc.yml
    conda-forge:                               IGNORE_MISSING_SYSTEM_PACKAGES=no
    conda-anaconda3:    BASE_IMAGE=continuumio/anaconda3
    conda-anaconda3:                           IGNORE_MISSING_SYSTEM_PACKAGES=yes
    #
    # https://hub.docker.com/r/nixos/nix/
    #
    nixos:            SYSTEM=nix
    nixos:            BASE_IMAGE=nixos/nix
    #
    # https://hub.docker.com/r/opensuse/leap
    # - OpenSUSE Leap 42 was superseded by the Leap 15 series.
    # - As of 2022-07, latest = 15 = 15.4
    # https://hub.docker.com/r/opensuse/tumbleweed
    # - Rolling distribution
    #
    opensuse:         SYSTEM=opensuse
    opensuse:            BASE_IMAGE=opensuse/leap
    opensuse:                                  IGNORE_MISSING_SYSTEM_PACKAGES=yes
    opensuse-42:           BASE_TAG=42
    opensuse-15.0:         BASE_TAG=15.0
    opensuse-15.1:         BASE_TAG=15.1
    opensuse-15.2:         BASE_TAG=15.2
    opensuse-15.3:         BASE_TAG=15.3
    opensuse-15.4:         BASE_TAG=15.4
    opensuse-15:           BASE_TAG=15
    opensuse-tumbleweed: BASE_IMAGE=opensuse/tumbleweed
    opensuse-tumbleweed:                       IGNORE_MISSING_SYSTEM_PACKAGES=no
    #
    # Other architectures:
    #
    # Many docker images for another architecture are named the same, in the arch prefix.
    # All work for Docker on Mac; but only i386 works for Linux Docker.
    #
    # According to https://github.com/docker-library/official-images#architectures-other-than-amd64
    # architectures officially supported by Docker, Inc. for running Docker:
    # - amd64,arm32v6,arm32v7,arm64v8,
    # - windows-amd64                      #  https://hub.docker.com/u/winamd64/
    # Other architectures built by official images:
    # (but not officially supported by Docker, Inc.)
    # - arm32v5,ppc64le,s390x,i386
    #
    arm32v5:          ARCH_IMAGE_PREFIX=arm32v5/
    arm32v6:          ARCH_IMAGE_PREFIX=arm32v6/
    arm32v7:          ARCH_IMAGE_PREFIX=arm32v7/
    arm64v8:          ARCH_IMAGE_PREFIX=arm64v8/
    i386:             ARCH_IMAGE_PREFIX=i386/
    ppc64le:          ARCH_IMAGE_PREFIX=ppc64le/
    s390x:            ARCH_IMAGE_PREFIX=s390x/
    #
    # For Linux Docker, we need to work with known multiarch images.
    # https://www.ecliptik.com/Cross-Building-and-Running-Multi-Arch-Docker-Images/
    # (or we would need to change our tests from "docker build" to "docker run")
    #
    # https://hub.docker.com/r/multiarch/ubuntu-core:
    # multiarch/ubuntu-core:arm64-bionic, multiarch/ubuntu-core:armhf-bionic
    ubuntu-arm64:     BASE_IMAGE=ubuntu-core
    ubuntu-arm64:     ARCH_IMAGE_PREFIX=multiarch/
    ubuntu-arm64:       ARCH_TAG_PREFIX=arm64-
    ubuntu-armhf:     BASE_IMAGE=ubuntu-core
    ubuntu-armhf:     ARCH_IMAGE_PREFIX=multiarch/
    ubuntu-armhf:       ARCH_TAG_PREFIX=armhf-
    #
    # https://hub.docker.com/u/raspbian
    #
    raspbian:         SYSTEM=debian
    raspbian:         ARCH_IMAGE_PREFIX=
    raspbian:                                  IGNORE_MISSING_SYSTEM_PACKAGES=yes
    raspbian-jessie:  BASE_IMAGE=raspbian/jessie
    raspbian-stretch: BASE_IMAGE=raspbian/stretch
    # As of 2020-06, there is no raspbian/buster image, so we dist-upgrade from stretch.
    # https://www.raspberrypi.org/blog/buster-the-new-version-of-raspbian/
    raspbian-buster:  BASE_IMAGE=raspbian/stretch
    raspbian-buster:      DIST_UPGRADE=s/stretch/buster/g
    #
    # https://hub.docker.com/u/linuxmintd
    #
    linuxmint:        ARCH_IMAGE_PREFIX=
    linuxmint:        ARCH_IMAGE_SUFFIX=-amd64
    linuxmint-i386:   ARCH_IMAGE_SUFFIX=-i386
    #
    # manylinux.
    # https://github.com/pypa/manylinux
    #
    # There are manylinux-1, manylinux-2010, manylinux-2014, and manylinux_2_24.
    # manylinux-1 is too old - it only has python2.4, which is not supported by
    # sage_bootstrap; it will reach its EOL on Jan 1, 2022.
    # Our default is manylinux-2014.
    #
    # Default arch is x86_64.  Use -i686 (or our alias -i386) for 32-bit build.
    # manylinux-2014 and newer support more archs.
    #
    manylinux:        SYSTEM=fedora
    manylinux:        IGNORE_MISSING_SYSTEM_PACKAGES=yes
    manylinux:          BASE_IMAGE=quay.io/pypa/manylinux2014
    manylinux-1:        BASE_IMAGE=quay.io/pypa/manylinux1
    manylinux-1:              BOOTSTRAP=./bootstrap -D
    manylinux-2010:     BASE_IMAGE=quay.io/pypa/manylinux2010
    manylinux-2014:     BASE_IMAGE=quay.io/pypa/manylinux2014
    manylinux-2_24:   SYSTEM=debian
    manylinux-2_24:     BASE_IMAGE=quay.io/pypa/manylinux_2_24
<<<<<<< HEAD
    manylinux-2_28:     BASE_IMAGE=quay.io/pypa/manylinux_2_28
    manylinux-{2_24,2_28}:    BOOTSTRAP=ACLOCAL_PATH=/usr/share/aclocal ./bootstrap
=======
    manylinux-2_24:           BOOTSTRAP=ACLOCAL_PATH=/usr/share/aclocal ./bootstrap
    manylinux-2_28:     BASE_IMAGE=quay.io/pypa/manylinux_2_28
>>>>>>> 625ac581
    manylinux:            ARCH_IMAGE_PREFIX=
    manylinux:              ARCH_IMAGE_SUFFIX=_x86_64
    manylinux-i686:         ARCH_IMAGE_SUFFIX=_i686
    manylinux-i386:         ARCH_IMAGE_SUFFIX=_i686
    manylinux-aarch64:      ARCH_IMAGE_SUFFIX=_aarch64
    manylinux-ppc64le:      ARCH_IMAGE_SUFFIX=_ppc64le
    manylinux-s390x:        ARCH_IMAGE_SUFFIX=_s390x
    #
    # https://hub.docker.com/r/nvidia/cuda
    #
    ubuntu-nvidia-cuda:         BASE_IMAGE=nvidia/cuda
    centos-nvidia-cuda:         BASE_IMAGE=nvidia/cuda
    nvidia-cuda:                  ARCH_TAG_PREFIX=11.0-devel-
    nvidia-cuda-11.0:             ARCH_TAG_PREFIX=11.0-devel-
    ubuntu-focal-nvidia-cuda:       BASE_TAG=ubuntu20.04
    ubuntu-bionic-nvidia-cuda:      BASE_TAG=ubuntu18.04
    ubuntu-xenial-nvidia-cuda:      BASE_TAG=ubuntu16.04
    #
    # Resulting full image:tag name
    #
    docker:           FULL_BASE_IMAGE_AND_TAG={env:ARCH_IMAGE_PREFIX:}{env:BASE_IMAGE}{env:ARCH_IMAGE_SUFFIX:}:{env:ARCH_TAG_PREFIX:}{env:BASE_TAG}{env:ARCH_TAG_SUFFIX:}
    #
    docker-nobootstrap: BOOTSTRAP=./bootstrap -D
    ###
    ### "local" envs
    ###
    homebrew:         SYSTEM=homebrew
    local:            SHARED_CACHE_DIR={toxworkdir}/Caches
    local:            SETENV=:
    local:            SETENV_CONFIGURE=:
    local-nobootstrap: BOOTSTRAP=:
    local-!direct:    PATH=/usr/bin:/bin:/usr/sbin:/sbin
    local-sudo:       __SUDO=--sudo
    local-root:       CONFIG_CONFIGURE_ARGS_ROOT=--enable-build-as-root
    # brew caches downloaded files in ${HOME}/Library/Caches. We share it between different toxenvs.
    local-homebrew:                        HOMEBREW={envdir}/homebrew
    local-{homebrew-usrlocal,nohomebrew}:  HOMEBREW=/usr/local
    # local-macos-nohomebrew: "best effort" isolation to avoid using a homebrew installation in /usr/local
    # We use liblzma from the macOS system - which is available but its headers are not (neither is the xz executable).
    # So we use /usr/local/opt/xz/{bin,include} (but not lib!).
    # This ensures that /usr/bin/python3 is accepted by configure - this is needed until #30948 is done.
    local-macos-nohomebrew: PATH={env:HOMEBREW}/opt/xz/bin:{env:HOMEBREW}/opt/gpatch/bin:{env:HOMEBREW}/opt/cmake/bin:/usr/bin:/bin:/usr/sbin:/sbin
    local-macos-nohomebrew: CPATH={env:HOMEBREW}/opt/xz/include
    local-homebrew:   PATH={env:HOMEBREW}/bin:/usr/bin:/bin:/usr/sbin:/sbin
    local-{homebrew-nokegonly,nohomebrew}: BOOTSTRAP=ACLOCAL_PATH="$HOMEBREW/opt/gettext/share/aclocal:$ACLOCAL_PATH" PATH="$HOMEBREW/opt/gettext/bin/:$HOMEBREW/bin:$PATH" ./bootstrap
    local-homebrew-!nokegonly:   SETENV=. .homebrew-build-env
    local-homebrew:                            IGNORE_MISSING_SYSTEM_PACKAGES=no
    # conda
    local-conda:      CONDA_PREFIX={envdir}/conda
    local-conda:      PATH={env:CONDA_PREFIX}/bin:/usr/bin:/bin:/usr/sbin:/sbin
    local-conda:      CONDA_PKGS_DIRS={env:SHARED_CACHE_DIR}/conda_pkgs
    local-conda:      CONDA_OS=$(uname | sed 's/^Darwin/MacOSX/;')
    local-conda-forge:     CONDA_INSTALLER_URL_BASE=https://github.com/conda-forge/miniforge/releases/latest/download/
    local-conda-forge:         CONDA_INSTALLER_FILE=Miniforge3-{env:CONDA_OS}-x86_64.sh
    local-conda-miniconda: CONDA_INSTALLER_URL_BASE=https://repo.anaconda.com/miniconda/
    local-conda-miniconda:     CONDA_INSTALLER_FILE=Miniconda3-latest-{env:CONDA_OS}-x86_64.sh
    local-conda:                  SETENV=. {env:CONDA_PREFIX}/bin/activate base
    local-conda-environment:          CONDA_SAGE_ENVIRONMENT=sage-build
    local-conda-environment:            CONDA_SAGE_ENVIRONMENT_FILE=environment.yml
    local-conda-environment-optional:   CONDA_SAGE_ENVIRONMENT_FILE=environment-optional.yml
    local-conda-environment-src:        CONDA_SAGE_ENVIRONMENT_DIR=src/
    local-conda-environment:      SETENV_CONFIGURE=( {env:CONDA_PREFIX}/bin/conda env create -n {env:CONDA_SAGE_ENVIRONMENT} --file {env:CONDA_SAGE_ENVIRONMENT_DIR:}{env:CONDA_SAGE_ENVIRONMENT_FILE} || {env:CONDA_PREFIX}/bin/conda env update -n {env:CONDA_SAGE_ENVIRONMENT} --file {env:CONDA_SAGE_ENVIRONMENT_DIR:}{env:CONDA_SAGE_ENVIRONMENT_FILE} ) && . {env:CONDA_PREFIX}/bin/activate {env:CONDA_SAGE_ENVIRONMENT}
    #
    # Configuration factors
    #
    #  - python
    #
    # Setting "--with-system-python3=yes" explicitly in case we change the configure default
    # to "--with-system-python3=force" as originally proposed in #32060
                                                                 PYTHON_MAJOR=3
                                                                   PYTHON_MINOR=10
    python3.8:                                                     PYTHON_MINOR=8
    python3.9:                                                     PYTHON_MINOR=9
    python3.10:                                                    PYTHON_MINOR=10
    python3.11:                                                    PYTHON_MINOR=11
                                                                     CONFIG_CONFIGURE_ARGS_1=--with-system-python3=yes
    python3_spkg:                                                    CONFIG_CONFIGURE_ARGS_1=--without-system-python3
    macos-python3_xcode:                                             CONFIG_CONFIGURE_ARGS_1=--with-system-python3=force --with-python=/usr/bin/python3
    macos-{python3_xcode,nohomebrew}-{python3.8}:                    CONFIG_CONFIGURE_ARGS_1=--with-system-python3=force --with-python=/Library/Developer/CommandLineTools/Library/Frameworks/Python3.framework/Versions/{env:PYTHON_MAJOR}.{env:PYTHON_MINOR}/bin/python3
    # Homebrew keg installs
    homebrew-{python3.8,python3.9,python3.10,python3.11}:            CONFIG_CONFIGURE_ARGS_1=--with-system-python3=force --with-python={env:HOMEBREW}/opt/python@{env:PYTHON_MAJOR}.{env:PYTHON_MINOR}/bin/python3
    # Installers from https://www.python.org/downloads/macos/ (must manually download and install)
    macos-python3_pythonorg:                                         CONFIG_CONFIGURE_ARGS_1=--with-system-python3=force --with-python=/Library/Frameworks/Python.framework/Versions/{env:PYTHON_MAJOR}.{env:PYTHON_MINOR}/bin/python3
    # https://github.com/pypa/manylinux
    manylinux-standard:                                              CONFIG_CONFIGURE_ARGS_1=--with-system-python3=force --with-python=/opt/python/cp{env:PYTHON_MAJOR}{env:PYTHON_MINOR}-cp{env:PYTHON_MAJOR}{env:PYTHON_MINOR}/bin/python3
    manylinux-{python3.8,python3.9,python3.10,python3.11}:             EXTRA_SAGE_PACKAGES=_bootstrap xz bzip2 libffi libpng
    conda:                                                           CONFIG_CONFIGURE_ARGS_1=--with-system-python3=force --with-python=python3
    #
    #  - toolchain
    #
    gcc_spkg:                 CONFIG_CONFIGURE_ARGS_2=--without-system-gcc
    gcc_9:                    CONFIG_CONFIGURE_ARGS_2=--with-system-gcc=force CC=gcc-9 CXX=g++-9 FC=gfortran-9
    gcc_9:                      EXTRA_SAGE_PACKAGES_2=_gcc9
    gcc_10:                   CONFIG_CONFIGURE_ARGS_2=--with-system-gcc=force CC=gcc-10 CXX=g++-10 FC=gfortran-10
    gcc_10:                     EXTRA_SAGE_PACKAGES_2=_gcc10
    gcc_11:                   CONFIG_CONFIGURE_ARGS_2=--with-system-gcc=force CC=gcc-11 CXX=g++-11 FC=gfortran-11
    gcc_11:                     EXTRA_SAGE_PACKAGES_2=_gcc11
    gcc_12:                   CONFIG_CONFIGURE_ARGS_2=--with-system-gcc=force CC=gcc-12 CXX=g++-12 FC=gfortran-12
    gcc_12:                     EXTRA_SAGE_PACKAGES_2=_gcc12
    centos-7-devtoolset:      CONFIG_CONFIGURE_ARGS_2=--with-system-gcc=force
    centos-7-devtoolset-gcc_9:    DEVTOOLSET=9
    centos-7-devtoolset-gcc_10:   DEVTOOLSET=10
    centos-7-devtoolset-gcc_11:   DEVTOOLSET=11
    centos-7-devtoolset-gcc_12:   DEVTOOLSET=12
    llvm:                     CONFIG_CONFIGURE_ARGS_2=--with-system-gcc=force CC=clang CXX=clang++
    llvm:                       EXTRA_SAGE_PACKAGES_2=llvm
    # LLVM is keg-only
    homebrew-llvm:            CONFIG_CONFIGURE_ARGS_2=--with-system-gcc=force CC={env:HOMEBREW}/opt/llvm/bin/clang CXX={env:HOMEBREW}/opt/llvm/bin/clang++
    macos-nohomebrew:         CONFIG_CONFIGURE_ARGS_2=--with-system-gcc=force CC="$CONFIGURED_CC" CXX="$CONFIGURED_CXX" --without-system-gmp --without-system-mpfr --without-system-readline --without-system-boost_cropped
    macos-nohomebrew:           CONFIGURED_CXX=g++ -isysroot {env:MACOS_SDK}
    macos-nohomebrew:           CONFIGURED_CC=gcc -isysroot {env:MACOS_SDK}
    # Prevent /usr/local to leak in:
    # - We use libgd only used in a very limited way, in {matrix,vector}_mod_2_dense.  Disable search for other packages.
    macos-nohomebrew:             LIBGD_CONFIGURE=--without-freetype --without-raqm --without-fontconfig --without-jpeg --without-liq --without-xpm --without-tiff --without-webp --without-heif --without-avif
    macos-nohomebrew:             FREETYPE_CONFIGURE=--without-harfbuzz
    macos-nohomebrew:             PILLOW_BUILD_EXT=--disable-platform-guessing --disable-jpeg2000 --disable-imagequant --disable-tiff --disable-lcms --disable-webp --disable-webpmux --disable-xcb
    macos-nohomebrew:             ZLIB_ROOT={env:MACOS_SDK}/usr
    macos:                        MACOS_SDK=/Library/Developer/CommandLineTools/SDKs/MacOSX.sdk
    # python3 from XCode 12 has MACOSX_DEPLOYMENT_TARGET=10.14.6.  Selecting a lower target would cause /usr/bin/python3 to be rejected by configure.
    macos-10.14:                  MACOS_SDK=/Library/Developer/CommandLineTools/SDKs/MacOSX10.14.sdk
    macos-10.14:                    MACOSX_DEPLOYMENT_TARGET=10.14.6
    macos-10.15:                  MACOS_SDK=/Library/Developer/CommandLineTools/SDKs/MacOSX10.15.sdk
    macos-10.15:                    MACOSX_DEPLOYMENT_TARGET=10.15
    macos-11.1:                   MACOS_SDK=/Library/Developer/CommandLineTools/SDKs/MacOSX11.1.sdk
    macos-11.1:                     MACOSX_DEPLOYMENT_TARGET=11.1
    macos-11.3:                   MACOS_SDK=/Library/Developer/CommandLineTools/SDKs/MacOSX11.3.sdk
    macos-11.3:                     MACOSX_DEPLOYMENT_TARGET=11.3
    macos-12.1:                   MACOS_SDK=/Library/Developer/CommandLineTools/SDKs/MacOSX12.1.sdk
    macos-12.1:                     MACOSX_DEPLOYMENT_TARGET=12.1
    #
    # Resulting full configuration args, including EXTRA_CONFIGURE_ARGS from the user environment
    #
                      CONFIGURE_ARGS=--enable-experimental-packages --enable-download-from-upstream-url {env:CONFIG_CONFIGURE_ARGS_ROOT:} {env:CONFIG_CONFIGURE_ARGS_1:} {env:CONFIG_CONFIGURE_ARGS_2:} {env:EXTRA_CONFIGURE_ARGS:}
    #
    # Resulting EXTRA_SAGE_PACKAGES
    #
                      ALL_EXTRA_SAGE_PACKAGES={env:EXTRA_SAGE_PACKAGES_0:} {env:EXTRA_SAGE_PACKAGES_1:} {env:EXTRA_SAGE_PACKAGES_2:} {env:EXTRA_SAGE_PACKAGES_3:} {env:EXTRA_SAGE_PACKAGES:}

# environment will be skipped if regular expression does not match against the sys.platform string
platform =
    local-macos:   darwin

whitelist_externals =
                   bash
    docker:        docker
    homebrew:      brew

#commands_pre =
commands =

    #
    # All "local" environments
    #
    local:         bash -c 'if [ ! -d {env:HOME}/Library/Caches ]; then mkdir -p {env:SHARED_CACHE_DIR} && mkdir -p {env:HOME}/Library && ln -sf {toxworkdir}/Caches {env:HOME}/Library/; fi'
    #
    # local-homebrew
    #
    # https://docs.brew.sh/Installation
    homebrew:      bash -c 'if [ ! -x {env:HOMEBREW}/bin/brew ]; then mkdir -p {env:HOMEBREW} && cd {env:HOMEBREW} && curl -L https://github.com/Homebrew/brew/tarball/master | tar xz --strip 1 ; fi'
    homebrew:      bash -c 'case "{env:SKIP_SYSTEM_PKG_INSTALL:}" in 1|y*|Y*);; *) export PATH="build/bin:$PATH" && PACKAGES=$(sage-get-system-packages homebrew $(sage-package list {env:SAGE_PACKAGE_LIST_ARGS}) {env:ALL_EXTRA_SAGE_PACKAGES}); {env:HOMEBREW}/bin/brew install $PACKAGES; {env:HOMEBREW}/bin/brew upgrade $PACKAGES;; esac'
    #
    # local-conda
    #
    # https://docs.anaconda.com/anaconda/install/silent-mode/
    # https://docs.anaconda.com/anaconda/user-guide/tasks/shared-pkg-cache/
    # https://www.anaconda.com/conda-configuration-engine-power-users/
    local-conda:   bash -c 'mkdir -p {env:SHARED_CACHE_DIR}/conda_pkgs {env:CONDA_PREFIX}'
    local-conda:   bash -c 'echo >  {env:CONDA_PREFIX}/.condarc "pkgs_dirs:"'
    local-conda:   bash -c 'echo >> {env:CONDA_PREFIX}/.condarc "  - {env:SHARED_CACHE_DIR}/conda_pkgs"'
    local-conda:   bash -c 'cat {env:USE_CONDARC} >> {env:CONDA_PREFIX}/.condarc'
    local-conda:   bash -c 'if [ ! -x {env:CONDA_PREFIX}/bin/conda ]; then mkdir {env:CONDA_PREFIX}/conda-meta && curl -L {env:CONDA_INSTALLER_URL_BASE}{env:CONDA_INSTALLER_FILE} -C - -o {env:SHARED_CACHE_DIR}/{env:CONDA_INSTALLER_FILE} && bash {env:SHARED_CACHE_DIR}/{env:CONDA_INSTALLER_FILE} -b -f -p {env:CONDA_PREFIX}; fi'
    local-conda:   bash -c 'case "{env:SKIP_SYSTEM_PKG_INSTALL:}" in 1|y*|Y*);; *) {env:SETENV} && {env:CONDA_PREFIX}/bin/conda update -n base --yes conda;; esac'
    local-conda:   bash -c 'export PATH="build/bin:$PATH" && PACKAGES=$(sage-get-system-packages conda $(sage-package list {env:SAGE_PACKAGE_LIST_ARGS}) {env:ALL_EXTRA_SAGE_PACKAGES}); {env:SETENV} && {env:CONDA_PREFIX}/bin/conda install --yes --quiet $PACKAGES'
    #
    # local-cygwin-choco: Use choco to install cygwin packages
    #
    local-cygwin-choco:   bash -c 'export PATH="build/bin:$PATH" && PACKAGES=$(sage-get-system-packages {env:SYSTEM} $(sage-package list {env:SAGE_PACKAGE_LIST_ARGS}) _bootstrap); /cygdrive/c/ProgramData/Chocolatey/bin/choco install $PACKAGES --source cygwin'
    #
    # local-root:  Assume we are root, run the system package commands
    # local-sudo:  Use sudo to run the system package commands as root
    #
    local-{root,sudo}:    bash -c 'case "{env:SKIP_SYSTEM_PKG_INSTALL:}" in 1|y*|Y*);; *) eval $(build/bin/sage-print-system-package-command {env:SYSTEM} {env:__SUDO:} update) ;; esac'
    local-{root,sudo}:    bash -c 'case "{env:SKIP_SYSTEM_PKG_INSTALL:}" in 1|y*|Y*);; *) export PATH="build/bin:$PATH" && eval $(sage-print-system-package-command {env:SYSTEM} {env:__SUDO:} --yes --no-install-recommends --spkg install $(sage-package list {env:SAGE_PACKAGE_LIST_ARGS}) {env:ALL_EXTRA_SAGE_PACKAGES}) || [ "$IGNORE_MISSING_SYSTEM_PACKAGES" = yes ] && echo "(ignoring errors)" ;; esac'
    #
    # All "local" environments
    #
    # Install symbolic links "config.log" and "logs" in SAGE_ROOT so that log files are written into the tox log directory.
    local:         bash -c 'touch {envlogdir}/config.log; ln -sf {envlogdir}/config.log .; if [ ! -d logs -o -L logs ]; then rm -f logs; ln -sf {envlogdir} logs; fi'
    # Install a symbolic link "prefix" in SAGE_ROOT for convenient inspection; it is not used in the build.
    local:         bash -c 'if [ ! -d prefix -o -L prefix ]; then rm -f prefix; ln -sf {env:PREFIX:{envdir}/local} prefix; fi'

##commands =
    docker:        bash -c 'build/bin/write-dockerfile.sh {env:SYSTEM} "{env:SAGE_PACKAGE_LIST_ARGS:}" {env:WITH_SYSTEM_SPKG} {env:IGNORE_MISSING_SYSTEM_PACKAGES} "{env:ALL_EXTRA_SAGE_PACKAGES}" > {envdir}/Dockerfile'
    # From https://hub.docker.com/r/multiarch/ubuntu-core/
    # configure binfmt-support on the Docker host (works locally or remotely, i.e: using boot2docker)
    docker-{arm64,armhf}:  docker run --rm --privileged multiarch/qemu-user-static:register --reset
    docker:        bash -c 'if [ x"{env:DOCKER_CONFIG_FILE:}" != x ]; then mkdir -p {envdir}/.docker && ln -sf $(realpath "{env:DOCKER_CONFIG_FILE:}") {envdir}/.docker/; fi'
    docker:        bash -c 'for docker_target in {env:DOCKER_TARGETS:with-targets}; do \
    docker:            BUILD_IMAGE={env:DOCKER_PUSH_REPOSITORY:}sage-{envname}-$docker_target; \
    docker:            BUILD_TAG=$BUILD_IMAGE:$(git describe --dirty --always); \
    docker:            TAG_ARGS=$(echo --tag $BUILD_TAG; for tag in {env:EXTRA_DOCKER_TAGS:}; do echo --tag $BUILD_IMAGE:$tag; done); \
    docker:            DOCKER_BUILDKIT={env:DOCKER_BUILDKIT:0} \
    docker:            docker build . -f {envdir}/Dockerfile \
    docker:              --target $docker_target \
    docker:              $TAG_ARGS \
    docker:              --build-arg EXTRA_CONFIGURE_ARGS="{env:CONFIGURE_ARGS}" \
    docker:              --build-arg BASE_IMAGE={env:FULL_BASE_IMAGE_AND_TAG} \
    docker-conda:        --build-arg USE_CONDARC="{env:USE_CONDARC}" \
    docker:              --build-arg BOOTSTRAP="{env:BOOTSTRAP}" \
    docker:              --build-arg TARGETS_PRE="$(if test -n "$TARGETS_PRE"; then echo $TARGETS_PRE; else echo {posargs:all-sage-local}; fi)" \
    docker:              --build-arg TARGETS="{posargs:build}" \
    docker:              --build-arg TARGETS_OPTIONAL="{env:TARGETS_OPTIONAL:ptest}" \
    docker:              {env:EXTRA_DOCKER_BUILD_ARGS:}; status=$?; \
    docker:            if [ $status != 0 ]; then \
    docker:              BUILD_TAG="$BUILD_TAG-failed"; docker commit $(docker ps -l -q) $BUILD_TAG; PUSH_TAGS=$BUILD_TAG; \
    docker:            else \
    docker:              PUSH_TAGS=$(echo $BUILD_TAG; for tag in {env:EXTRA_DOCKER_TAGS:}; do echo "$BUILD_IMAGE:$tag"; done); \
    docker:            fi; \
    docker:            echo $BUILD_TAG >> {envdir}/Dockertags; \
    docker:            if [ x"{env:DOCKER_PUSH_REPOSITORY:}" != x ]; then \
    docker:              echo Pushing $PUSH_TAGS; \
    docker:              for tag in $PUSH_TAGS; do \
    docker:                docker push $tag || echo "(ignoring errors)"; \
    docker:              done; \
    docker:            fi; \
    docker:            if [ $status != 0 ]; then exit $status; fi; \
    docker:        done'
    # #28728: gap fails its test suite.
    # linbox/cysignals testsuites fail.  ppl takes very long.
    local:         bash -c 'export PATH={env:PATH} && {env:SETENV} && \
    local:             case "{env:SKIP_BOOTSTRAP:}" in 1|y*|Y*);; *) {env:BOOTSTRAP} ;; esac && \
    local:             {env:SETENV_CONFIGURE} && \
    local:             case "{env:SKIP_CONFIGURE:}" in 1|y*|Y*);; *) ./configure --prefix={env:PREFIX:{envdir}/local} {env:CONFIGURE_ARGS} ;; esac && \
    local:             case "{posargs:}" in \
    local:                 bash)    PS1="(tox -e {envname}) \w\$ " bash -i; exit ;; \
    local:                 config*) ;; \
    local:                 *)       make -k V=0 base-toolchain ;; \
    local:             esac && \
    local:             make -k V=0 SAGE_CHECK=warn SAGE_CHECK_PACKAGES="!cython,!r,!python3,!gap,!cysignals,!linbox,!git,!ppl,!cmake,!rpy2,!sage_sws2rst" {env:TARGETS_PRE:} {posargs:build} && \
    local:             ( [ -z "{env:TARGETS_OPTIONAL:}" ] || make -k V=0 SAGE_CHECK=warn SAGE_CHECK_PACKAGES="!cython,!r,!python3,!gap,!cysignals,!linbox,!git,!ppl,!cmake,!rpy2,!sage_sws2rst" {env:TARGETS_OPTIONAL:} || echo "(error ignored)" ) '

[testenv:check_configure]
## Test that configure behaves properly
whitelist_externals =
    bash
setenv =
    HOME = {envdir}
commands =
    ./bootstrap
    bash -c 'test -z "$(./configure --quiet 2>&1)" || (echo >&2 Error: "configure --quiet" is not quiet; exit 1)'

###### Delegation to src/tox.ini ######
[sage_src]
passenv =
    HOME
envdir   = {toxworkdir}/src
whitelist_externals = tox
commands = tox -c {toxinidir}/src/tox.ini -e {envname} -- {posargs}

[testenv:doctest]
description =
    run the Sage doctester (same as "sage -t")
passenv  = {[sage_src]passenv}
envdir   = {[sage_src]envdir}
commands = {[sage_src]commands}
whitelist_externals = {[sage_src]whitelist_externals}

[testenv:coverage]
description =
    give information about doctest coverage of files (same as "sage --coverage[all]")
passenv  = {[sage_src]passenv}
envdir   = {[sage_src]envdir}
commands = {[sage_src]commands}
whitelist_externals = {[sage_src]whitelist_externals}

[testenv:startuptime]
description =
    display how long each component of Sage takes to start up (same as "sage --startuptime")
passenv  = {[sage_src]passenv}
envdir   = {[sage_src]envdir}
commands = {[sage_src]commands}
whitelist_externals = {[sage_src]whitelist_externals}

[testenv:pycodestyle]
description =
    check against the Python style conventions of PEP8
passenv  = {[sage_src]passenv}
envdir   = {[sage_src]envdir}
commands = {[sage_src]commands}
whitelist_externals = {[sage_src]whitelist_externals}

[testenv:pycodestyle-minimal]
description =
    check against Sage's minimal style conventions
passenv  = {[sage_src]passenv}
envdir   = {[sage_src]envdir}
commands = {[sage_src]commands}
whitelist_externals = {[sage_src]whitelist_externals}

[testenv:relint]
description =
    check whether some forbidden patterns appear - similar to patchbot plugins
passenv  = {[sage_src]passenv}
envdir   = {[sage_src]envdir}
commands = {[sage_src]commands}
whitelist_externals = {[sage_src]whitelist_externals}

[testenv:codespell]
description =
    check for misspelled words in source code (use -w -i to fix)
passenv  = {[sage_src]passenv}
envdir   = {[sage_src]envdir}
whitelist_externals = {[sage_src]whitelist_externals}
# Run on the whole project, not just src/ by default, if invoked directly at top level
commands = tox -c {toxinidir}/src/tox.ini -e {envname} -- {posargs:{toxinidir}}

[testenv:pyright]
description =
    run the static typing checker pyright
passenv  = {[sage_src]passenv}
envdir   = {[sage_src]envdir}
commands = {[sage_src]commands}
whitelist_externals = {[sage_src]whitelist_externals}<|MERGE_RESOLUTION|>--- conflicted
+++ resolved
@@ -424,13 +424,8 @@
     manylinux-2014:     BASE_IMAGE=quay.io/pypa/manylinux2014
     manylinux-2_24:   SYSTEM=debian
     manylinux-2_24:     BASE_IMAGE=quay.io/pypa/manylinux_2_24
-<<<<<<< HEAD
     manylinux-2_28:     BASE_IMAGE=quay.io/pypa/manylinux_2_28
     manylinux-{2_24,2_28}:    BOOTSTRAP=ACLOCAL_PATH=/usr/share/aclocal ./bootstrap
-=======
-    manylinux-2_24:           BOOTSTRAP=ACLOCAL_PATH=/usr/share/aclocal ./bootstrap
-    manylinux-2_28:     BASE_IMAGE=quay.io/pypa/manylinux_2_28
->>>>>>> 625ac581
     manylinux:            ARCH_IMAGE_PREFIX=
     manylinux:              ARCH_IMAGE_SUFFIX=_x86_64
     manylinux-i686:         ARCH_IMAGE_SUFFIX=_i686
