--- conflicted
+++ resolved
@@ -243,8 +243,6 @@
         sage: f.ambient_domain()
         3-dimensional differentiable manifold M
 
-<<<<<<< HEAD
-=======
     The value of the vector frame at a given point is a basis of the
     corresponding tangent space::
 
@@ -254,7 +252,6 @@
         Basis (f_0,f_1,f_2) on the Tangent space at Point Phi(p) on the
          3-dimensional differentiable manifold M
 
->>>>>>> 513f5ba4
     Vector frames are bases of free modules formed by vector fields::
 
         sage: e.module()
@@ -893,8 +890,6 @@
         vmodule = rmapping.domain().vector_field_module(dest_map=rmapping)
         return vmodule.basis(from_frame=self)
 
-<<<<<<< HEAD
-=======
     def at(self, point):
         r"""
         Return the value of the frame at a given point, i.e. a basis of the
@@ -1094,7 +1089,6 @@
                     ts._basis_changes[(basis1, basis2)] = auto
         return basis
 
->>>>>>> 513f5ba4
 #******************************************************************************
 
 class CoordFrame(VectorFrame):
