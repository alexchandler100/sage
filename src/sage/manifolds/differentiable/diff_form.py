r"""
Differential forms

Let `U` and `M` be two differentiable manifolds.
Given a positive integer `p` and a differentiable map `\Phi: U \rightarrow M`,
a *differential form of degree* `p`, or *p-form*,
*along* `U` *with values on* `M` is a field along `U` of alternating
multilinear forms of degree `p` in the tangent spaces to `M`.
The standard case of a differential form *on* a differentiable manifold
corresponds to `U=M` and `\Phi = \mathrm{Id}_M`. Other common cases are
`\Phi` being an immersion and `\Phi` being a curve in `M` (`U` is then an open
interval of `\RR`).

Two classes implement differential forms, depending whether the manifold
`M` is parallelizable:

* :class:`DiffFormParal` when `M` is parallelizable
* :class:`DiffForm` when `M` is not assumed parallelizable.

.. NOTE::

    A difference with the preceding Sage class
    :class:`~sage.tensor.differential_form_element.DifferentialForm`
    is that the present classes lie at the tensor field level. Accordingly, an
    instance of :class:`DiffForm` or :class:`DiffFormParal` can have various
    sets of components, each in a different coordinate system (or more
    generally in a different coframe), while the class
    :class:`~sage.tensor.differential_form_element.DifferentialForm` considers
    differential forms at the component level in a fixed chart. In this
    respect, the class
    :class:`~sage.tensor.differential_form_element.DifferentialForm` is closer
    to the class :class:`~sage.tensor.modules.comp.CompFullyAntiSym` than
    to :class:`DiffForm`.

AUTHORS:

- Eric Gourgoulhon, Michal Bejger (2013, 2014): initial version
- Joris Vankerschaver (2010): developed a previous class,
  :class:`~sage.tensor.differential_form_element.DifferentialForm` (cf. the
  above note), which inspired the storage of the non-zero components as a
  dictionary whose keys are the indices.

REFERENCES:

- S. Kobayashi & K. Nomizu : *Foundations of Differential Geometry*, vol. 1,
  Interscience Publishers (New York) (1963)
- J.M. Lee : *Introduction to Smooth Manifolds*, 2nd ed., Springer (New York)
  (2013)

"""

#******************************************************************************
#       Copyright (C) 2015 Eric Gourgoulhon <eric.gourgoulhon@obspm.fr>
#       Copyright (C) 2015 Michal Bejger <bejger@camk.edu.pl>
#       Copyright (C) 2010 Joris Vankerschaver <joris.vankerschaver@gmail.com>
#
#  Distributed under the terms of the GNU General Public License (GPL)
#  as published by the Free Software Foundation; either version 2 of
#  the License, or (at your option) any later version.
#                  http://www.gnu.org/licenses/
#******************************************************************************

from sage.tensor.modules.free_module_alt_form import FreeModuleAltForm
from sage.manifolds.differentiable.tensorfield import TensorField
from sage.manifolds.differentiable.tensorfield_paral import TensorFieldParal

class DiffForm(TensorField):
    r"""
    Differential form with values on a generic (i.e. a priori not
    parallelizable) differentiable manifold.

    Given a differentiable manifold `U`,  a differentiable map
    `\Phi: U \rightarrow M` to a differentiable manifold `M` and a positive
    integer `p`, a *differential form of degree* `p` (or *p-form*)
    *along* `U` *with values on* `M\supset\Phi(U)` is a differentiable map

    .. MATH::

        a:\ U  \longrightarrow T^{(0,p)}M

    (`T^{(0,p)}M` being the tensor bundle of type `(0,p)` over `M`) such
    that

    .. MATH::

        \forall x \in U,\ a(x) \in \Lambda^p(T_{\Phi(x)} M)

    i.e. `a(x)` is an alternating multilinear form of degree `p` of the
    tangent space to `M` at the point `\Phi(x)`.

    The standard case of a differential form *on* a
    manifold `M` corresponds to `U=M` and `\Phi = \mathrm{Id}_M`. Other
    common cases are `\Phi` being an immersion and `\Phi` being a curve in `M`
    (`U` is then an open interval of `\RR`).

    If `M` is parallelizable, the class :class:`DiffFormParal`
    must be used instead.

    This is a Sage *element* class, the corresponding *parent* class being
    :class:`~sage.manifolds.differentiable.diff_form_module.DiffFormModule`.

    INPUT:

    - ``vector_field_module`` -- module `\mathcal{X}(U,\Phi)` of vector
      fields along `U` with values on `M` via the map `\Phi`
    - ``degree`` -- the degree of the differential form (i.e. its tensor rank)
    - ``name`` -- (default: ``None``) name given to the differential form
    - ``latex_name`` -- (default: ``None``) LaTeX symbol to denote the
      differential form; if none is provided, the LaTeX symbol is set to
      ``name``

    EXAMPLES:

    Differential form of degree 2 on a non-parallelizable 2-dimensional
    manifold::

        sage: M = DiffManifold(2, 'M')
        sage: U = M.open_subset('U') ; V = M.open_subset('V')
        sage: M.declare_union(U,V)   # M is the union of U and V
        sage: c_xy.<x,y> = U.chart() ; c_uv.<u,v> = V.chart()
        sage: xy_to_uv = c_xy.transition_map(c_uv, (x+y, x-y), intersection_name='W',
        ....:                                restrictions1= x>0, restrictions2= u+v>0)
        sage: uv_to_xy = xy_to_uv.inverse()
        sage: W = U.intersection(V)
        sage: eU = c_xy.frame() ; eV = c_uv.frame()
        sage: a = M.diff_form(2, name='a') ; a
        2-form a on the 2-dimensional differentiable manifold M
        sage: a.parent()
        Module /\^2(M) of 2-forms on the 2-dimensional differentiable
         manifold M
        sage: a.degree()
        2

    Setting the components of a::

        sage: a[eU,0,1] = x*y^2 + 2*x
        sage: a.add_comp_by_continuation(eV, W, c_uv)
        sage: a.display(eU)
        a = (x*y^2 + 2*x) dx/\dy
        sage: a.display(eV)
        a = (-1/16*u^3 + 1/16*u*v^2 - 1/16*v^3
         + 1/16*(u^2 - 8)*v - 1/2*u) du/\dv

    A 1-form on M::

        sage: a = M.one_form('a') ; a
        1-form a on the 2-dimensional differentiable manifold M
        sage: a.parent()
        Module /\^1(M) of 1-forms on the 2-dimensional differentiable
         manifold M
        sage: a.degree()
        1

    Setting the components of the 1-form in a consistent way::

        sage: a[eU,:] = [-y, x]
        sage: a.add_comp_by_continuation(eV, W, c_uv)
        sage: a.display(eU)
        a = -y dx + x dy
        sage: a.display(eV)
        a = 1/2*v du - 1/2*u dv

    The exterior derivative of the 1-form is a 2-form::

        sage: da = a.exterior_der() ; da
        2-form da on the 2-dimensional differentiable manifold M
        sage: da.display(eU)
        da = 2 dx/\dy
        sage: da.display(eV)
        da = -du/\dv

    Another 1-form::

        sage: b = M.one_form('b')
        sage: b[eU,:] = [1+x*y, x^2]
        sage: b.add_comp_by_continuation(eV, W, c_uv)

    Adding two 1-forms results in another 1-form::

        sage: s = a + b ; s
        1-form a+b on the 2-dimensional differentiable manifold M
        sage: s.display(eU)
        a+b = ((x - 1)*y + 1) dx + (x^2 + x) dy
        sage: s.display(eV)
        a+b = (1/4*u^2 + 1/4*(u + 2)*v + 1/2) du
         + (-1/4*u*v - 1/4*v^2 - 1/2*u + 1/2) dv

    The exterior product of two 1-forms is a 2-form::

        sage: s = a.wedge(b) ; s
        2-form a/\b on the 2-dimensional differentiable manifold M
        sage: s.display(eU)
        a/\b = (-2*x^2*y - x) dx/\dy
        sage: s.display(eV)
        a/\b = (1/8*u^3 - 1/8*u*v^2 - 1/8*v^3 + 1/8*(u^2 + 2)*v + 1/4*u) du/\dv

    Multiplying a 1-form by a scalar field results in another 1-form::

        sage: f = M.scalar_field({c_xy: (x+y)^2, c_uv: u^2}, name='f')
        sage: s = f*a ; s
        1-form on the 2-dimensional differentiable manifold M
        sage: s.display(eU)
        (-x^2*y - 2*x*y^2 - y^3) dx + (x^3 + 2*x^2*y + x*y^2) dy
        sage: s.display(eV)
        1/2*u^2*v du - 1/2*u^3 dv

    """
    def __init__(self, vector_field_module, degree, name=None, latex_name=None):
        r"""
        Construct a differential form.

        TEST:

        Construction via ``parent.element_class``, and not via a direct call
        to ``DiffForm`, to fit with the category framework::

            sage: M = DiffManifold(2, 'M')
            sage: U = M.open_subset('U') ; V = M.open_subset('V')
            sage: M.declare_union(U,V)   # M is the union of U and V
            sage: c_xy.<x,y> = U.chart() ; c_uv.<u,v> = V.chart()
            sage: xy_to_uv = c_xy.transition_map(c_uv, (x+y, x-y),
            ....:                    intersection_name='W', restrictions1= x>0,
            ....:                    restrictions2= u+v>0)
            sage: uv_to_xy = xy_to_uv.inverse()
            sage: W = U.intersection(V)
            sage: e_xy = c_xy.frame() ; e_uv = c_uv.frame()
            sage: A = M.diff_form_module(2)
            sage: XM = M.vector_field_module()
            sage: a = A.element_class(XM, 2, name='a'); a
            2-form a on the 2-dimensional differentiable manifold M
            sage: a[e_xy,0,1] = x+y
            sage: a.add_comp_by_continuation(e_uv, W, c_uv)
            sage: TestSuite(a).run(skip='_test_pickling')

        Construction with ``DiffManifold.diff_form``::

            sage: a1 = M.diff_form(2, name='a'); a1
            2-form a on the 2-dimensional differentiable manifold M
            sage: type(a1) == type(a)
            True
            sage: a1.parent() is a.parent()
            True

        .. TODO::

            fix _test_pickling (in the superclass TensorField)

        """
        TensorField.__init__(self, vector_field_module, (0,degree), name=name,
                             latex_name=latex_name, antisym=range(degree),
                        parent=vector_field_module.dual_exterior_power(degree))
        self._init_derived() # initialization of derived quantities

    def _repr_(self):
        r"""
        String representation of the object.

        TESTS::

            sage: M = DiffManifold(3, 'M')
            sage: a = M.diff_form(2, name='a')
            sage: a._repr_()
            '2-form a on the 3-dimensional differentiable manifold M'
            sage: repr(a)  # indirect doctest
            '2-form a on the 3-dimensional differentiable manifold M'
            sage: a  # indirect doctest
            2-form a on the 3-dimensional differentiable manifold M
            sage: b = M.diff_form(2)
            sage: b._repr_()
            '2-form on the 3-dimensional differentiable manifold M'

        """
        description = "{}-form ".format(self._tensor_rank)
        if self._name is not None:
            description += self._name + " "
        return self._final_repr(description)

    def _new_instance(self):
        r"""
        Create an instance of the same class, of the same degree and on the
        same domain.

        TESTS::

            sage: M = DiffManifold(3, 'M')
            sage: a = M.diff_form(2, name='a')
            sage: a1 = a._new_instance(); a1
            2-form on the 3-dimensional differentiable manifold M
            sage: type(a1) == type(a)
            True
            sage: a1.parent() is a.parent()
            True

        """
        return self.__class__(self._vmodule, self._tensor_rank)

    def _init_derived(self):
        r"""
        Initialize the derived quantities.

        TEST::

            sage: M = DiffManifold(3, 'M')
            sage: a = M.diff_form(2, name='a')
            sage: a._init_derived()

        """
        TensorField._init_derived(self)
        self._exterior_derivative = None

    def _del_derived(self):
        r"""
        Delete the derived quantities.

        TEST::

            sage: M = DiffManifold(3, 'M')
            sage: a = M.diff_form(2, name='a')
            sage: a._del_derived()

        """
        TensorField._del_derived(self)
        self._exterior_derivative = None

    def exterior_der(self):
        r"""
        Compute the exterior derivative of the differential form.

        OUTPUT:

        - instance of :class:`DiffForm` representing the exterior derivative
          of the differential form

        EXAMPLE:

        Exterior derivative of a 1-form on the 2-sphere::

            sage: M = DiffManifold(2, 'M') # the 2-dimensional sphere S^2
            sage: U = M.open_subset('U') # complement of the North pole
            sage: c_xy.<x,y> = U.chart() # stereographic coordinates from the North pole
            sage: V = M.open_subset('V') # complement of the South pole
            sage: c_uv.<u,v> = V.chart() # stereographic coordinates from the South pole
            sage: M.declare_union(U,V)   # S^2 is the union of U and V
            sage: xy_to_uv = c_xy.transition_map(c_uv, (x/(x^2+y^2), y/(x^2+y^2)),
            ....:                intersection_name='W', restrictions1= x^2+y^2!=0,
            ....:                restrictions2= u^2+v^2!=0)
            sage: uv_to_xy = xy_to_uv.inverse()
            sage: e_xy = c_xy.frame(); e_uv = c_uv.frame()

        The 1-form::

            sage: a = M.diff_form(1, name='a')
            sage: a[e_xy,:] = -y^2, x^2
            sage: a.add_comp_by_continuation(e_uv, U.intersection(V), c_uv)
            sage: a.display(e_xy)
            a = -y^2 dx + x^2 dy
            sage: a.display(e_uv)
            a = -(2*u^3*v - u^2*v^2 + v^4)/(u^8 + 4*u^6*v^2 + 6*u^4*v^4 + 4*u^2*v^6 + v^8) du
             + (u^4 - u^2*v^2 + 2*u*v^3)/(u^8 + 4*u^6*v^2 + 6*u^4*v^4 + 4*u^2*v^6 + v^8) dv

        Its exterior derivative::

            sage: da = a.exterior_der(); da
            2-form da on the 2-dimensional differentiable manifold M
            sage: da.display(e_xy)
            da = (2*x + 2*y) dx/\dy
            sage: da.display(e_uv)
            da = -2*(u + v)/(u^6 + 3*u^4*v^2 + 3*u^2*v^4 + v^6) du/\dv

        The result is cached, i.e. is not recomputed unless ``a`` is changed::

            sage: a.exterior_der() is da
            True

        Instead of invoking the method ``exterior_der()``, one may use the
        global function :func:`~sage.manifolds.utilities.xder`::

            sage: xder(a) is a.exterior_der()
            True

        Let us check Cartan's identity::

            sage: v = M.vector_field(name='v')
            sage: v[e_xy, :] = -y, x
            sage: v.add_comp_by_continuation(e_uv, U.intersection(V), c_uv)
            sage: a.lie_der(v) == v.contract(xder(a)) + xder(a(v))
            True

        """
        from sage.tensor.modules.format_utilities import format_unop_txt, \
                                                         format_unop_latex
        if self._exterior_derivative is None:
            vmodule = self._vmodule # shortcut
            rname = format_unop_txt('d', self._name)
            rlname = format_unop_latex(r'\mathrm{d}', self._latex_name)
            resu = vmodule.alternating_form(self._tensor_rank+1, name=rname,
                                            latex_name=rlname)
            for dom, rst in self._restrictions.iteritems():
                resu._restrictions[dom] = rst.exterior_der()
            self._exterior_derivative = resu
        return self._exterior_derivative

    def wedge(self, other):
        r"""
        Exterior product with another differential form.

        INPUT:

        - ``other``: another differential form (on the same manifold)

        OUTPUT:

        - instance of :class:`DiffForm` representing the exterior
          product self/\\other.

        EXAMPLE:

        Exterior product of two 1-forms on the 2-sphere::


            sage: M = DiffManifold(2, 'S^2', start_index=1) # the 2-dimensional sphere S^2
            sage: U = M.open_subset('U') ; V = M.open_subset('V')
            sage: M.declare_union(U,V)   # S^2 is the union of U and V
            sage: c_xy.<x,y> = U.chart() ; c_uv.<u,v> = V.chart() # stereographic coord. (North and South)
            sage: xy_to_uv = c_xy.transition_map(c_uv, (x/(x^2+y^2), y/(x^2+y^2)),
            ....:                intersection_name='W', restrictions1= x^2+y^2!=0,
            ....:                restrictions2= u^2+v^2!=0)
            sage: uv_to_xy = xy_to_uv.inverse()
            sage: W = U.intersection(V) # The complement of the two poles
            sage: e_xy = c_xy.frame() ; e_uv = c_uv.frame()
            sage: a = M.diff_form(1, name='a')
            sage: a[e_xy,:] = y, x
            sage: a.add_comp_by_continuation(e_uv, W, c_uv)
            sage: b = M.diff_form(1, name='b')
            sage: b[e_xy,:] = x^2 + y^2, y
            sage: b.add_comp_by_continuation(e_uv, W, c_uv)
            sage: c = a.wedge(b); c
            2-form a/\b on the 2-dimensional differentiable manifold S^2
            sage: c.display(e_xy)
            a/\b = (-x^3 - (x - 1)*y^2) dx/\dy
            sage: c.display(e_uv)
            a/\b = -(v^2 - u)/(u^8 + 4*u^6*v^2 + 6*u^4*v^4 + 4*u^2*v^6 + v^8) du/\dv

        """
        from sage.tensor.modules.free_module_alt_form import FreeModuleAltForm
        from sage.tensor.modules.format_utilities import is_atomic
        if self._domain.is_subset(other._domain):
            if not self._ambient_domain.is_subset(other._ambient_domain):
                raise ValueError("incompatible ambient domains for exterior " +
                                 "product")
        elif other._domain.is_subset(self._domain):
            if not other._ambient_domain.is_subset(self._ambient_domain):
                raise ValueError("incompatible ambient domains for exterior " +
                                 "product")
        dom_resu = self._domain.intersection(other._domain)
        ambient_dom_resu = self._ambient_domain.intersection(
                                                         other._ambient_domain)
        self_r = self.restrict(dom_resu)
        other_r = other.restrict(dom_resu)
        if ambient_dom_resu.is_manifestly_parallelizable():
            # call of the FreeModuleAltForm version:
            return FreeModuleAltForm.wedge(self_r, other_r)
        # otherwise, the result is created here:
        if self._name is not None and other._name is not None:
            sname = self._name
            oname = other._name
            if not is_atomic(sname):
                sname = '(' + sname + ')'
            if not is_atomic(oname):
                oname = '(' + oname + ')'
            resu_name = sname + '/\\' + oname
        if self._latex_name is not None and other._latex_name is not None:
            slname = self._latex_name
            olname = other._latex_name
            if not is_atomic(slname):
                slname = '(' + slname + ')'
            if not is_atomic(olname):
                olname = '(' + olname + ')'
            resu_latex_name = slname + r'\wedge ' + olname
        dest_map = self._vmodule._dest_map
        dest_map_resu = dest_map.restrict(dom_resu,
                                          subcodomain=ambient_dom_resu)
        vmodule = dom_resu.vector_field_module(dest_map=dest_map_resu)
        resu_degree = self._tensor_rank + other._tensor_rank
        resu = vmodule.alternating_form(resu_degree, name=resu_name,
                                        latex_name=resu_latex_name)
        for dom in self_r._restrictions:
            if dom in other_r._restrictions:
                resu._restrictions[dom] = self_r._restrictions[dom].wedge(
                                          other_r._restrictions[dom])
        return resu

    def degree(self):
        r"""
        Return the degree of the differential form.

        OUTPUT:

        - integer p such that the differential form is a p-form.

        EXAMPLES::

            sage: M = DiffManifold(3, 'M')
            sage: a = M.diff_form(2); a
            2-form on the 3-dimensional differentiable manifold M
            sage: a.degree()
            2
            sage: b = M.diff_form(1); b
            1-form on the 3-dimensional differentiable manifold M
            sage: b.degree()
            1

        """
        return self._tensor_rank

<<<<<<< HEAD
=======
    def hodge_dual(self, metric):
        r"""
        Compute the Hodge dual of the differential form with respect to some
        metric.

        If the differential form is a `p`-form `A`, its *Hodge dual* with
        respect to a pseudo-Riemannian metric `g` is the
        `(n-p)`-form `*A` defined by

        .. MATH::

            *A_{i_1\ldots i_{n-p}} = \frac{1}{p!} A_{k_1\ldots k_p}
                \epsilon^{k_1\ldots k_p}_{\qquad\ i_1\ldots i_{n-p}}

        where `n` is the manifold's dimension, `\epsilon` is the volume
        `n`-form associated with `g` (see
        :meth:`~sage.manifolds.differentiable.metric.PseudoRiemannianMetric.volume_form`)
        and the indices `k_1,\ldots, k_p` are raised with `g`.

        INPUT:

        - ``metric``: a pseudo-Riemannian metric defined on the same manifold
          as the current differential form; must be an instance of
          :class:`~sage.manifolds.differentiable.metric.PseudoRiemannianMetric`

        OUTPUT:

        - the `(n-p)`-form `*A`

        EXAMPLES:

        Hodge dual of a 1-form on the 2-sphere equipped with the standard
        metric: we first construct `\mathbb{S}^2` and its metric `g`::

            sage: DiffManifold._clear_cache_() # for doctests only
            sage: M = DiffManifold(2, 'S^2', start_index=1)
            sage: U = M.open_subset('U') ; V = M.open_subset('V')
            sage: M.declare_union(U,V)   # S^2 is the union of U and V
            sage: c_xy.<x,y> = U.chart() ; c_uv.<u,v> = V.chart() # stereographic coord. (North and South)
            sage: xy_to_uv = c_xy.transition_map(c_uv, (x/(x^2+y^2), y/(x^2+y^2)),
            ....:                intersection_name='W', restrictions1= x^2+y^2!=0,
            ....:                restrictions2= u^2+v^2!=0)
            sage: uv_to_xy = xy_to_uv.inverse()
            sage: W = U.intersection(V) # The complement of the two poles
            sage: eU = c_xy.frame() ; eV = c_uv.frame()
            sage: g = M.metric('g')
            sage: g[eU,1,1], g[eU,2,2] = 4/(1+x^2+y^2)^2, 4/(1+x^2+y^2)^2
            sage: g[eV,1,1], g[eV,2,2] = 4/(1+u^2+v^2)^2, 4/(1+u^2+v^2)^2

        Then we construct the 1-form and take its Hodge dual w.r.t. `g`::

            sage: a = M.one_form(name='a')
            sage: a[eU,:] = -y, x
            sage: a.add_comp_by_continuation(eV, W, c_uv)
            sage: a.display(eU)
            a = -y dx + x dy
            sage: a.display(eV)
            a = -v/(u^4 + 2*u^2*v^2 + v^4) du + u/(u^4 + 2*u^2*v^2 + v^4) dv
            sage: sa = a.hodge_dual(g); sa
            1-form *a on the 2-dimensional differentiable manifold S^2
            sage: sa.display(eU)
            *a = -x dx - y dy
            sage: sa.display(eV)
            *a = -u/(u^4 + 2*u^2*v^2 + v^4) du - v/(u^4 + 2*u^2*v^2 + v^4) dv

        Instead of calling the method :meth:`hodge_dual` on the differential
        form, one can invoke the method
        :meth:`~sage.manifolds.differentiable.metric.PseudoRiemannianMetric.hodge_star`
        of the metric::

            sage: a.hodge_dual(g) == g.hodge_star(a)
            True

        For a 1-form and a Riemannian metric in dimension 2, the Hodge dual
        applied twice is minus the identity::

            sage: ssa = sa.hodge_dual(g); ssa
            1-form **a on the 2-dimensional differentiable manifold S^2
            sage: ssa == -a
            True

        The Hodge dual of the metric volume 2-form is the constant scalar
        field 1 (considered as a 0-form)::

            sage: eps = g.volume_form(); eps
            2-form eps_g on the 2-dimensional differentiable manifold S^2
            sage: eps.display(eU)
            eps_g = 4/(x^4 + y^4 + 2*(x^2 + 1)*y^2 + 2*x^2 + 1) dx/\dy
            sage: eps.display(eV)
            eps_g = 4/(u^4 + v^4 + 2*(u^2 + 1)*v^2 + 2*u^2 + 1) du/\dv
            sage: seps = eps.hodge_dual(g); seps
            Scalar field *eps_g on the 2-dimensional differentiable manifold S^2
            sage: seps.display()
            *eps_g: S^2 --> R
            on U: (x, y) |--> 1
            on V: (u, v) |--> 1

        """
        return metric.hodge_star(self)


>>>>>>> 6ecd5db9
#******************************************************************************

class DiffFormParal(FreeModuleAltForm, TensorFieldParal):
    r"""
    Differential form with values on a parallelizable manifold.

    Given a differentiable manifold `U`,  a differentiable map
    `\Phi: U \rightarrow M` to a parallelizable manifold `M` and a positive
    integer `p`, a *differential form of degree* `p` (or *p-form*)
    *along* `U` *with values on* `M\supset\Phi(U)` is a differentiable map

    .. MATH::

        a:\ U  \longrightarrow T^{(0,p)}M

    (`T^{(0,p)}M` being the tensor bundle of type `(0,p)` over `M`) such
    that

    .. MATH::

        \forall x \in U,\ a(x) \in \Lambda^p(T_{\Phi(x)} M)

    i.e. `a(x)` is an alternating multilinear form of degree `p` of the
    tangent space to `M` at the point `\Phi(x)`.

    The standard case of a differential form *on* a manifold `M` corresponds
    to `U=M` and `\Phi = \mathrm{Id}_M`. Other common cases are `\Phi` being an
    immersion and `\Phi` being a curve in `M` (`U` is then an open interval of
    `\RR`).

    If `M` is not parallelizable, the class :class:`DiffForm` must
    be used instead.

    This is a Sage *element* class, the corresponding *parent* class being
    :class:`~sage.manifolds.differentiable.diff_form_module.DiffFormFreeModule`.

    INPUT:

    - ``vector_field_module`` -- free module `\mathcal{X}(U,\Phi)` of vector
      fields along `U` with values on `M` via the map `\Phi`
    - ``degree`` -- the degree of the differential form (i.e. its tensor rank)
    - ``name`` -- (default: ``None``) name given to the differential form
    - ``latex_name`` -- (default: ``None``) LaTeX symbol to denote the
      differential form; if none is provided, the LaTeX symbol is set to
      ``name``

    EXAMPLES:

    A 2-form on a 4-dimensional manifold::

        sage: M = DiffManifold(4, 'M')
        sage: c_txyz.<t,x,y,z> = M.chart()
        sage: a = M.diff_form(2, 'a') ; a
        2-form a on the 4-dimensional differentiable manifold M
        sage: a.parent()
        Free module /\^2(M) of 2-forms on the 4-dimensional differentiable
         manifold M

    A differential form is a tensor field of purely covariant type::

        sage: a.tensor_type()
        (0, 2)

    It is antisymmetric, its components being instances of class
    :class:`~sage.tensor.modules.comp.CompFullyAntiSym`::

        sage: a.symmetries()
        no symmetry;  antisymmetry: (0, 1)
        sage: a[0,1] = 2
        sage: a[1,0]
        -2
        sage: a.comp()
        Fully antisymmetric 2-indices components w.r.t. Coordinate frame (M, (d/dt,d/dx,d/dy,d/dz))
        sage: type(a.comp())
        <class 'sage.tensor.modules.comp.CompFullyAntiSym'>

    Setting a component with repeated indices to a non-zero value results in an
    error::

        sage: a[1,1] = 3
        Traceback (most recent call last):
        ...
        ValueError: by antisymmetry, the component cannot have a nonzero value
         for the indices (1, 1)
        sage: a[1,1] = 0  # OK, albeit useless
        sage: a[1,2] = 3  # OK

    The expansion of a differential form with respect to a given coframe is
    displayed via the method
    :meth:`~sage.tensor.modules.free_module_alt_form.FreeModuleAltForm.display`::

        sage: a.display() # expansion with respect to the default coframe (dt, dx, dy, dz)
        a = 2 dt/\dx + 3 dx/\dy
        sage: latex(a.display()) # output for the notebook
        a = 2 \mathrm{d} t\wedge \mathrm{d} x
         + 3 \mathrm{d} x\wedge \mathrm{d} y

    Differential forms can be added or subtracted::

        sage: b = M.diff_form(2)
        sage: b[0,1], b[0,2], b[0,3] = (1,2,3)
        sage: s = a + b ; s
        2-form on the 4-dimensional differentiable manifold M
        sage: a[:], b[:], s[:]
        (
        [ 0  2  0  0]  [ 0  1  2  3]  [ 0  3  2  3]
        [-2  0  3  0]  [-1  0  0  0]  [-3  0  3  0]
        [ 0 -3  0  0]  [-2  0  0  0]  [-2 -3  0  0]
        [ 0  0  0  0], [-3  0  0  0], [-3  0  0  0]
        )
        sage: s = a - b ; s
        2-form on the 4-dimensional differentiable manifold M
        sage: s[:]
        [ 0  1 -2 -3]
        [-1  0  3  0]
        [ 2 -3  0  0]
        [ 3  0  0  0]

    An example of 3-form is the volume element on `\RR^3` in Cartesian
    coordinates::

        sage: M = DiffManifold(3, 'R3', '\RR^3', start_index=1)
        sage: c_cart.<x,y,z> = M.chart()
        sage: eps = M.diff_form(3, 'epsilon', r'\epsilon')
        sage: eps[1,2,3] = 1  # the only independent component
        sage: eps[:] # all the components are set from the previous line:
        [[[0, 0, 0], [0, 0, 1], [0, -1, 0]], [[0, 0, -1], [0, 0, 0], [1, 0, 0]],
         [[0, 1, 0], [-1, 0, 0], [0, 0, 0]]]
        sage: eps.display()
        epsilon = dx/\dy/\dz

    Spherical components of the volume element from the tensorial
    change-of-frame formula::

        sage: c_spher.<r,th,ph> = M.chart(r'r:[0,+oo) th:[0,pi]:\theta ph:[0,2*pi):\phi')
        sage: spher_to_cart = c_spher.transition_map(c_cart,
        ....:                [r*sin(th)*cos(ph), r*sin(th)*sin(ph), r*cos(th)])
        sage: cart_to_spher = spher_to_cart.set_inverse(sqrt(x^2+y^2+z^2),
        ....:                              atan2(sqrt(x^2+y^2),z), atan2(y, x))
        Check of the inverse coordinate transformation:
          r == r
          th == arctan2(r*sin(th), r*cos(th))
          ph == arctan2(r*sin(ph)*sin(th), r*cos(ph)*sin(th))
          x == x
          y == y
          z == z
        sage: eps.comp(c_spher.frame()) # computation of the components in the spherical frame
        Fully antisymmetric 3-indices components w.r.t. Coordinate frame
         (R3, (d/dr,d/dth,d/dph))
        sage: eps.comp(c_spher.frame())[1,2,3, c_spher]
        r^2*sin(th)
        sage: eps.display(c_spher.frame())
        epsilon = sqrt(x^2 + y^2 + z^2)*sqrt(x^2 + y^2) dr/\dth/\dph
        sage: eps.display(c_spher.frame(), c_spher)
        epsilon = r^2*sin(th) dr/\dth/\dph

    The exterior product of two differential forms is performed via the method
    :meth:`~sage.tensor.modules.free_module_alt_form.FreeModuleAltForm.wedge`::

        sage: a = M.one_form('A')
        sage: a[:] = (x*y*z, -z*x, y*z)
        sage: b = M.one_form('B')
        sage: b[:] = (cos(z), sin(x), cos(y))
        sage: ab = a.wedge(b) ; ab
        2-form A/\B on the 3-dimensional differentiable manifold R3
        sage: ab[:]
        [                         0  x*y*z*sin(x) + x*z*cos(z)  x*y*z*cos(y) - y*z*cos(z)]
        [-x*y*z*sin(x) - x*z*cos(z)                          0   -(x*cos(y) + y*sin(x))*z]
        [-x*y*z*cos(y) + y*z*cos(z)    (x*cos(y) + y*sin(x))*z                          0]
        sage: ab.display()
        A/\B = (x*y*z*sin(x) + x*z*cos(z)) dx/\dy + (x*y*z*cos(y) - y*z*cos(z)) dx/\dz
         - (x*cos(y) + y*sin(x))*z dy/\dz

    The tensor product of a 1-form and a 2-form is not a 3-form but a tensor
    field of type (0,3) with less symmetries::

        sage: c = a*ab ; c
        Tensor field A*(A/\B) of type (0,3) on the 3-dimensional differentiable
         manifold R3
        sage: c.symmetries()  #  the antisymmetry is only w.r.t. the last two arguments:
        no symmetry;  antisymmetry: (1, 2)
        sage: d = ab*a ; d
        Tensor field (A/\B)*A of type (0,3) on the 3-dimensional differentiable
         manifold R3
        sage: d.symmetries()  #  the antisymmetry is only w.r.t. the first two arguments:
        no symmetry;  antisymmetry: (0, 1)

    The exterior derivative of a differential form is obtained by means of the
    method :meth:`exterior_der`::

        sage: da = a.exterior_der() ; da
        2-form dA on the 3-dimensional differentiable manifold R3
        sage: da.display()
        dA = -(x + 1)*z dx/\dy - x*y dx/\dz + (x + z) dy/\dz
        sage: db = b.exterior_der() ; db
        2-form dB on the 3-dimensional differentiable manifold R3
        sage: db.display()
        dB = cos(x) dx/\dy + sin(z) dx/\dz - sin(y) dy/\dz
        sage: dab = ab.exterior_der() ; dab
        3-form d(A/\B) on the 3-dimensional differentiable manifold R3

    As a 3-form over a 3-dimensional manifold, d(A/\\B) is necessarily
    proportional to the volume 3-form::

        sage: dab == dab[[1,2,3]]/eps[[1,2,3]]*eps
        True

    We may also check that the classical anti-derivation formula is fulfilled::

        sage: dab == da.wedge(b) - a.wedge(db)
        True

    The Lie derivative of a 2-form is a 2-form::

        sage: v = M.vector_field('v')
        sage: v[:] = (y*z, -x*z, x*y)
        sage: ab.lie_der(v)
        2-form on the 3-dimensional differentiable manifold R3

    Let us check Cartan formula, which expresses the Lie derivative in terms
    of exterior derivatives::

        sage: ab.lie_der(v) == v.contract(ab.exterior_der()) + \
        ....:                  (v.contract(ab)).exterior_der()
        True

    A 1-form on a `\RR^3`::

        sage: om = M.one_form('omega', r'\omega') ; om
        1-form omega on the 3-dimensional differentiable manifold R3

    A 1-form is of course a differential form::

        sage: isinstance(om, sage.manifolds.differentiable.diff_form.DiffFormParal)
        True
        sage: om.parent()
        Free module /\^1(R3) of 1-forms on the 3-dimensional differentiable
         manifold R3
        sage: om.tensor_type()
        (0, 1)

    Setting the components w.r.t. the manifold's default frame::

        sage: om[:] = (2*z, x, x-y)
        sage: om[:]
        [2*z, x, x - y]
        sage: om.display()
        omega = 2*z dx + x dy + (x - y) dz

    A 1-form acts on vector fields::

        sage: v = M.vector_field('V')
        sage: v[:] = (x, 2*y, 3*z)
        sage: om(v)
        Scalar field omega(V) on the 3-dimensional differentiable manifold R3
        sage: om(v).display()
        omega(V): R3 --> R
           (x, y, z) |--> 2*x*y + (5*x - 3*y)*z
           (r, th, ph) |--> 2*r^2*cos(ph)*sin(ph)*sin(th)^2 + r^2*(5*cos(ph)
                            - 3*sin(ph))*cos(th)*sin(th)
        sage: latex(om(v))
        \omega\left(V\right)

    The tensor product of two 1-forms is a tensor field of type (0,2)::

        sage: a = M.one_form('A')
        sage: a[:] = (1, 2, 3)
        sage: b = M.one_form('B')
        sage: b[:] = (6, 5, 4)
        sage: c = a*b ; c
        Tensor field A*B of type (0,2) on the 3-dimensional differentiable
         manifold R3
        sage: c[:]
        [ 6  5  4]
        [12 10  8]
        [18 15 12]
        sage: c.symmetries()    # c has no symmetries:
        no symmetry;  no antisymmetry

    The exterior product of two 1-forms is a 2-form::

        sage: d = a.wedge(b) ; d
        2-form A/\B on the 3-dimensional differentiable manifold R3
        sage: d[:]
        [  0  -7 -14]
        [  7   0  -7]
        [ 14   7   0]
        sage: d.symmetries()
        no symmetry;  antisymmetry: (0, 1)

    We can check the standard formula relating the exterior product to the
    tensor product::

        sage: a.wedge(b) == a*b - b*a
        True

    """
    def __init__(self, vector_field_module, degree, name=None,
                 latex_name=None):
        r"""
        Construct a differential form.

        TEST:

        Construction via ``parent.element_class``, and not via a direct call
        to ``DiffFormParal``, to fit with the category framework::

            sage: DiffManifold._clear_cache_() # for doctests only
            sage: M = DiffManifold(2, 'M')
            sage: X.<x,y> = M.chart()  # makes M parallelizable
            sage: A = M.diff_form_module(2)
            sage: XM = M.vector_field_module()
            sage: a = A.element_class(XM, 2, name='a'); a
            2-form a on the 2-dimensional differentiable manifold M
            sage: a[0,1] = x*y
            sage: TestSuite(a).run()

        Construction via ``DiffManifold.diff_form``::

            sage: a1 = M.diff_form(2, name='a'); a1
            2-form a on the 2-dimensional differentiable manifold M
            sage: type(a1) == type(a)
            True
            sage: a1.parent() is a.parent()
            True

        """
        FreeModuleAltForm.__init__(self, vector_field_module, degree,
                                   name=name, latex_name=latex_name)
        # TensorFieldParal attributes:
        self._vmodule = vector_field_module
        self._domain = vector_field_module._domain
        self._ambient_domain = vector_field_module._ambient_domain
        # initialization of derived quantities:
        self._init_derived()

    def _repr_(self):
        r"""
        String representation of the object.

        TESTS::

            sage: M = DiffManifold(3, 'M')
            sage: X.<x,y,z> = M.chart()  # makes M parallelizable
            sage: a = M.diff_form(2, name='a')
            sage: a._repr_()
            '2-form a on the 3-dimensional differentiable manifold M'
            sage: repr(a)  # indirect doctest
            '2-form a on the 3-dimensional differentiable manifold M'
            sage: a  # indirect doctest
            2-form a on the 3-dimensional differentiable manifold M
            sage: b = M.diff_form(2)
            sage: b._repr_()
            '2-form on the 3-dimensional differentiable manifold M'

        """
        description = "{}-form ".format(self._tensor_rank)
        if self._name is not None:
            description += self._name + " "
        return self._final_repr(description)

    def _new_instance(self):
        r"""
        Create an instance of the same class, of the same degree and on the
        same domain.

        TESTS::

            sage: M = DiffManifold(3, 'M')
            sage: X.<x,y,z> = M.chart()  # makes M parallelizable
            sage: a = M.diff_form(2, name='a')
            sage: a1 = a._new_instance(); a1
            2-form on the 3-dimensional differentiable manifold M
            sage: type(a1) == type(a)
            True
            sage: a1.parent() is a.parent()
            True

        """
        return self.__class__(self._fmodule, self._tensor_rank)

    def _init_derived(self):
        r"""
        Initialize the derived quantities

        TEST::

            sage: M = DiffManifold(3, 'M')
            sage: X.<x,y,z> = M.chart()  # makes M parallelizable
            sage: a = M.diff_form(2, name='a')
            sage: a._init_derived()

        """
        TensorFieldParal._init_derived(self)
        self._exterior_derivative = None

    def _del_derived(self, del_restrictions=True):
        r"""
        Delete the derived quantities

        INPUT:

        - ``del_restrictions`` -- (default: ``True``) determines whether the
          restrictions of ``self`` to subdomains are deleted.

        TEST::

            sage: M = DiffManifold(3, 'M')
            sage: X.<x,y,z> = M.chart()  # makes M parallelizable
            sage: a = M.diff_form(2, name='a')
            sage: a._del_derived()

        """
        TensorFieldParal._del_derived(self, del_restrictions=del_restrictions)
        self._exterior_derivative = None

    def __call__(self, *args):
        r"""
        Redefinition of
        :meth:`~sage.tensor.modules.free_module_tensor.FreeModuleTensor.__call__`
        to allow for domain treatment

        TEST::

            sage: M = DiffManifold(2, 'M')
            sage: X.<x,y> = M.chart()
            sage: a = M.diff_form(2, name='a')
            sage: a[0,1] = x*y
            sage: a.display()
            a = x*y dx/\dy
            sage: u = M.vector_field(name='u')
            sage: u[:] = [1+x, 2-y]
            sage: v = M.vector_field(name='v')
            sage: v[:] = [-y, x]
            sage: s = a.__call__(u,v); s
            Scalar field a(u,v) on the 2-dimensional differentiable manifold M
            sage: s.display()
            a(u,v): M --> R
               (x, y) |--> -x*y^3 + 2*x*y^2 + (x^3 + x^2)*y
            sage: s == a[[0,1]]*(u[[0]]*v[[1]] -u[[1]]*v[[0]])
            True
            sage: s == a(u,v)  # indirect doctest
            True

        """
        return TensorFieldParal.__call__(self, *args)

    def exterior_der(self):
        r"""
        Compute the exterior derivative of the differential form.

        OUTPUT:

        - instance of :class:`DiffFormParal` representing the exterior
          derivative of the differential form

        EXAMPLE:

        Exterior derivative of a 1-form on a 4-dimensional manifold::

            sage: M = DiffManifold(4, 'M')
            sage: c_txyz.<t,x,y,z> = M.chart()
            sage: a = M.one_form('A')
            sage: a[:] = (t*x*y*z, z*y**2, x*z**2, x**2 + y**2)
            sage: da = a.exterior_der() ; da
            2-form dA on the 4-dimensional differentiable manifold M
            sage: da.display()
            dA = -t*y*z dt/\dx - t*x*z dt/\dy - t*x*y dt/\dz
             + (-2*y*z + z^2) dx/\dy + (-y^2 + 2*x) dx/\dz
             + (-2*x*z + 2*y) dy/\dz
            sage: latex(da)
            \mathrm{d}A

        The result is cached, i.e. is not recomputed unless ``a`` is changed::

            sage: a.exterior_der() is da
            True

        Instead of invoking the method ``exterior_der()``, one may use the
        global function :func:`~sage.manifolds.utilities.xder`::

            sage: xder(a) is a.exterior_der()
            True

        The exterior derivative is nilpotent::

            sage: dda = da.exterior_der() ; dda
            3-form ddA on the 4-dimensional differentiable manifold M
            sage: dda.display()
            ddA = 0
            sage: dda == 0
            True

        Let us check Cartan's identity::

            sage: v = M.vector_field(name='v')
            sage: v[:] = -y, x, t, z
            sage: a.lie_der(v) == v.contract(xder(a)) + xder(a(v))
            True

        """
        from sage.calculus.functional import diff
        from sage.tensor.modules.format_utilities import format_unop_txt, \
                                                         format_unop_latex
        from sage.tensor.modules.comp import CompFullyAntiSym
        from sage.manifolds.differentiable.vectorframe import CoordFrame
        if self._exterior_derivative is None:
            # A new computation is necessary:
            fmodule = self._fmodule # shortcut
            rname = format_unop_txt('d', self._name)
            rlname = format_unop_latex(r'\mathrm{d}', self._latex_name)
            self._exterior_derivative = fmodule.alternating_form(
                                                           self._tensor_rank+1,
                                                           name=rname,
                                                           latex_name=rlname)
            # 1/ List of all coordinate frames in which the components of self
            # are known
            coord_frames = []
            for frame in self._components:
                if isinstance(frame, CoordFrame):
                    coord_frames.append(frame)
            if coord_frames == []:
                # A coordinate frame is searched, at the price of a change of
                # frame, privileging the frame of the domain's default chart
                dom = self._domain
                def_coordf = dom._def_chart._frame
                for frame in self._components:
                    if (frame, def_coordf) in dom._frame_changes:
                        self.comp(def_coordf, from_basis=frame)
                        coord_frames = [def_coordf]
                        break
                if coord_frames == []:
                    for chart in dom._atlas:
                        if chart != dom._def_chart: # the case def_chart is
                                                    # treated above
                            coordf = chart._frame
                            for frame in self._components:
                                if (frame, coordf) in dom._frame_changes:
                                    self.comp(coordf, from_basis=frame)
                                    coord_frames[coordf]
                                    break
                            if coord_frames != []:
                                break
            # 2/ The computation:
            for frame in coord_frames:
                chart = frame._chart
                sc = self._components[frame]
                dc = CompFullyAntiSym(fmodule._ring, frame,
                                      self._tensor_rank+1,
                                      start_index=fmodule._sindex,
                                    output_formatter=fmodule._output_formatter)
                for ind, val in sc._comp.iteritems():
                    for i in fmodule.irange():
                        ind_d = (i,) + ind
                        if len(ind_d) == len(set(ind_d)):
                            # all indices are different
                            dc[[ind_d]] += \
                               val.coord_function(chart).diff(i).scalar_field()
                self._exterior_derivative._components[frame] = dc
        return self._exterior_derivative

    def wedge(self, other):
        r"""
        Exterior product with another differential form.

        INPUT:

        - ``other``: another differential form

        OUTPUT:

        - instance of :class:`DiffFormParal` representing the exterior
          product self/\\other.

        EXAMPLE:

        Exterior product of a 1-form and a 2-form on a 3-dimensional manifold::

            sage: M = DiffManifold(3, 'M', start_index=1)
            sage: X.<x,y,z> = M.chart()
            sage: a = M.one_form(name='a')
            sage: a[:] = [2, 1+x, y*z]
            sage: b = M.diff_form(2, name='b')
            sage: b[1,2], b[1,3], b[2,3] = y^2, z+x, z^2
            sage: a.display()
            a = 2 dx + (x + 1) dy + y*z dz
            sage: b.display()
            b = y^2 dx/\dy + (x + z) dx/\dz + z^2 dy/\dz
            sage: s = a.wedge(b); s
            3-form a/\b on the 3-dimensional differentiable manifold M
            sage: s.display()
            a/\b = (-x^2 + (y^3 - x - 1)*z + 2*z^2 - x) dx/\dy/\dz

        Check::

            sage: s[1,2,3] == a[1]*b[2,3] + a[2]*b[3,1] + a[3]*b[1,2]
            True

        """
        from sage.tensor.modules.free_module_alt_form import FreeModuleAltForm
        if self._domain.is_subset(other._domain):
            if not self._ambient_domain.is_subset(other._ambient_domain):
                raise ValueError("incompatible ambient domains for exterior " +
                                 "product")
        elif other._domain.is_subset(self._domain):
            if not other._ambient_domain.is_subset(self._ambient_domain):
                raise ValueError("incompatible ambient domains for exterior " +
                                 "product")
        dom_resu = self._domain.intersection(other._domain)
        self_r = self.restrict(dom_resu)
        other_r = other.restrict(dom_resu)
        return FreeModuleAltForm.wedge(self_r, other_r)

    def hodge_dual(self, metric):
        r"""
        Compute the Hodge dual of the differential form with respect to some
        metric.

        If the differential form is a `p`-form `A`, its *Hodge dual* with
        respect to a pseudo-Riemannian metric `g` is the
        `(n-p)`-form `*A` defined by

        .. MATH::

            *A_{i_1\ldots i_{n-p}} = \frac{1}{p!} A_{k_1\ldots k_p}
                \epsilon^{k_1\ldots k_p}_{\qquad\ i_1\ldots i_{n-p}}

        where `n` is the manifold's dimension, `\epsilon` is the volume
        `n`-form associated with `g` (see
        :meth:`~sage.manifolds.differentiable.metric.PseudoRiemannianMetric.volume_form`)
        and the indices `k_1,\ldots, k_p` are raised with `g`.

        INPUT:

        - ``metric``: a pseudo-Riemannian metric defined on the same manifold
          as the current differential form; must be an instance of
          :class:`~sage.manifolds.differentiable.metric.PseudoRiemannianMetric`

        OUTPUT:

        - the `(n-p)`-form `*A`

        EXAMPLES:

        Hodge dual of a 1-form in the Euclidean space `R^3`::

            sage: DiffManifold._clear_cache_() # for doctests only
            sage: M = DiffManifold(3, 'M', start_index=1)
            sage: X.<x,y,z> = M.chart()
            sage: g = M.metric('g')  # the Euclidean metric
            sage: g[1,1], g[2,2], g[3,3] = 1, 1, 1
            sage: a = M.one_form('A')
            sage: var('Ax Ay Az')
            (Ax, Ay, Az)
            sage: a[:] = (Ax, Ay, Az)
            sage: sa = a.hodge_dual(g) ; sa
            2-form *A on the 3-dimensional differentiable manifold M
            sage: sa.display()
            *A = Az dx/\dy - Ay dx/\dz + Ax dy/\dz
            sage: ssa = sa.hodge_dual(g) ; ssa
            1-form **A on the 3-dimensional differentiable manifold M
            sage: ssa.display()
            **A = Ax dx + Ay dy + Az dz
            sage: ssa == a  # must hold for a Riemannian metric in dimension 3
            True

        Instead of calling the method :meth:`hodge_dual` on the differential
        form, one can invoke the method
        :meth:`~sage.manifolds.differentiable.metric.PseudoRiemannianMetric.hodge_star`
        of the metric::

            sage: a.hodge_dual(g) == g.hodge_star(a)
            True

        See the documentation of
        :meth:`~sage.manifolds.differentiable.metric.PseudoRiemannianMetric.hodge_star`
        for more examples.

        """
        return metric.hodge_star(self)<|MERGE_RESOLUTION|>--- conflicted
+++ resolved
@@ -513,8 +513,6 @@
         """
         return self._tensor_rank
 
-<<<<<<< HEAD
-=======
     def hodge_dual(self, metric):
         r"""
         Compute the Hodge dual of the differential form with respect to some
@@ -616,7 +614,6 @@
         return metric.hodge_star(self)
 
 
->>>>>>> 6ecd5db9
 #******************************************************************************
 
 class DiffFormParal(FreeModuleAltForm, TensorFieldParal):
