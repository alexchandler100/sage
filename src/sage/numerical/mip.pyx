--- conflicted
+++ resolved
@@ -2013,12 +2013,7 @@
 
         - ``mip`` -- the :class:`MixedIntegerLinearProgram` parent.
 
-<<<<<<< HEAD
         - ``L`` -- list of :class:`~sage.numerical.linear_functions.LinearFunction` instances.
-=======
-        - ``L`` -- list of
-          :class:`~sage.numerical.linear_functions.LinearFunction` instances.
->>>>>>> c8addd90
 
         .. NOTE::
 
