--- conflicted
+++ resolved
@@ -1843,11 +1843,7 @@
         sage: C = AdditiveMagmas()
         sage: HC = C.Homsets()
         sage: sage_getsourcelines(HC)
-<<<<<<< HEAD
-        (['    class HomCategory(HomCategory):\n', ...)
-=======
         (['    class Homsets(HomsetsCategory):\n', ...], ...)
->>>>>>> f16112c7
 
     Testing against a bug that has occured during work on #11768::
 
