--- conflicted
+++ resolved
@@ -180,13 +180,9 @@
 
         OUTPUT:
 
-<<<<<<< HEAD
-    For most objects, nothing is done (``None`` is returned)::
-=======
         A string representation or ``None``. The latter means that no
         Sage-specific formatting is defined and the default should be
         used.
->>>>>>> 3735dfdf
 
         EXAMPLES::
 
