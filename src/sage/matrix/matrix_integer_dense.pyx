--- conflicted
+++ resolved
@@ -2824,11 +2824,7 @@
 
         if algorithm == 'NTL:LLL':
             if fp is None:
-<<<<<<< HEAD
-                algorithm = 'NTL:LLL_FP'
-=======
                 algorithm = 'NTL:LLL'
->>>>>>> 6e3ad539
             elif fp == 'fp':
                 algorithm = 'NTL:LLL_FP'
             elif fp == 'qd':
@@ -2837,20 +2833,6 @@
                 algorithm = 'NTL:LLL_XD'
             elif fp == 'rr':
                 algorithm = 'NTL:LLL_RR'
-<<<<<<< HEAD
-        elif algorithm == 'fpLLL:heuristic':
-            if fp is None:
-                raise TypeError("if 'fpLLL:heuristic' is chosen, a floating point number implementation must be chosen")
-            elif fp == 'fp':
-                fp = 'double'
-            elif fp == 'qd':
-                raise TypeError("fpLLL does not support quad doubles.")
-            elif fp == 'xd':
-                fp = 'dpe'
-            elif fp == 'rr':
-                fp = 'mpfr'
-=======
->>>>>>> 6e3ad539
 
             if delta is None:
                 delta = ZZ(99)/ZZ(100)
