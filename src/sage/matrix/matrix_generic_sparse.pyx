--- conflicted
+++ resolved
@@ -116,8 +116,32 @@
         self._entries = {}  # crucial so that pickling works
 
     def __init__(self, parent, entries=None, coerce=True, copy=True):
-<<<<<<< HEAD
         r"""
+        Create a sparse matrix over the given base ring.
+
+        INPUT:
+
+        - ``parent`` -- a matrix space
+
+        - ``entries`` -- * a Python dictionary whose items have the
+                           form ``(i, j): x``, where ``0 <= i < nrows``,
+                           ``0 <= j < ncols``, and ``x`` is coercible to
+                           an integer.  The ``i,j`` entry of ``self`` is
+                           set to ``x``.  The ``x``'s can be ``0``.
+                         * Alternatively, entries can be a list of *all*
+                           the entries of the sparse matrix, read
+                           row-by-row from top to bottom (so they would
+                           be mostly 0).
+
+        - ``coerce`` (default: ``True``) -- whether the entries
+          should be coerced into the base ring before being
+          entered into the matrix
+
+        - ``copy`` (default: ``True``) -- whether the list or
+          dictionary ``entries`` (not the single entries
+          themselves!) should be copied before being
+          entered into the matrix
+
         TESTS::
 
             sage: R.<a> = PolynomialRing(ZZ,'a')
@@ -159,41 +183,13 @@
             IndexError: matrix indices (0, -3) out of range
 
         But negative indices are valid::
-=======
-        """
-        Create a sparse matrix over the given base ring.
-
-        INPUT:
-
-        - ``parent`` -- a matrix space
-
-        - ``entries`` -- * a Python dictionary whose items have the
-                           form ``(i, j): x``, where ``0 <= i < nrows``,
-                           ``0 <= j < ncols``, and ``x`` is coercible to
-                           an integer.  The ``i,j`` entry of ``self`` is
-                           set to ``x``.  The ``x``'s can be ``0``.
-                         * Alternatively, entries can be a list of *all*
-                           the entries of the sparse matrix, read
-                           row-by-row from top to bottom (so they would
-                           be mostly 0).
-
-        - ``coerce`` (default: ``True``) -- whether the entries
-          should be coerced into the base ring before being
-          entered into the matrix
-
-        - ``copy`` (default: ``True``) -- whether the list or
-          dictionary ``entries`` (not the single entries
-          themselves!) should be copied before being
-          entered into the matrix
-        """
-        cdef Py_ssize_t i, j
-        matrix.Matrix.__init__(self, parent)
->>>>>>> a74bc0cc
 
             sage: M({(-1,-1): 1})
             [0 0]
             [0 1]
         """
+        cdef Py_ssize_t i, j
+        matrix.Matrix.__init__(self, parent)
         matrix.Matrix.__init__(self, parent)
         R = self._base_ring
         self._zero = R.zero_element()
