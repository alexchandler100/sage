--- conflicted
+++ resolved
@@ -253,61 +253,11 @@
         -  ``caching`` - (default: True) True or False. Whether to keep a cache
            of the letters computed by an iterator or callable.
 
-<<<<<<< HEAD
-        NOTE:
-
-            We only check that the first 40 letters of the word are
-            actually in the alphabet. This is a quick check implemented to
-            test for small programming errors. Since we also support
-            infinite words, we cannot really implement a more accurate
-            check.
-
-        EXAMPLES::
-
-            sage: from itertools import count
-            sage: Words()(count())
-            word: 0,1,2,3,4,5,6,7,8,9,10,11,12,13,14,15,16,17,18,19,20,21,22,23,24,25,26,27,28,29,30,31,32,33,34,35,36,37,38,39,...
-            sage: Words(range(10))(count())
-            Traceback (most recent call last):
-            ...
-            ValueError: 10 not in alphabet!
-            sage: Words()("abba")
-            word: abba
-            sage: Words("ab")("abba")
-            word: abba
-            sage: Words("ab")("abca")
-            Traceback (most recent call last):
-            ...
-            ValueError: c not in alphabet!
-
-        """
-        from sage.combinat.words.word import Word
-        kwds['data'] = data
-        kwds['length'] = length
-        kwds['datatype'] = datatype
-        kwds['caching'] = caching
-        #kwds['alphabet'] = self
-
-        # The function _construct_word handles the construction of the words.
-        w = self._construct_word(**kwds)
-        self._check(w)
-        return w
-
-    def _construct_word(self, data=None, length=None, datatype=None, caching=True):
-        r"""
-        Construct a word.
-
-        INPUT:
-
-        -  ``data`` - (default: None) list, string, tuple, iterator, None
-           (shorthand for []), or a callable defined on [0,1,...,length].
-=======
         -  ``check`` - (default: True) True or False. Whether to check if
            the 40 first letters are in the parent alphabet. This is a
            check done to test for small programming errors. Since we also
            support infinite words, we cannot really implement a more
            accurate check.
->>>>>>> 9876879b
 
         .. NOTE::
 
@@ -520,85 +470,6 @@
             ValueError: 103 not in alphabet!
 
         """
-<<<<<<< HEAD
-        from sage.combinat.words.abstract_word import Word_class
-        from sage.combinat.words.word_char import WordDatatype_char
-        from sage.combinat.words.word_infinite_datatypes import WordDatatype_callable, WordDatatype_iter
-        from sage.combinat.words.word_datatypes import WordDatatype
-        if isinstance(data, Word_class):
-            ####################
-            # If `data` is already a word and if its parent is self,
-            # then return `data` (no matter what the parameter length,
-            # datatype and length are).
-            ###########################
-            if data.parent() is self:
-                return data
-            ###########################
-            # Otherwise, if self is not the parent of `data`, then we
-            # try to recover the data, the length and the datatype of the
-            # input `data`
-            ###########################
-            if isinstance(data,  WordDatatype_callable):
-                from sage.combinat.words.finite_word import CallableFromListOfWords
-                if isinstance(data._func, CallableFromListOfWords):
-                    # The following line is important because, in this case,
-                    # data._func is also a tuple (indeed
-                    # CallableFromListOfWords inherits from tuple)
-                    datatype = "callable"
-                if length is None:
-                    length = data._len
-                data = data._func
-            elif isinstance(data, WordDatatype_iter):
-                if length is None:
-                    length = data._len
-                data = iter(data)
-            elif isinstance(data, WordDatatype_char):
-                data = list(data)
-            elif isinstance(data, WordDatatype):
-                data = data._data
-            else:
-                raise TypeError("Any instance of Word_class must be an instance of WordDatatype.")
-
-        if data is None:
-            data = []
-
-        # Guess the datatype if it is not given.
-        if datatype is None:
-            if 'FiniteWord_char' in self._element_classes and isinstance(data, (list,CombinatorialObject,tuple)):
-                datatype = 'char'
-            elif isinstance(data, str):
-                datatype = "str"
-            elif isinstance(data, (list, CombinatorialObject)):
-                datatype = "list"
-            elif isinstance(data, tuple):
-                datatype = "tuple"
-            elif callable(data):
-                datatype = "callable"
-            elif hasattr(data,"__iter__"):
-                datatype = "iter"
-            else:
-                raise ValueError("Cannot guess a datatype from data (=%s); please specify one"%data)
-        else:
-            # type check the datatypes
-            if datatype == "iter" and not hasattr(data, "__iter__"):
-                raise ValueError("Your data is not iterable")
-            elif datatype == "callable" and not callable(data):
-                raise ValueError("Your data is not callable")
-
-        # If `data` is a pickled_function, restore the function
-        if datatype == 'pickled_function':
-            from sage.misc.fpickle import unpickle_function
-            data = unpickle_function(data)
-            datatype = 'callable'
-
-        # Construct the word class and keywords
-        if datatype in ('char', 'list','str','tuple'):
-            cls_str = 'FiniteWord_%s'%datatype
-            kwds = dict(parent=self,data=data)
-        elif datatype == 'callable':
-            if length in (None, Infinity, 'infinite'):
-                cls_str = 'InfiniteWord_callable'
-=======
         if datatype is not None:
             if datatype == 'list':
                 w = self._element_classes['FiniteWord_list'](self, data)
@@ -628,7 +499,6 @@
         elif data is None:
             if 'FiniteWord_char' in self._element_classes:
                 w = self._element_classes['FiniteWord_char'](self, [])
->>>>>>> 9876879b
             else:
                 w = self._element_classes['FiniteWord_list'](self, [])
 
@@ -655,20 +525,11 @@
                 w = self._word_from_iter(data, length, caching)
 
         else:
-<<<<<<< HEAD
-            raise ValueError("Unknown datatype (=%s)" % datatype)
-
-        word_classes = self._element_classes
-        if cls_str not in word_classes:
-            raise ValueError("Unknwon datatype (=%s)" % datatype)
-        return word_classes[cls_str](**kwds)
-=======
             raise ValueError("Cannot guess a datatype from data (=%s); please specify one" % data)
 
         if check:
             self._check(w)
         return w
->>>>>>> 9876879b
 
     def _check(self, w, length=40):
         r"""
