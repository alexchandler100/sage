r"""
Common Transducers (Finite State Machines Generators)

Transducers in Sage can be built through the ``transducers``
object. It contains generators for common finite state machines. For example,

::

    sage: I = transducers.Identity([0, 1, 2])

generates an identity transducer on the alphabet `\{0, 1, 2\}`.

To construct transducers manually, you can use the class
:class:`Transducer`. See :mod:`~sage.combinat.finite_state_machine`
for more details and a lot of examples.

**Transducers**

.. csv-table::
    :class: contentstable
    :widths: 30, 70
    :delim: |

    :meth:`~TransducerGenerators.Identity` | Returns a transducer realizing the identity map.
    :meth:`~TransducerGenerators.abs` | Returns a transducer realizing absolute value.
    :meth:`~TransducerGenerators.operator` | Returns a transducer realizing a binary operation.
    :meth:`~TransducerGenerators.add` | Returns a transducer realizing addition.
    :meth:`~TransducerGenerators.sub` | Returns a transducer realizing subtraction.
    :meth:`~TransducerGenerators.CountSubblockOccurrences` | Returns a transducer counting the occurrences of a subblock.
    :meth:`~TransducerGenerators.GrayCode` | Returns a transducer realizing binary Gray code.

AUTHORS:

- Clemens Heuberger (2014-04-07): initial version
- Sara Kropf (2014-04-10): some changes in TransducerGenerator
- Daniel Krenn (2014-04-15): improved common docstring during review

Functions and methods
---------------------

"""
#*****************************************************************************
#       Copyright (C) 2014 Clemens Heuberger <clemens.heuberger@aau.at>
#                     2014 Sara Kropf <sara.kropf@aau.at>
#                     2014 Daniel Krenn <devel@danielkrenn.at>
#
# This program is free software: you can redistribute it and/or modify
# it under the terms of the GNU General Public License as published by
# the Free Software Foundation, either version 3 of the License, or
# (at your option) any later version.
#                  http://www.gnu.org/licenses/
#*****************************************************************************

from sage.combinat.finite_state_machine import Transducer
from sage.rings.integer_ring import ZZ

class TransducerGenerators(object):
    r"""
    A class consisting of constructors for several common transducers.

    A list of all transducers in this database is available via tab
    completion. Type "``transducers.``" and then hit tab to see which
    transducers are available.

    The transducers currently in this class include:

    - :meth:`~Identity`
    - :meth:`~abs`
    - :meth:`~TransducerGenerators.operator`
    - :meth:`~add`
    - :meth:`~sub`
    - :meth:`~CountSubblockOccurrences`
    - :meth:`~GrayCode`

    """

    def Identity(self, input_alphabet):
        """
        Returns the identity transducer realizing the identity map.

        INPUT:

        - ``input_alphabet`` -- a list or other iterable.

        OUTPUT:

        A transducer mapping each word over ``input_alphabet`` to
        itself.

        EXAMPLES::

            sage: T = transducers.Identity([0, 1])
            sage: sorted(T.transitions())
            [Transition from 0 to 0: 0|0,
             Transition from 0 to 0: 1|1]
            sage: T.initial_states()
            [0]
            sage: T.final_states()
            [0]
            sage: T.input_alphabet
            [0, 1]
            sage: T.output_alphabet
            [0, 1]
            sage: sage.combinat.finite_state_machine.FSMOldProcessOutput = False
            sage: T([0, 1, 0, 1, 1])
            [0, 1, 0, 1, 1]

        """
        return Transducer(
            [(0, 0, d, d) for d in input_alphabet],
            input_alphabet=input_alphabet,
            output_alphabet=input_alphabet,
            initial_states=[0],
            final_states=[0])

    def CountSubblockOccurrences(self, block, input_alphabet):
        """
        Returns a transducer counting the number of (possibly
        overlapping) occurrences of a block in the input.

        INPUT:

        - ``block`` -- a list (or other iterable) of letters.

        - ``input_alphabet`` -- a list or other iterable.

        OUTPUT:

        A transducer counting (in unary) the number of occurrences of the given
        block in the input.  Overlapping occurrences are counted several
        times.

        Denoting the block by `b_0\ldots b_{k-1}`, the input word by
        `i_0\ldots i_L` and the output word by `o_0\ldots o_L`, we
        have `o_j = 1` if and only if `i_{j-k+1}\ldots i_{j} = b_0\ldots
        b_{k-1}`. Otherwise, `o_j = 0`.

        EXAMPLES:

        #.  Counting the number of ``10`` blocks over the alphabet
            ``[0, 1]``::

                sage: T = transducers.CountSubblockOccurrences(
                ....:     [1, 0],
                ....:     [0, 1])
                sage: sorted(T.transitions())
                [Transition from () to (): 0|0,
                 Transition from () to (1,): 1|0,
                 Transition from (1,) to (): 0|1,
                 Transition from (1,) to (1,): 1|0]
                sage: T.input_alphabet
                [0, 1]
                sage: T.output_alphabet
                [0, 1]
                sage: T.initial_states()
                [()]
                sage: T.final_states()
                [(), (1,)]

            Check some sequence::

                sage: sage.combinat.finite_state_machine.FSMOldProcessOutput = False
                sage: T([0, 1, 0, 1, 1, 0])
                [0, 0, 1, 0, 0, 1]

        #.  Counting the number of ``11`` blocks over the alphabet
            ``[0, 1]``::

                sage: T = transducers.CountSubblockOccurrences(
                ....:     [1, 1],
                ....:     [0, 1])
                sage: sorted(T.transitions())
                [Transition from () to (): 0|0,
                 Transition from () to (1,): 1|0,
                 Transition from (1,) to (): 0|0,
                 Transition from (1,) to (1,): 1|1]

            Check some sequence::

                sage: sage.combinat.finite_state_machine.FSMOldProcessOutput = False
                sage: T([0, 1, 0, 1, 1, 0])
                [0, 0, 0, 0, 1, 0]

        #.  Counting the number of ``1010`` blocks over the
            alphabet ``[0, 1, 2]``::

                sage: T = transducers.CountSubblockOccurrences(
                ....:     [1, 0, 1, 0],
                ....:     [0, 1, 2])
                sage: sorted(T.transitions())
                [Transition from () to (): 0|0,
                 Transition from () to (1,): 1|0,
                 Transition from () to (): 2|0,
                 Transition from (1,) to (1, 0): 0|0,
                 Transition from (1,) to (1,): 1|0,
                 Transition from (1,) to (): 2|0,
                 Transition from (1, 0) to (): 0|0,
                 Transition from (1, 0) to (1, 0, 1): 1|0,
                 Transition from (1, 0) to (): 2|0,
                 Transition from (1, 0, 1) to (1, 0): 0|1,
                 Transition from (1, 0, 1) to (1,): 1|0,
                 Transition from (1, 0, 1) to (): 2|0]
                sage: input =  [0, 1, 0, 1, 0, 1, 0, 0, 1, 0, 1, 0, 2]
                sage: output = [0, 0, 0, 0, 1, 0, 1, 0, 0, 0, 0, 1, 0]
                sage: sage.combinat.finite_state_machine.FSMOldProcessOutput = False
                sage: T(input) == output
                True

        """
        block_as_tuple = tuple(block)

        def starts_with(what, pattern):
            return len(what) >= len(pattern) \
                and what[:len(pattern)] == pattern

        def transition_function(read, input):
            current = read + (input, )
            if starts_with(block_as_tuple, current) \
                    and len(block_as_tuple) > len(current):
                return (current, 0)
            else:
                k = 1
                while not starts_with(block_as_tuple, current[k:]):
                    k += 1
                return (current[k:], int(block_as_tuple == current))

        T = Transducer(
            transition_function,
            input_alphabet=input_alphabet,
            output_alphabet=[0, 1],
            initial_states=[()])
        for s in T.iter_states():
            s.is_final = True
        return T


    def operator(self, operator, input_alphabet, number_of_operands=2):
        r"""
        Returns a transducer which realizes a letter-wise
        operation of an input word over the given input alphabet.

        INPUT:

        - ``operator`` -- operator to realize. It is a function which
          takes ``number_of_operands`` input arguments (each out of
          ``input_alphabet``).

        - ``input_alphabet``  -- a list or other iterable.

        - ``number_of_operands`` -- (default: `2`) it specifies the number
          of input arguments the operator takes.

        OUTPUT:

        A transducer mapping an input letter `(i_1, \dots, i_n)` to
        `\mathrm{operator}(i_1, \dots, i_n)`. Here, `n` equals
        ``number_of_operands``.

        The input alphabet of the generated transducer is the cartesian
        product of ``number_of_operands`` copies of ``input_alphabet``.

        EXAMPLE:

        The following binary transducer realizes component-wise
        addition::

            sage: import operator
            sage: T = transducers.operator(operator.add,
            ....:                           [0, 1])
            sage: T.transitions()
            [Transition from 0 to 0: (0, 0)|0,
             Transition from 0 to 0: (0, 1)|1,
             Transition from 0 to 0: (1, 0)|1,
             Transition from 0 to 0: (1, 1)|2]
            sage: T.input_alphabet
            [(0, 0), (0, 1), (1, 0), (1, 1)]
            sage: T.initial_states()
            [0]
            sage: T.final_states()
            [0]
            sage: T([(0, 0), (0, 1), (1, 0), (1, 1)])
            [0, 1, 1, 2]

        Note that for a unary operator the input letters of the
        new transducer are tuples of length `1`::

            sage: T = transducers.operator(lambda i: abs(i),
            ....:                          [-1, 0, 1],
            ....:                          number_of_operands=1)
            sage: T([-1, 1, 0])
            Traceback (most recent call last):
            ...
            ValueError: Invalid input sequence.
            sage: T([(-1,), (1,), (0,)])
            [1, 1, 0]
        """
        from itertools import product

        def transition_function(state, operands):
            return (0, operator(*operands))
        pairs = list(product(input_alphabet, repeat=number_of_operands))
        return Transducer(transition_function,
                          input_alphabet=pairs,
                          initial_states=[0],
                          final_states=[0])


    def add(self, input_alphabet):
        """
        Returns a transducer which realizes the letter-wise
        addition of an input word over the given input alphabet.

        INPUT:

        - ``input_alphabet``  -- a list or other iterable.

        OUTPUT:

        A transducer mapping an input word `(i_0, i'_0)\ldots (i_k, i'_k)`
        to the word `(i_0 + i'_0)\ldots (i_k + i'_k)`.

        The input alphabet of the generated transducer is the cartesian
        product of two copies of ``input_alphabet``.

        EXAMPLE:

        The following transducer realizes letter-wise
        addition::

            sage: T = transducers.add([0, 1])
            sage: T.transitions()
            [Transition from 0 to 0: (0, 0)|0,
             Transition from 0 to 0: (0, 1)|1,
             Transition from 0 to 0: (1, 0)|1,
             Transition from 0 to 0: (1, 1)|2]
            sage: T.input_alphabet
            [(0, 0), (0, 1), (1, 0), (1, 1)]
            sage: T.initial_states()
            [0]
            sage: T.final_states()
            [0]
            sage: T([(0, 0), (0, 1), (1, 0), (1, 1)])
            [0, 1, 1, 2]
        """
        import operator
        return self.operator(operator.add, input_alphabet)


    def sub(self, input_alphabet):
        """
        Returns a transducer which realizes the letter-wise
        subtraction of an input word over the given input alphabet.

        INPUT:

        - ``input_alphabet``  -- a list or other iterable.

        OUTPUT:

        A transducer mapping an input word `(i_0, i'_0)\ldots (i_k, i'_k)`
        to the word `(i_0 - i'_0)\ldots (i_k - i'_k)`.

        The input alphabet of the generated transducer is the cartesian
        product of two copies of ``input_alphabet``.

        EXAMPLE:

        The following transducer realizes letter-wise
        subtraction::

            sage: T = transducers.sub([0, 1])
            sage: T.transitions()
            [Transition from 0 to 0: (0, 0)|0,
             Transition from 0 to 0: (0, 1)|-1,
             Transition from 0 to 0: (1, 0)|1,
             Transition from 0 to 0: (1, 1)|0]
            sage: T.input_alphabet
            [(0, 0), (0, 1), (1, 0), (1, 1)]
            sage: T.initial_states()
            [0]
            sage: T.final_states()
            [0]
            sage: T([(0, 0), (0, 1), (1, 0), (1, 1)])
            [0, -1, 1, 0]
        """
        import operator
        return self.operator(operator.sub, input_alphabet)


    def abs(self, input_alphabet):
        """
        Returns a transducer which realizes the letter-wise
        absolute value of an input word over the given input alphabet.

        INPUT:

        - ``input_alphabet``  -- a list or other iterable.

        OUTPUT:

        A transducer mapping `i_0\ldots i_k`
        to `|i_0|\ldots |i_k|`.

        EXAMPLE:

        The following transducer realizes letter-wise
        absolute value::

            sage: T = transducers.abs([-1, 0, 1])
            sage: T.transitions()
            [Transition from 0 to 0: -1|1,
             Transition from 0 to 0: 0|0,
             Transition from 0 to 0: 1|1]
            sage: T.initial_states()
            [0]
            sage: T.final_states()
            [0]
            sage: T([-1, -1, 0, 1])
            [1, 1, 0, 1]

        """
        return Transducer(lambda state, input: (0, abs(input)),
                          input_alphabet=input_alphabet,
                          initial_states=[0],
                          final_states=[0])


<<<<<<< HEAD
=======
    def GrayCode(self):
        """
        Returns a transducer converting the standard binary
        expansion to Gray code.

        INPUT:

        Nothing.

        OUTPUT:

        A transducer.

        Cf. the :wikipedia:`Gray_code` for a description of the Gray code.

        EXAMPLE::

            sage: G = transducers.GrayCode()
            sage: G
            Transducer with 3 states
            sage: sage.combinat.finite_state_machine.FSMOldProcessOutput = False
            sage: for v in srange(0, 10):
            ....:     print v, G(v.digits(base=2) + [0])
            0 []
            1 [1]
            2 [1, 1]
            3 [0, 1]
            4 [0, 1, 1]
            5 [1, 1, 1]
            6 [1, 0, 1]
            7 [0, 0, 1]
            8 [0, 0, 1, 1]
            9 [1, 0, 1, 1]

        In the example :ref:`Gray Code <finite_state_machine_gray_code_example>`
        in the documentation of the
        :mod:`~sage.combinat.finite_state_machine` module, the Gray code
        transducer is derived from the algorithm converting the binary
        expansion to the Gray code. The result is the same as the one
        given here.
        """
        z = ZZ(0)
        o = ZZ(1)
        return Transducer([[0, 1, z, None],
                           [0, 2, o, None],
                           [1, 1, z, z],
                           [1, 2, o, o],
                           [2, 1, z, o],
                           [2, 2, o, z]],
                          initial_states=[0],
                          final_states=[1])


>>>>>>> 82ceebab
# Easy access to the transducer generators from the command line:
transducers = TransducerGenerators()<|MERGE_RESOLUTION|>--- conflicted
+++ resolved
@@ -425,8 +425,6 @@
                           final_states=[0])
 
 
-<<<<<<< HEAD
-=======
     def GrayCode(self):
         """
         Returns a transducer converting the standard binary
@@ -480,6 +478,5 @@
                           final_states=[1])
 
 
->>>>>>> 82ceebab
 # Easy access to the transducer generators from the command line:
 transducers = TransducerGenerators()