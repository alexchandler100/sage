r"""
Kirillov-Reshetikhin Crystals
"""

#*****************************************************************************
#       Copyright (C) 2009   Anne Schilling <anne at math.ucdavis.edu>
#
#  Distributed under the terms of the GNU General Public License (GPL)
#
#    This code is distributed in the hope that it will be useful,
#    but WITHOUT ANY WARRANTY; without even the implied warranty of
#    MERCHANTABILITY or FITNESS FOR A PARTICULAR PURPOSE.  See the GNU
#    General Public License for more details.
#
#  The full text of the GPL is available at:
#
#                  http://www.gnu.org/licenses/
#****************************************************************************
# Acknowledgment: most of the design and implementation of this
# library is heavily inspired from MuPAD-Combinat.
#****************************************************************************

from sage.misc.cachefunc import cached_method
from sage.misc.abstract_method import abstract_method
from sage.misc.functional import is_even, is_odd
from sage.functions.other import floor, ceil
from sage.combinat.combinat import CombinatorialObject
from sage.structure.parent import Parent
from sage.categories.regular_crystals import RegularCrystals
from sage.categories.finite_crystals import FiniteCrystals
from sage.rings.integer import Integer
from sage.rings.all import QQ
from sage.combinat.crystals.affine import AffineCrystalFromClassical, \
  AffineCrystalFromClassicalElement, AffineCrystalFromClassicalAndPromotion, \
  AffineCrystalFromClassicalAndPromotionElement
from sage.combinat.crystals.highest_weight_crystals import HighestWeightCrystal
from sage.combinat.crystals.littelmann_path import CrystalOfProjectedLevelZeroLSPaths
from sage.combinat.crystals.direct_sum import DirectSumOfCrystals
from sage.combinat.root_system.cartan_type import CartanType
from sage.combinat.root_system.root_system import RootSystem
from sage.combinat.crystals.tensor_product import CrystalOfTableaux, TensorProductOfCrystals
from sage.combinat.tableau import Tableau
from sage.combinat.partition import Partition, Partitions
from sage.combinat.integer_vector import IntegerVectors

def KirillovReshetikhinCrystalFromLSPaths(cartan_type, r, s=1):
    r"""
    Single column Kirillov-Reshetikhin crystals.

    This yields the single column Kirillov-Reshetikhin crystals
    from the projected level zero LS paths, see
    :class:`~sage.combinat.crystals.littelmann_path.CrystalOfLSPaths`.
    This works for all types (even exceptional types).
    The weight of the canonical element in this crystal is `\Lambda_r`.
    For other implementation see
    :func:`~sage.combinat.crystals.kirillov_reshetikhin.KirillovReshetikhinCrystal`.

    EXAMPLES::

        sage: K = crystals.kirillov_reshetikhin.LSPaths(['A',2,1],2)
        sage: KR = crystals.KirillovReshetikhin(['A',2,1],2,1)
        sage: G = K.digraph()
        sage: GR = KR.digraph()
        sage: G.is_isomorphic(GR, edge_labels = True)
        True

        sage: K = crystals.kirillov_reshetikhin.LSPaths(['C',3,1],2)
        sage: KR = crystals.KirillovReshetikhin(['C',3,1],2,1)
        sage: G = K.digraph()
        sage: GR = KR.digraph()
        sage: G.is_isomorphic(GR, edge_labels = True)
        True

        sage: K = crystals.kirillov_reshetikhin.LSPaths(['E',6,1],1)
        sage: KR = crystals.KirillovReshetikhin(['E',6,1],1,1)
        sage: G = K.digraph()
        sage: GR = KR.digraph()
        sage: G.is_isomorphic(GR, edge_labels = True)
        True
        sage: K.cardinality()
        27

        sage: K = crystals.kirillov_reshetikhin.LSPaths(['G',2,1],1)
        sage: K.cardinality()
        7

        sage: K = crystals.kirillov_reshetikhin.LSPaths(['B',3,1],2)
        sage: KR = crystals.KirillovReshetikhin(['B',3,1],2,1)
        sage: KR.cardinality()
        22
        sage: K.cardinality()
        22
        sage: G = K.digraph()
        sage: GR = KR.digraph()
        sage: G.is_isomorphic(GR, edge_labels = True)
        True


    TESTS::

        sage: K = crystals.kirillov_reshetikhin.LSPaths(['G',2,1],2)
        sage: K.cardinality()
        15

    For `s > 1` these crystals yield `s`-fold tensor products of
    Kirillov-Reshetikhin crystals::

        sage: K = crystals.kirillov_reshetikhin.LSPaths(['A',1,1],1,3)
        sage: B = crystals.KirillovReshetikhin(['A',1,1],1,1)
        sage: T = crystals.TensorProduct(B,B,B)
        sage: G = K.digraph()
        sage: GT = T.digraph()
        sage: G.is_isomorphic(GT, edge_labels = True)
        True

        sage: K = crystals.kirillov_reshetikhin.LSPaths(['B',2,1],1,2)
        sage: B = crystals.KirillovReshetikhin(['B',2,1],1,1)
        sage: T = crystals.TensorProduct(B,B)
        sage: G = K.digraph()
        sage: GT = T.digraph()
        sage: G.is_isomorphic(GT, edge_labels = True)
        True

        sage: K = crystals.kirillov_reshetikhin.LSPaths(['B',2,1],2,3)
        sage: B = crystals.KirillovReshetikhin(['B',2,1],2,1)
        sage: T = crystals.TensorProduct(B,B,B)
        sage: GT = T.digraph()
        sage: G = K.digraph()
        sage: G.is_isomorphic(GT, edge_labels = True)
        True
    """
    R = RootSystem(cartan_type)
    La = R.weight_space().basis()
    weight = s*La[r]
    return CrystalOfProjectedLevelZeroLSPaths(weight)

def KirillovReshetikhinCrystal(cartan_type, r, s, model='KN'):
    r"""
    Return the Kirillov-Reshetikhin crystal `B^{r,s}` of the given type
    in the given model.

    For more information about general crystals see
    :mod:`sage.combinat.crystals.crystals`.

    There are a variety of models for Kirillov-Reshetikhin crystals. There is
    one using the classical crystal with :func:`Kashiwara-Nakashima tableaux
    <sage.combinat.crystals.kirillov_reshetikhin.KashiwaraNakashimaTableaux>`.
    There is one using :class:`rigged configurations <RiggedConfiguraitons>`.
    Another tableaux model comes from the bijection between rigged configurations
    and tensor products of tableaux called :class:`Kirillov-Reshetikhin tableaux
    <sage.combinat.rigged_configurations.kr_tableaux.KirillovReshetikhinTableaux>`
    Lastly there is a model of Kirillov-Reshetikhin crystals for `s = 1` from
    crystals of :func:`LS paths
    <sage.combinat.crystals.kirillov_reshetikhin.KirillovReshetikhinCrystalFromLSPaths>`.

    INPUT:

    - ``cartan_type`` -- an affine Cartan type

    - ``r`` -- a label of finite Dynkin diagram

    - ``s`` -- a positive integer

    - ``model`` -- (default: ``'KN'``) can be one of the following:

      * ``'KN'`` or ``'KashiwaraNakashimaTableaux'`` - use the
        Kashiwara-Nakashima tableaux model
      * ``'KR'`` or ``'KirillovReshetkihinTableaux'`` - use the
        Kirillov-Reshetkihin tableaux model
      * ``'RC'`` or ``'RiggedConfiguration'`` - use the rigged
        configuration model
      * ``'LSPaths'`` - use the LS path model

    EXAMPLES::

        sage: K = crystals.KirillovReshetikhin(['A',3,1], 2, 1)
        sage: K.index_set()
        (0, 1, 2, 3)
        sage: K.list()
        [[[1], [2]], [[1], [3]], [[2], [3]], [[1], [4]], [[2], [4]], [[3], [4]]]
        sage: b=K(rows=[[1],[2]])
        sage: b.weight()
        -Lambda[0] + Lambda[2]

        sage: K = crystals.KirillovReshetikhin(['A',3,1], 2,2)
        sage: K.automorphism(K.module_generators[0])
        [[2, 2], [3, 3]]
        sage: K.module_generators[0].e(0)
        [[1, 2], [2, 4]]
        sage: K.module_generators[0].f(2)
        [[1, 1], [2, 3]]
        sage: K.module_generators[0].f(1)
        sage: K.module_generators[0].phi(0)
        0
        sage: K.module_generators[0].phi(1)
        0
        sage: K.module_generators[0].phi(2)
        2
        sage: K.module_generators[0].epsilon(0)
        2
        sage: K.module_generators[0].epsilon(1)
        0
        sage: K.module_generators[0].epsilon(2)
        0
        sage: b = K(rows=[[1,2],[2,3]])
        sage: b
        [[1, 2], [2, 3]]
        sage: b.f(2)
        [[1, 2], [3, 3]]

        sage: K = crystals.KirillovReshetikhin(['D',4,1], 2, 1)
        sage: K.cartan_type()
        ['D', 4, 1]
        sage: type(K.module_generators[0])
        <class 'sage.combinat.crystals.kirillov_reshetikhin.KR_type_vertical_with_category.element_class'>

    The following gives some tests with regards to Lemma 3.11 in [LOS12]_.

    TESTS::

        sage: K = crystals.KirillovReshetikhin(['A',4,2],2,1)
        sage: Lambda = K.weight_lattice_realization().fundamental_weights()
        sage: [b for b in K if b.Epsilon() == Lambda[0]]
        [[]]

        sage: K = crystals.KirillovReshetikhin(['D',4,2],1,2)
        sage: Lambda = K.weight_lattice_realization().fundamental_weights()
        sage: [b for b in K if b.Epsilon() == 2*Lambda[0]]
        [[]]
        sage: [b for b in K if b.Epsilon() == 2*Lambda[3]]
        [[[3, -3]]]
        sage: K = crystals.KirillovReshetikhin(['D',4,2],1,1)
        sage: [b for b in K if b.Epsilon() == Lambda[3]]
        [[[0]]]

        sage: K = crystals.KirillovReshetikhin(['B',3,1],2,1)
        sage: Lambda = K.weight_lattice_realization().fundamental_weights()
        sage: [b for b in K if b.Epsilon() == Lambda[0]]
        [[]]
        sage: [b for b in K if b.Epsilon() == Lambda[1]]
        [[[2], [-2]]]
        sage: K = crystals.KirillovReshetikhin(['B',3,1],2,2)
        sage: [b for b in K if b.Epsilon() == 2*Lambda[0]]
        [[]]
        sage: [b for b in K if b.Epsilon() == 2*Lambda[1]]
        [[[1, 2], [-2, -1]]]
        sage: K = crystals.KirillovReshetikhin(['B',3,1],2,3)
        sage: [b for b in K if b.Epsilon() == 3*Lambda[1]] # long time
        [[[1, 2, 2], [-2, -2, -1]]]

        sage: K = crystals.KirillovReshetikhin(['D',4,1],2,2)
        sage: Lambda = K.weight_lattice_realization().fundamental_weights()
        sage: [b for b in K if b.Epsilon() == 2*Lambda[0]] # long time
        [[]]
        sage: [b for b in K if b.Epsilon() == 2*Lambda[4]] # long time
        [[[3, -4], [4, -3]]]

        sage: K = crystals.KirillovReshetikhin(['B',3,1],3,1)
        sage: Lambda = K.weight_lattice_realization().fundamental_weights()
        sage: [b for b in K if b.Epsilon() == Lambda[0]]
        [[+++, []]]
        sage: [b for b in K if b.Epsilon() == Lambda[1]]
        [[-++, []]]
        sage: K = crystals.KirillovReshetikhin(['B',3,1],3,3)
        sage: [b for b in K if b.Epsilon() == 2*Lambda[0]] # long time
        [[+++, [[1]]]]
        sage: [b for b in K if b.Epsilon() == 2*Lambda[1]] # long time
        [[-++, [[-1]]]]

        sage: K = crystals.KirillovReshetikhin(['B',4,1],4,1)
        sage: Lambda = K.weight_lattice_realization().fundamental_weights()
        sage: [b for b in K if b.Epsilon() == Lambda[0]]
        [[++++, []]]
        sage: [b for b in K if b.Epsilon() == Lambda[1]]
        [[-+++, []]]

        sage: K = crystals.KirillovReshetikhin(['C',3,1],1,1)
        sage: Lambda = K.weight_lattice_realization().fundamental_weights()
        sage: [b for b in K if b.Epsilon() == Lambda[0]]
        [[[1]]]
        sage: [b for b in K if b.Epsilon() == Lambda[3]]
        [[[-3]]]
        sage: K = crystals.KirillovReshetikhin(['C',3,1],1,3)
        sage: [b for b in K if b.Epsilon() == 2*Lambda[3]] # long time
        [[[3, -3, -3]]]
        sage: [b for b in K if b.Epsilon() == 2*Lambda[0]] # long time
        [[[1]]]

    We check the various models agree::

        sage: KN = crystals.KirillovReshetikhin(['D',4,1], 2, 1)
        sage: KR = crystals.KirillovReshetikhin(['D',4,1], 2, 1, model='KR')
        sage: RC = crystals.KirillovReshetikhin(['D',4,1], 2, 1, model='RC')
        sage: LS = crystals.KirillovReshetikhin(['D',4,1], 2, 1, model='LSPaths')
        sage: G = KN.digraph()
        sage: G.is_isomorphic(KR.digraph(), edge_labels=True)
        True
        sage: G.is_isomorphic(RC.digraph(), edge_labels=True)
        True
        sage: G.is_isomorphic(LS.digraph(), edge_labels=True)
        True

        sage: KN = crystals.KirillovReshetikhin(['D',4,1], 2, 1)
        sage: KN2 = crystals.KirillovReshetikhin(['D',4,1], 2, 1, model='KN')
        sage: KN3 = crystals.KirillovReshetikhin(['D',4,1], 2, 1, model='KashiwaraNakashimaTableaux')
        sage: KN is KN2 and KN is KN3
        True

    REFERENCES:

    .. [Shimozono02] M. Shimozono
       *Affine type A crystal structure on tensor products of rectangles,
       Demazure characters, and nilpotent varieties*,
       J. Algebraic Combin. **15** (2002). no. 2. 151-187.
       :arxiv:`math.QA/9804039`.

    .. [Schilling08] A. Schilling. "Combinatorial structure of
       Kirillov-Reshetikhin crystals of type `D_n(1)`, `B_n(1)`, `A_{2n-1}(2)`".
       J. Algebra. **319** (2008). 2938-2962. :arxiv:`0704.2046`.

    .. [JS2010] B. Jones, A. Schilling.
       "Affine structures and a tableau model for `E_6` crystals",
       J. Algebra. **324** (2010). 2512-2542.
       :doi:`10.1016/j.bbr.2011.03.031`, :arxiv:`0909.2442`.

    .. [FOS09] G. Fourier, M. Okado, A. Schilling.
       *Kirillov-Reshetikhin crystals for nonexceptional types*.
       Advances in Mathematics. **222** (2009). Issue 3. 1080-1116.
       :arxiv:`0810.5067`.

    .. [LOS12] C. Lecouvey, M. Okado, M. Shimozono.
       "Affine crystals, one-dimensional sums and parabolic Lusztig
       `q`-analogues". Mathematische Zeitschrift. **271** (2012). Issue 3-4.
       819-865. :doi:`10.1007/s00209-011-0892-9`, :arxiv:`1002.3715`.
    """
    if model in ['KN', 'KashiwaraNakashimaTableaux']:
        return KashiwaraNakashimaTableaux(cartan_type, r, s)
    if model in ['KR', 'KirillovReshetikhinTableaux']:
        from sage.combinat.rigged_configurations.kr_tableaux import KirillovReshetikhinTableaux
        return KirillovReshetikhinTableaux(cartan_type, r, s)
    if model in ['RC', 'RiggedConfigurations']:
        from sage.combinat.rigged_configurations.rigged_configurations import RiggedConfigurations
        return RiggedConfigurations(cartan_type, [[r,s]])
    if model == 'LSPaths':
        from sage.combinat.crystals.kirillov_reshetikhin import KirillovReshetikhinCrystalFromLSPaths
        return KirillovReshetikhinCrystalFromLSPaths(cartan_type, r, s)

    raise ValueError("invalid model")

def KashiwaraNakashimaTableaux(cartan_type, r, s):
    """
    Return the Kashiwara-Nakashima model for the Kirillov-Reshetikhin crystal
    `B^{r,s}` in the given type.

    The Kashiwara-Nakashima (KN) model constructs the KR crystal from the
    KN tableaux model for the corresponding classical crystals. This model
    is named for the underlying KN tableaux.

    Many Kirillov-Reshetikhin crystals are constructed from a
    classical crystal together with an automorphism `p` on the level of
    crystals which corresponds to a Dynkin diagram automorphism mapping
    node 0 to some other node `i`. The action of `f_0` and `e_0` is then
    constructed using `f_0 = p^{-1} \circ f_i \circ p`.

    For example, for type `A_n^{(1)}` the Kirillov-Reshetikhin crystal `B^{r,s}`
    is obtained from the classical crystal `B(s \omega_r)` using the
    promotion operator. For other types, see [Shimozono02]_, [Schilling08]_,
    and [JS2010]_.

    Other Kirillov-Reshetikhin crystals are constructed using similarity methods.
    See Section 4 of [FOS09]_.

    For more information on Kirillov-Reshetikhin crystals, see
    :func:`~sage.combinat.crystals.kirillov_reshetikhin.KirillovReshetikhinCrystal`.

    EXAMPLES::

        sage: K = crystals.KirillovReshetikhin(['A',3,1], 2, 1)
        sage: K2 = crystals.kirillov_reshetikhin.KashiwaraNakashimaTableaux(['A',3,1], 2, 1)
        sage: K is K2
        True
    """
    ct = CartanType(cartan_type)
    assert ct.is_affine()
    if ct.is_untwisted_affine():
        if ct.type() == 'A':
            return KR_type_A(ct, r, s)
        elif ct.type() == 'D':
            if r<ct.rank()-2:
                return KR_type_vertical(ct, r, s)
            elif r in {ct.rank()-2,ct.rank()-1}:
                return KR_type_spin(ct, r, s)
            else:
                raise ValueError("wrong range of parameters")
        elif ct.type() == 'B':
            if r<ct.rank()-1:
                return KR_type_vertical(ct, r, s)
            elif r == ct.rank()-1:
                return KR_type_Bn(ct, r, s)
            else:
                raise ValueError("wrong range of parameters")
        elif ct.type() == 'C':
            if r<ct.rank()-1:
                return KR_type_C(ct, r, s)
            elif r == ct.rank()-1:
                return KR_type_Cn(ct, r, s)
            else:
                raise ValueError("wrong range of parameters")
        elif ct == CartanType(['E',6,1]) and r in [1,6,2]:
            return KR_type_E6(ct, r, s)
        else:
            raise NotImplementedError
    else:
        if ct.dual().type() == 'B':
            return KR_type_vertical(ct, r, s)
        elif ct.type() == 'BC':
            return KR_type_box(ct, r, s)
        elif ct.dual().type() == 'BC':
            return KR_type_A2(ct, r, s)
        elif ct.dual().type() == 'C':
            if r<ct.rank()-1:
                return KR_type_box(ct, r, s)
            elif r == ct.rank()-1:
                return KR_type_Dn_twisted(ct, r, s)
            else:
                raise ValueError("wrong range of parameters")
        else:
            raise NotImplementedError

class KirillovReshetikhinGenericCrystal(AffineCrystalFromClassical):
    r"""
    Generic class for Kirillov-Reshetikhin crystal `B^{r,s}` of the given type.

    Input is a Dynkin node ``r``, a positive integer ``s``, and a Cartan type
    ``cartan_type``.
    """

    def __init__(self, cartan_type, r, s, dual = None):
        r"""
        Initializes a generic Kirillov-Reshetikhin crystal.

        TESTS::

            sage: K = crystals.KirillovReshetikhin(CartanType(['A',2,1]), 1, 1)
            sage: K
            Kirillov-Reshetikhin crystal of type ['A', 2, 1] with (r,s)=(1,1)
            sage: K.r()
            1
            sage: K.s()
            1
        """
        # We need this here for the classical_decomposition() call
        Parent.__init__(self, category = (RegularCrystals(), FiniteCrystals()))
        if dual is None:
            self._cartan_type = cartan_type
        else:
            self._cartan_type = CartanType(cartan_type).dual()
        self._r = r
        self._s = s
        self._dual = dual
        AffineCrystalFromClassical.__init__(self, cartan_type, self.classical_decomposition())

    def _repr_(self):
        """
        EXAMPLES::

            sage: crystals.KirillovReshetikhin(CartanType(['A',2,1]), 1, 1) # indirect doctest
            Kirillov-Reshetikhin crystal of type ['A', 2, 1] with (r,s)=(1,1)
        """
        return "Kirillov-Reshetikhin crystal of type %s with (r,s)=(%d,%d)" % (self.cartan_type(), self.r(), self.s())

    def _element_constructor_(self, *args, **options):
        """
        Construct an element of ``self`` from the input.

        EXAMPLES::

            sage: K = crystals.KirillovReshetikhin(['A', 4, 1], 2, 1)
            sage: K(columns=[[2,1]]) # indirect doctest
            [[1], [2]]
        """
        from sage.combinat.rigged_configurations.kr_tableaux import KirillovReshetikhinTableauxElement
        if isinstance(args[0], KirillovReshetikhinTableauxElement):
            elt = args[0]
            # Check to make sure it can be converted
            if elt.cartan_type() != self.cartan_type() \
              or elt.parent().r() != self._r or elt.parent().s() != self._s:
                raise ValueError("The Kirillov-Reshetikhin tableau must have the same Cartan type and shape")

            to_hw = elt.to_classical_highest_weight()
            rows = []
            letters = elt.parent().letters
            for val in to_hw[0].classical_weight():
                # val in classical weight is a pair (i, mult)
                rows.append([letters(val[0]+1)]*int(val[1]))
            hw_elt = self(rows=rows)
            f_str = reversed(to_hw[1])
            return hw_elt.f_string(f_str)
        return AffineCrystalFromClassical._element_constructor_(self, *args, **options)

    @abstract_method
    def classical_decomposition(self):
        """
        Return the classical decomposition of ``self``.

        EXAMPLES::

            sage: K = crystals.KirillovReshetikhin(['A',3,1], 2,2)
            sage: K.classical_decomposition()
            The crystal of tableaux of type ['A', 3] and shape(s) [[2, 2]]
        """

    def module_generator(self):
        r"""
        Returns the unique module generator of classical weight `s \Lambda_r` of a Kirillov-Reshetikhin crystal `B^{r,s}`

        EXAMPLES::

            sage: K = crystals.KirillovReshetikhin(['C',2,1],1,2)
            sage: K.module_generator()
            [[1, 1]]
            sage: K = crystals.KirillovReshetikhin(['E',6,1],1,1)
            sage: K.module_generator()
            [(1,)]

            sage: K = crystals.KirillovReshetikhin(['D',4,1],2,1)
            sage: K.module_generator()
            [[1], [2]]
        """
        R = self.weight_lattice_realization()
        Lambda = R.fundamental_weights()
        r = self.r()
        s = self.s()
        weight = s*Lambda[r] - s*Lambda[0] * Lambda[r].level() / Lambda[0].level()
        return [ b for b in self.module_generators if b.weight() == weight][0]

    def r(self):
        """
        Returns r of the underlying Kirillov-Reshetikhin crystal `B^{r,s}`

        EXAMPLES::

            sage: K = crystals.KirillovReshetikhin(['D',4,1], 2, 1)
            sage: K.r()
            2
        """
        return self._r

    def s(self):
        """
        Returns s of the underlying Kirillov-Reshetikhin crystal `B^{r,s}`

        EXAMPLES::

            sage: K = crystals.KirillovReshetikhin(['D',4,1], 2, 1)
            sage: K.s()
            1
        """
        return self._s

    def is_perfect(self):
        r"""
        Returns True or False depending on whether ``self`` is a perfect crystal or not, respectively.

        If ``self`` is the Kirillov-Reshetikhin crystal `B^{r,s}`, then it was proven in [FOS2010]_
        that it is perfect if and only if `s/c_r` is an integer (where `c_r` is a constant related to the
        type of the crystal).

        REFERENCES:

            .. [FOS2010] G. Fourier, M. Okado, A. Schilling.
               Perfectness of Kirillov-Reshetikhin crystals for nonexceptional types
               Contemp. Math. 506 (2010) 127-143 ( arXiv:0811.1604 [math.RT] )

        EXAMPLES::

            sage: K = crystals.KirillovReshetikhin(['A',2,1], 1, 1)
            sage: K.is_perfect()
            True

            sage: K = crystals.KirillovReshetikhin(['C',2,1], 1, 1)
            sage: K.is_perfect()
            False

            sage: K = crystals.KirillovReshetikhin(['C',2,1], 1, 2)
            sage: K.is_perfect()
            True
        """
        x = self.s()/self.cartan_type().c()[self.r()]
        return x - ceil(x) == 0

    def level(self):
        r"""
        Returns the level of ``self`` assuming that it is a perfect crystal.

        If ``self`` is the Kirillov-Reshetikhin crystal `B^{r,s}`, then it was proven in [FOS2010]_
        that its level is `s/c_r` which is an integer if ``self`` is perfect
        (here `c_r` is a constant related to the type of the crystal).

        EXAMPLES::

            sage: K = crystals.KirillovReshetikhin(['A',2,1], 1, 1)
            sage: K.level()
            1
            sage: K = crystals.KirillovReshetikhin(['C',2,1], 1, 2)
            sage: K.level()
            1
            sage: K = crystals.KirillovReshetikhin(['D',4,1], 1, 3)
            sage: K.level()
            3

            sage: K = crystals.KirillovReshetikhin(['C',2,1], 1, 1)
            sage: K.level()
            Traceback (most recent call last):
            ...
            AssertionError: This crystal is not perfect!
        """
        assert self.is_perfect(), "This crystal is not perfect!"
        return self.s()/self.cartan_type().c()[self.r()]

    @cached_method
    def R_matrix(self, K):
        r"""
        INPUT:

        - ``self`` -- a crystal `L`
        - ``K`` -- a Kirillov-Reshetikhin crystal of the same type as `L`.

        Returns the *combinatorial `R`-matrix* from `L \otimes K \to K
        \otimes L`, where the combinatorial `R`-matrix is the affine
        crystal isomorphism which maps `u_{L} \otimes u_K` to `u_K
        \otimes u_{L}`, where `u_K` is the unique element in `K =
        B^{r,s}` of weight `s\Lambda_r - s c \Lambda_0` (see
        module_generator).

        EXAMPLES::

            sage: K = crystals.KirillovReshetikhin(['A',2,1],1,1)
            sage: L = crystals.KirillovReshetikhin(['A',2,1],1,2)
            sage: f = K.R_matrix(L)
            sage: [[b,f(b)] for b in crystals.TensorProduct(K,L)]
            [[[[[1]], [[1, 1]]], [[[1, 1]], [[1]]]],
            [[[[1]], [[1, 2]]], [[[1, 1]], [[2]]]],
            [[[[1]], [[2, 2]]], [[[1, 2]], [[2]]]],
            [[[[1]], [[1, 3]]], [[[1, 1]], [[3]]]],
            [[[[1]], [[2, 3]]], [[[1, 2]], [[3]]]],
            [[[[1]], [[3, 3]]], [[[1, 3]], [[3]]]],
            [[[[2]], [[1, 1]]], [[[1, 2]], [[1]]]],
            [[[[2]], [[1, 2]]], [[[2, 2]], [[1]]]],
            [[[[2]], [[2, 2]]], [[[2, 2]], [[2]]]],
            [[[[2]], [[1, 3]]], [[[2, 3]], [[1]]]],
            [[[[2]], [[2, 3]]], [[[2, 2]], [[3]]]],
            [[[[2]], [[3, 3]]], [[[2, 3]], [[3]]]],
            [[[[3]], [[1, 1]]], [[[1, 3]], [[1]]]],
            [[[[3]], [[1, 2]]], [[[1, 3]], [[2]]]],
            [[[[3]], [[2, 2]]], [[[2, 3]], [[2]]]],
            [[[[3]], [[1, 3]]], [[[3, 3]], [[1]]]],
            [[[[3]], [[2, 3]]], [[[3, 3]], [[2]]]],
            [[[[3]], [[3, 3]]], [[[3, 3]], [[3]]]]]

            sage: K = crystals.KirillovReshetikhin(['D',4,1],1,1)
            sage: L = crystals.KirillovReshetikhin(['D',4,1],2,1)
            sage: f = K.R_matrix(L)
            sage: T = crystals.TensorProduct(K,L)
            sage: b = T( K(rows=[[1]]), L(rows=[]) )
            sage: f(b)
            [[[2], [-2]], [[1]]]

        Alternatively, one can compute the combinatorial `R`-matrix using the isomorphism method
        of digraphs::

            sage: K1 = crystals.KirillovReshetikhin(['A',2,1],1,1)
            sage: K2 = crystals.KirillovReshetikhin(['A',2,1],2,1)
            sage: T1 = crystals.TensorProduct(K1,K2)
            sage: T2 = crystals.TensorProduct(K2,K1)
            sage: T1.digraph().is_isomorphic(T2.digraph(), edge_labels = True, certify = True) #todo: not implemented (see #10904 and #10549)
            (True, {[[[1]], [[2], [3]]]: [[[1], [3]], [[2]]], [[[3]], [[2], [3]]]: [[[2], [3]], [[3]]],
            [[[3]], [[1], [3]]]: [[[1], [3]], [[3]]], [[[1]], [[1], [3]]]: [[[1], [3]], [[1]]], [[[1]],
            [[1], [2]]]: [[[1], [2]], [[1]]], [[[2]], [[1], [2]]]: [[[1], [2]], [[2]]], [[[3]],
            [[1], [2]]]: [[[2], [3]], [[1]]], [[[2]], [[1], [3]]]: [[[1], [2]], [[3]]], [[[2]], [[2], [3]]]: [[[2], [3]], [[2]]]})
        """
        T1 = TensorProductOfCrystals(self, K)
        T2 = TensorProductOfCrystals(K, self)
        gen1 = T1( self.module_generator(), K.module_generator() )
        gen2 = T2( K.module_generator(), self.module_generator() )
        g = { gen1 : gen2 }
        return T1.crystal_morphism(g, acyclic = False)

    @cached_method
    def kirillov_reshetikhin_tableaux(self):
        """
        Return the corresponding set of
        :class:`~sage.combinat.rigged_configurations.kr_tableaux.KirillovReshetikhinTableaux`.

        EXAMPLES::

            sage: KRC = crystals.KirillovReshetikhin(['D', 4, 1], 2, 2)
            sage: KRC.kirillov_reshetikhin_tableaux()
            Kirillov-Reshetikhin tableaux of type ['D', 4, 1] and shape (2, 2)
        """
        from sage.combinat.rigged_configurations.kr_tableaux import KirillovReshetikhinTableaux
        return KirillovReshetikhinTableaux(self.cartan_type(), self._r, self._s)

<<<<<<< HEAD
    def q_dimension(self, q=None, prec=None, use_product=False):
        """
        Return the `q`-dimension of ``self``.

        The `q`-dimension of a KR crystal is defined as the `q`-dimension of
        the underlying classical crystal.

        EXAMPLES::

            sage: KRC = crystals.KirillovReshetikhin(['A',2,1], 2,2)
            sage: KRC.q_dimension()
            q^4 + q^3 + 2*q^2 + q + 1
            sage: KRC = crystals.KirillovReshetikhin(['D',4,1], 2,1)
            sage: KRC.q_dimension()
            q^10 + q^9 + 3*q^8 + 3*q^7 + 4*q^6 + 4*q^5 + 4*q^4 + 3*q^3 + 3*q^2 + q + 2
        """
        return self.classical_decomposition().q_dimension(q, prec, use_product)
=======
    def affinization(self):
        """
        Return the corresponding affinization crystal of ``self``.

        EXAMPLES::

            sage: K = KirillovReshetikhinCrystal(['A',2,1], 1, 1)
            sage: K.affinization()
            Affinization of Kirillov-Reshetikhin crystal of type ['A', 2, 1] with (r,s)=(1,1)
        """
        from sage.combinat.crystals.affinization import AffinizationCrystal
        return AffinizationCrystal(self)
>>>>>>> 060035a8

class KirillovReshetikhinGenericCrystalElement(AffineCrystalFromClassicalElement):
    """
    Abstract class for all Kirillov-Reshetikhin crystal elements.
    """
    @cached_method
    def to_kirillov_reshetikhin_tableau(self):
        r"""
        Construct the corresponding
        :class:`~sage.combinat.rigged_configurations.kr_tableaux.KirillovReshetikhinTableauxElement`
        from ``self``.

        We construct the Kirillov-Reshetikhin tableau element as follows:

        1. Let `\lambda` be the shape of ``self``.
        2. Determine a path `e_{i_1} e_{i_2} \cdots e_{i_k}` to the highest
           weight.
        3. Apply `f_{i_k} \cdots f_{i_2} f_{i_1}` to a highest weight KR
           tableau from filling the shape `\lambda`.

        EXAMPLES::

            sage: KRC = crystals.KirillovReshetikhin(['A', 4, 1], 2, 1)
            sage: KRC(columns=[[2,1]]).to_kirillov_reshetikhin_tableau()
            [[1], [2]]
            sage: KRC = crystals.KirillovReshetikhin(['D', 4, 1], 2, 1)
            sage: KRC(rows=[]).to_kirillov_reshetikhin_tableau()
            [[1], [-1]]
        """
        return self.parent().kirillov_reshetikhin_tableaux()(self)

KirillovReshetikhinGenericCrystal.Element = KirillovReshetikhinGenericCrystalElement

class KirillovReshetikhinCrystalFromPromotion(KirillovReshetikhinGenericCrystal,
                                              AffineCrystalFromClassicalAndPromotion):
    r"""
    This generic class assumes that the Kirillov-Reshetikhin crystal is constructed
    from a classical crystal 'classical_decomposition' and an automorphism 'promotion' and its inverse
    which corresponds to a Dynkin diagram automorphism 'dynkin_diagram_automorphism'.

    Each instance using this class needs to implement the methods:

    - classical_decomposition
    - promotion
    - promotion_inverse
    - dynkin_diagram_automorphism
    """
    def __init__(self, cartan_type, r, s):
        r"""
        TESTS::

            sage: K = crystals.KirillovReshetikhin(['B',2,1], 1, 1)
            sage: K
            Kirillov-Reshetikhin crystal of type ['B', 2, 1] with (r,s)=(1,1)
            sage: TestSuite(K).run()
        """
        KirillovReshetikhinGenericCrystal.__init__(self, cartan_type, r, s)
        AffineCrystalFromClassicalAndPromotion.__init__(self, cartan_type, self.classical_decomposition(),
                                                        self.promotion(), self.promotion_inverse(),
                                                        self.dynkin_diagram_automorphism(0))

class KirillovReshetikhinCrystalFromPromotionElement(AffineCrystalFromClassicalAndPromotionElement,
                                                     KirillovReshetikhinGenericCrystalElement):
    """
    Element for a Kirillov-Reshetikhin crystal from promotion.
    """
    pass

KirillovReshetikhinCrystalFromPromotion.Element = KirillovReshetikhinCrystalFromPromotionElement

class KR_type_A(KirillovReshetikhinCrystalFromPromotion):
    r"""
    Class of Kirillov-Reshetikhin crystals of type `A_n^{(1)}`.

    EXAMPLES::

        sage: K = crystals.KirillovReshetikhin(['A',3,1], 2,2)
        sage: b = K(rows=[[1,2],[2,4]])
        sage: b.f(0)
        [[1, 1], [2, 2]]
    """

    def classical_decomposition(self):
        """
        Specifies the classical crystal underlying the KR crystal of type A.

        EXAMPLES::

            sage: K = crystals.KirillovReshetikhin(['A',3,1], 2,2)
            sage: K.classical_decomposition()
            The crystal of tableaux of type ['A', 3] and shape(s) [[2, 2]]
        """
        return CrystalOfTableaux(self.cartan_type().classical(), shape = [self.s() for i in range(1,self.r()+1)])

    @cached_method
    def promotion(self):
        """
        Specifies the promotion operator used to construct the affine type A crystal.
        For type A this corresponds to the Dynkin diagram automorphism which maps i to i+1 mod n+1,
        where n is the rank.

        EXAMPLES::

            sage: K = crystals.KirillovReshetikhin(['A',3,1], 2,2)
            sage: b = K.classical_decomposition()(rows=[[1,2],[3,4]])
            sage: K.promotion()(b)
            [[1, 3], [2, 4]]
        """
        return lambda x : self.classical_crystal(x.to_tableau().promotion(self._cartan_type[1]))

    @cached_method
    def promotion_inverse(self):
        """
        Specifies the inverse promotion operator used to construct the affine type A crystal.
        For type A this corresponds to the Dynkin diagram automorphism which maps i to i-1 mod n+1,
        where n is the rank.

        EXAMPLES::

            sage: K = crystals.KirillovReshetikhin(['A',3,1], 2,2)
            sage: b = K.classical_decomposition()(rows=[[1,3],[2,4]])
            sage: K.promotion_inverse()(b)
            [[1, 2], [3, 4]]
            sage: b = K.classical_decomposition()(rows=[[1,2],[3,3]])
            sage: K.promotion_inverse()(K.promotion()(b))
            [[1, 2], [3, 3]]
        """
        return lambda x : self.classical_crystal(x.to_tableau().promotion_inverse(self._cartan_type[1]))

    def dynkin_diagram_automorphism(self, i):
        """
        Specifies the Dynkin diagram automorphism underlying the promotion action on the crystal
        elements. The automorphism needs to map node 0 to some other Dynkin node.

        For type A we use the Dynkin diagram automorphism which maps i to i+1 mod n+1, where n is the rank.

        EXAMPLES::

            sage: K = crystals.KirillovReshetikhin(['A',3,1], 2,2)
            sage: K.dynkin_diagram_automorphism(0)
            1
            sage: K.dynkin_diagram_automorphism(3)
            0
        """
        aut = range(1,self.cartan_type().rank())+[0]
        return aut[i]

class KR_type_vertical(KirillovReshetikhinCrystalFromPromotion):
    r"""
    Class of Kirillov-Reshetikhin crystals `B^{r,s}` of type `D_n^{(1)}` for `r\le n-2`,
    `B_n^{(1)}` for `r<n`, and `A_{2n-1}^{(2)}` for `r\le n`.

    EXAMPLES::

        sage: K = crystals.KirillovReshetikhin(['D',4,1], 2,2)
        sage: b = K(rows=[])
        sage: b.f(0)
        [[1], [2]]
        sage: b.f(0).f(0)
        [[1, 1], [2, 2]]
        sage: b.e(0)
        [[-2], [-1]]
        sage: b.e(0).e(0)
        [[-2, -2], [-1, -1]]

        sage: K = crystals.KirillovReshetikhin(['D',5,1], 3,1)
        sage: b = K(rows=[[1]])
        sage: b.e(0)
        [[3], [-3], [-2]]

        sage: K = crystals.KirillovReshetikhin(['B',3,1], 1,1)
        sage: [[b,b.f(0)] for b in K]
        [[[[1]], None], [[[2]], None], [[[3]], None], [[[0]], None], [[[-3]], None], [[[-2]], [[1]]], [[[-1]], [[2]]]]

        sage: K = crystals.KirillovReshetikhin(['A',5,2], 1,1)
        sage: [[b,b.f(0)] for b in K]
        [[[[1]], None], [[[2]], None], [[[3]], None], [[[-3]], None], [[[-2]], [[1]]], [[[-1]], [[2]]]]
    """

    def classical_decomposition(self):
        r"""
        Specifies the classical crystal underlying the Kirillov-Reshetikhin crystal of type `D_n^{(1)}`,
        `B_n^{(1)}`, and `A_{2n-1}^{(2)}`.

        It is given by `B^{r,s} \cong \bigoplus_\Lambda B(\Lambda)` where `\Lambda` are weights obtained from
        a rectangle of width `s` and height `r` by removing verticle dominoes. Here we identify the fundamental
        weight `\Lambda_i` with a column of height `i`.

        EXAMPLES::

            sage: K = crystals.KirillovReshetikhin(['D',4,1], 2,2)
            sage: K.classical_decomposition()
            The crystal of tableaux of type ['D', 4] and shape(s) [[], [1, 1], [2, 2]]
        """
        return CrystalOfTableaux(self.cartan_type().classical(),
                                 shapes = vertical_dominoes_removed(self.r(),self.s()))

    @cached_method
    def promotion(self):
        """
        Specifies the promotion operator used to construct the affine type `D_n^{(1)}` etc. crystal.
        This corresponds to the Dynkin diagram automorphism which interchanges nodes 0 and 1,
        and leaves all other nodes unchanged. On the level of crystals it is constructed using
        `\pm` diagrams.

        EXAMPLES::

            sage: K = crystals.KirillovReshetikhin(['D',4,1], 2,2)
            sage: promotion = K.promotion()
            sage: b = K.classical_decomposition()(rows=[])
            sage: promotion(b)
            [[1, 2], [-2, -1]]
            sage: b = K.classical_decomposition()(rows=[[1,3],[2,-1]])
            sage: promotion(b)
            [[1, 3], [2, -1]]
            sage: b = K.classical_decomposition()(rows=[[1],[-3]])
            sage: promotion(b)
            [[2, -3], [-2, -1]]
        """
        T = self.classical_decomposition()
        ind = list(T.index_set())
        ind.remove(1)
        return T.crystal_morphism( self.promotion_on_highest_weight_vectors(), index_set = ind)

    def promotion_inverse(self):
        """
        Return inverse of promotion.

        In this case promotion is an involution, so promotion inverse equals promotion.

        EXAMPLES::

            sage: K = crystals.KirillovReshetikhin(['D',4,1], 2,2)
            sage: promotion = K.promotion()
            sage: promotion_inverse = K.promotion_inverse()
            sage: all( promotion_inverse(promotion(b.lift())) == b.lift() for b in K )
            True
        """
        return self.promotion()

    def dynkin_diagram_automorphism(self, i):
        """
        Specifies the Dynkin diagram automorphism underlying the promotion action on the crystal
        elements. The automorphism needs to map node 0 to some other Dynkin node.

        Here we use the Dynkin diagram automorphism which interchanges nodes 0 and 1 and leaves
        all other nodes unchanged.

        EXAMPLES::

            sage: K = crystals.KirillovReshetikhin(['D',4,1],1,1)
            sage: K.dynkin_diagram_automorphism(0)
            1
            sage: K.dynkin_diagram_automorphism(1)
            0
            sage: K.dynkin_diagram_automorphism(4)
            4
        """
        aut = [1,0]+range(2,self.cartan_type().rank())
        return aut[i]

    @cached_method
    def promotion_on_highest_weight_vectors(self):
        """
        Calculates promotion on `{2,3,...,n}` highest weight vectors.

        EXAMPLES::

            sage: K = crystals.KirillovReshetikhin(['D',4,1], 2,2)
            sage: T = K.classical_decomposition()
            sage: hw = [ b for b in T if all(b.epsilon(i)==0 for i in [2,3,4]) ]
            sage: [K.promotion_on_highest_weight_vectors()(b) for b in hw]
            [[[1, 2], [-2, -1]], [[2, 2], [-2, -1]], [[1, 2], [3, -1]], [[2], [-2]],
            [[1, 2], [2, -2]], [[2, 2], [-1, -1]], [[2, 2], [3, -1]], [[2, 2], [3, 3]],
            [], [[1], [2]], [[1, 1], [2, 2]], [[2], [-1]], [[1, 2], [2, -1]], [[2], [3]],
            [[1, 2], [2, 3]]]
        """
        return lambda b: self.from_pm_diagram_to_highest_weight_vector(self.from_highest_weight_vector_to_pm_diagram(b).sigma())

    def from_highest_weight_vector_to_pm_diagram(self, b):
        """
        This gives the bijection between an element b in the classical decomposition
        of the KR crystal that is `{2,3,..,n}`-highest weight and `\pm` diagrams.

        EXAMPLES::

            sage: K = crystals.KirillovReshetikhin(['D',4,1], 2,2)
            sage: T = K.classical_decomposition()
            sage: b = T(rows=[[2],[-2]])
            sage: pm = K.from_highest_weight_vector_to_pm_diagram(b); pm
            [[1, 1], [0, 0], [0]]
            sage: pm.__repr__(pretty_printing=True)
            +
            -
            sage: b = T(rows=[])
            sage: pm=K.from_highest_weight_vector_to_pm_diagram(b); pm
            [[0, 2], [0, 0], [0]]
            sage: pm.__repr__(pretty_printing=True)

            sage: hw = [ b for b in T if all(b.epsilon(i)==0 for i in [2,3,4]) ]
            sage: all(K.from_pm_diagram_to_highest_weight_vector(K.from_highest_weight_vector_to_pm_diagram(b)) == b for b in hw)
            True
        """
        n = self.cartan_type().rank()-1
        inner = Partition([Integer(b.weight()[i]) for i in range(1,n+1)])
        inter = Partition([len([i for i in r if i>0]) for r in b.to_tableau()])
        outer = b.to_tableau().shape()
        return PMDiagram([self.r(), self.s(), outer, inter, inner], from_shapes=True)

    def from_pm_diagram_to_highest_weight_vector(self, pm):
        """
        This gives the bijection between a `\pm` diagram and an element b in the classical
        decomposition of the KR crystal that is {2,3,..,n}-highest weight.

        EXAMPLES::

            sage: K = crystals.KirillovReshetikhin(['D',4,1], 2,2)
            sage: pm = sage.combinat.crystals.kirillov_reshetikhin.PMDiagram([[1, 1], [0, 0], [0]])
            sage: K.from_pm_diagram_to_highest_weight_vector(pm)
            [[2], [-2]]
        """
        u = [b for b in self.classical_decomposition().module_generators if b.to_tableau().shape() == pm.outer_shape()][0]
        ct = self.cartan_type()
        rank = ct.rank()-1
        ct_type = ct.classical().type()
        assert ct_type in ['B', 'C', 'D']
        list = []
        for h in pm.heights_of_addable_plus():
            list += range(1,h+1)
        for h in pm.heights_of_minus():
            if ct_type == 'D':
                list += range(1,rank+1)+[rank-2-k for k in range(rank-1-h)]
            elif ct_type == 'B':
                list += range(1,rank+1)+[rank-k for k in range(rank+1-h)]
            else:
                list += range(1,rank+1)+[rank-1-k for k in range(rank-h)]
        for i in reversed(list):
            u = u.f(i)
        return u

class KR_type_E6(KirillovReshetikhinCrystalFromPromotion):
    r"""
    Class of Kirillov-Reshetikhin crystals of type `E_6^{(1)}` for `r=1,2,6`.

    EXAMPLES::

        sage: K = crystals.KirillovReshetikhin(['E',6,1],2,1)
        sage: K.module_generator().e(0)
        []
        sage: K.module_generator().e(0).f(0)
        [[(2, -1), (1,)]]
        sage: K = crystals.KirillovReshetikhin(['E',6,1], 1,1)
        sage: b = K.module_generator()
        sage: b
        [(1,)]
        sage: b.e(0)
        [(-2, 1)]
        sage: b = [t for t in K if t.epsilon(1) == 1 and t.phi(3) == 1 and t.phi(2) == 0 and t.epsilon(2) == 0][0]
        sage: b
        [(-1, 3)]
        sage: b.e(0)
        [(-1, -2, 3)]

    The elements of the Kirillov-Reshetikhin crystals can be constructed from
    a classical crystal element using
    :meth:`~sage.combinat.crystals.affine.AffineCrystalFromClassical.retract()`.

    EXAMPLES::

        sage: K = crystals.KirillovReshetikhin(['E',6,1],2,1)
        sage: La = K.cartan_type().classical().root_system().weight_lattice().fundamental_weights()
        sage: H = crystals.HighestWeight(La[2])
        sage: t = H.module_generator()
        sage: t
        [[(2, -1), (1,)]]
        sage: type(K.retract(t))
        <class 'sage.combinat.crystals.kirillov_reshetikhin.KR_type_E6_with_category.element_class'>
        sage: K.retract(t).e(0)
        []

    TESTS::

        sage: K = crystals.KirillovReshetikhin(['E',6,1], 2,1)
        sage: La = K.weight_lattice_realization().fundamental_weights()
        sage: all(b.weight() == sum( (K.affine_weight(b.lift())[i] * La[i] for i in K.index_set()), 0*La[0]) for b in K)  # long time (26s on sage.math, 2011)
        True
    """

    def classical_decomposition(self):
        """
        Specifies the classical crystal underlying the KR crystal of type `E_6^{(1)}`.

        EXAMPLES::

            sage: K = crystals.KirillovReshetikhin(['E',6,1], 2,2)
            sage: K.classical_decomposition()
            Direct sum of the crystals Family (Finite dimensional highest weight crystal of type ['E', 6] and highest weight 0, Finite dimensional highest weight crystal of type ['E', 6] and highest weight Lambda[2], Finite dimensional highest weight crystal of type ['E', 6] and highest weight 2*Lambda[2])
            sage: K = crystals.KirillovReshetikhin(['E',6,1], 1,2)
            sage: K.classical_decomposition()
            Direct sum of the crystals Family (Finite dimensional highest weight crystal of type ['E', 6] and highest weight 2*Lambda[1],)
        """
        La = self.cartan_type().classical().root_system().weight_lattice().fundamental_weights()
        if self.r() in [1,6]:
            dw = [self.s()*La[self.r()]]
        elif self.r() == 2:
            dw = sum( ([k*La[2]] for k in range(self.s()+1)), [])
        else:
            raise ValueError
        return DirectSumOfCrystals([HighestWeightCrystal(dominant_weight) for dominant_weight in dw], keepkey = False)

    def dynkin_diagram_automorphism(self, i):
        r"""
        Specifies the Dynkin diagram automorphism underlying the promotion action on the crystal
        elements. The automorphism needs to map node 0 to some other Dynkin node.

        Here we use the Dynkin diagram automorphism of order 3 which maps node 0 to node 1.

        EXAMPLES::

            sage: K = crystals.KirillovReshetikhin(['E',6,1],2,1)
            sage: [K.dynkin_diagram_automorphism(i) for i in K.index_set()]
            [1, 6, 3, 5, 4, 2, 0]
        """
        aut = [1,6,3,5,4,2,0]
        return aut[i]

    def affine_weight(self, b):
        r"""
        Returns the affine level zero weight corresponding to the element b of the classical
        crystal underlying self. For the coefficients to calculate the level, see Kac pg. 48.

        EXAMPLES::

            sage: K = crystals.KirillovReshetikhin(['E',6,1],2,1)
            sage: [K.affine_weight(x.lift()) for x in K if all(x.epsilon(i) == 0 for i in [2,3,4,5])]
            [(0, 0, 0, 0, 0, 0, 0),
            (-2, 0, 1, 0, 0, 0, 0),
            (-1, -1, 0, 0, 0, 1, 0),
            (0, 0, 0, 0, 0, 0, 0),
            (0, 0, 0, 0, 0, 1, -2),
            (0, -1, 1, 0, 0, 0, -1),
            (-1, 0, 0, 1, 0, 0, -1),
            (-1, -1, 0, 0, 1, 0, -1),
            (0, 0, 0, 0, 0, 0, 0),
            (0, -2, 0, 1, 0, 0, 0)]
        """
        simple_roots = self.cartan_type().classical().root_system().ambient_space().simple_roots()
        index_set = b.parent().index_set()
        weight = [ Integer(b.weight().scalar( simple_roots[i] )) for i in index_set ]
        E6_coeffs = [ 1, 2, 2, 3, 2, 1 ]
        return tuple( [-sum([ weight[i-1] * E6_coeffs[i-1] for i in index_set ])] + weight )


    @cached_method
    def hw_auxiliary(self):
        r"""
        Returns the `{2,3,4,5}` highest weight elements of self.

        EXAMPLES::

            sage: K = crystals.KirillovReshetikhin(['E',6,1],2,1)
            sage: K.hw_auxiliary()
            [[], [[(2, -1), (1,)]],
             [[(5, -3), (-1, 3)]],
             [[(6, -2), (-6, 2)]],
             [[(5, -2, -6), (-6, 2)]],
             [[(-1,), (-6, 2)]],
             [[(3, -1, -6), (1,)]],
             [[(4, -3, -6), (-1, 3)]],
             [[(1, -3), (-1, 3)]],
             [[(-1,), (-1, 3)]]]
        """
        return [x for x in self.classical_decomposition() if all(x.epsilon(i) == 0 for i in [2,3,4,5])]

    @cached_method
    def highest_weight_dict(self):
        r"""
        Returns a dictionary between `{1,2,3,4,5}` highest weight elements, and a tuple of affine weights and its classical component.

        EXAMPLES::

            sage: K = crystals.KirillovReshetikhin(['E',6,1],2,1)
            sage: K.highest_weight_dict()
            {[[(5, -2, -6), (-6, 2)]]: ((0, 0, 0, 0, 0, 1, -2), 1),
             [[(3, -1, -6), (1,)]]: ((-1, 0, 0, 1, 0, 0, -1), 1),
             [[(6, -2), (-6, 2)]]: ((0, 0, 0, 0, 0, 0, 0), 1),
             [[(2, -1), (1,)]]: ((-2, 0, 1, 0, 0, 0, 0), 1),
             []: ((0, 0, 0, 0, 0, 0, 0), 0)}
        """
        hw = [x for x in self.hw_auxiliary() if x.epsilon(1) == 0]
        dic = dict( ( x, tuple( [self.affine_weight(x), len(x)] ) ) for x in hw )
        assert len(hw) == len(dic)
        return dic

    @cached_method
    def highest_weight_dict_inv(self):
        r"""
        Returns a dictionary between a tuple of affine weights and a classical component, and
        `{2,3,4,5,6}` highest weight elements.

        EXAMPLES::

            sage: K = crystals.KirillovReshetikhin(['E',6,1],2,1)
            sage: K.highest_weight_dict_inv()
            {((0, 0, 0, 0, 0, 0, 0), 0): [],
             ((-1, -1, 0, 0, 0, 1, 0), 1): [[(5, -3), (-1, 3)]],
             ((0, 0, 0, 0, 0, 0, 0), 1): [[(1, -3), (-1, 3)]],
             ((0, -2, 0, 1, 0, 0, 0), 1): [[(-1,), (-1, 3)]],
             ((-2, 0, 1, 0, 0, 0, 0), 1): [[(2, -1), (1,)]]}
        """
        hw = [x for x in self.hw_auxiliary() if x.epsilon(6) == 0]
        dic = dict( ( tuple( [self.affine_weight(x), len(x)] ), x ) for x in hw )
        assert len(hw) == len(dic)
        return dic

    def automorphism_on_affine_weight(self, weight):
        r"""
        Acts with the Dynkin diagram automorphism on affine weights as outputted by the affine_weight method.

        EXAMPLES::

            sage: K = crystals.KirillovReshetikhin(['E',6,1],2,1)
            sage: [[x[0], K.automorphism_on_affine_weight(x[0])] for x in K.highest_weight_dict().values()]
            [[(0, 0, 0, 0, 0, 1, -2), (-2, 0, 1, 0, 0, 0, 0)],
             [(-1, 0, 0, 1, 0, 0, -1), (-1, -1, 0, 0, 0, 1, 0)],
             [(0, 0, 0, 0, 0, 0, 0), (0, 0, 0, 0, 0, 0, 0)],
             [(-2, 0, 1, 0, 0, 0, 0), (0, -2, 0, 1, 0, 0, 0)],
             [(0, 0, 0, 0, 0, 0, 0), (0, 0, 0, 0, 0, 0, 0)]]
        """
        f = self.dynkin_diagram_automorphism
        return tuple( [weight[f(f(i))] for i in self.index_set()] )

    @cached_method
    def promotion_on_highest_weight_vectors(self):
        r"""
        Gives a dictionary of the promotion map on `{1,2,3,4,5}` highest weight elements to
        `{2,3,4,5,6}` elements in self.

        EXAMPLES::

            sage: K = crystals.KirillovReshetikhin(['E',6,1],2,1)
            sage: dic = K.promotion_on_highest_weight_vectors()
            sage: dic
            {[[(5, -2, -6), (-6, 2)]]: [[(2, -1), (1,)]],
             [[(3, -1, -6), (1,)]]: [[(5, -3), (-1, 3)]],
             [[(6, -2), (-6, 2)]]: [],
             [[(2, -1), (1,)]]: [[(-1,), (-1, 3)]],
             []: [[(1, -3), (-1, 3)]]}
        """
        dic = self.highest_weight_dict()
        dic_inv = self.highest_weight_dict_inv()
        dic_weight = {}
        for (weight, i) in dic.values():
            dic_weight[weight] = dic_weight.get(weight, []) + [i]
        map_index = lambda i_list: max(i_list[1]) + min(i_list[1]) - i_list[0]
        map_element = lambda x : tuple([self.automorphism_on_affine_weight(dic[x][0]), map_index((dic[x][1],dic_weight[dic[x][0]]))])
        return dict( (x, dic_inv[map_element(x)]) for x in dic.keys() )

    @cached_method
    def promotion_on_highest_weight_vectors_function(self):
        """
        Return a lambda function on ``x`` defined by
        ``self.promotion_on_highest_weight_vectors()[x]``.

        EXAMPLES::

            sage: K = crystals.KirillovReshetikhin(['E',6,1], 2,1)
            sage: f = K.promotion_on_highest_weight_vectors_function()
            sage: f(K.module_generator().lift())
            [[(-1,), (-1, 3)]]
        """
        return lambda x : self.promotion_on_highest_weight_vectors()[x]

    @cached_method
    def promotion(self):
        """
        Specifies the promotion operator used to construct the affine type `E_6^{(1)}` crystal.

        EXAMPLES::

            sage: K = crystals.KirillovReshetikhin(['E',6,1], 2,1)
            sage: promotion = K.promotion()
            sage: all(promotion(promotion(promotion(b))) == b for b in K.classical_decomposition())
            True
            sage: K = crystals.KirillovReshetikhin(['E',6,1],1,1)
            sage: promotion = K.promotion()
            sage: all(promotion(promotion(promotion(b))) == b for b in K.classical_decomposition())
            True
        """
        T = self.classical_decomposition()
        ind = [1,2,3,4,5]
        return T.crystal_morphism( self.promotion_on_highest_weight_vectors_function(), automorphism = lambda i : self.dynkin_diagram_automorphism(i), index_set = ind)

    @cached_method
    def promotion_inverse(self):
        r"""
        Returns the inverse promotion. Since promotion is of order 3, the inverse promotion is the same
        as promotion applied twice.

        EXAMPLES::

            sage: K = crystals.KirillovReshetikhin(['E',6,1], 2,1)
            sage: p = K.promotion()
            sage: p_inv = K.promotion_inverse()
            sage: all(p_inv(p(b)) == b for b in K.classical_decomposition())
            True
        """
        p = self.promotion()
        return lambda x : p(p(x))


class KR_type_C(KirillovReshetikhinGenericCrystal):
    r"""
    Class of Kirillov-Reshetikhin crystals `B^{r,s}` of type `C_n^{(1)}` for `r<n`.

    EXAMPLES::

        sage: K = crystals.KirillovReshetikhin(['C',2,1], 1,2)
        sage: K
        Kirillov-Reshetikhin crystal of type ['C', 2, 1] with (r,s)=(1,2)
        sage: b = K(rows=[])
        sage: b.f(0)
        [[1, 1]]
        sage: b.e(0)
        [[-1, -1]]
    """

    def classical_decomposition(self):
        r"""
        Specifies the classical crystal underlying the Kirillov-Reshetikhin crystal of type `C_n^{(1)}`.

        It is given by `B^{r,s} \cong \bigoplus_\Lambda B(\Lambda)` where `\Lambda` are weights obtained from
        a rectangle of width `s` and height `r` by removing horizontal dominoes. Here we identify the fundamental
        weight `\Lambda_i` with a column of height `i`.

        EXAMPLES::

            sage: K = crystals.KirillovReshetikhin(['C',3,1], 2,2)
            sage: K.classical_decomposition()
            The crystal of tableaux of type ['C', 3] and shape(s) [[], [2], [2, 2]]
        """
        return CrystalOfTableaux(self.cartan_type().classical(),
                                 shapes = horizontal_dominoes_removed(self.r(),self.s()))

    def ambient_crystal(self):
        r"""
        Returns the ambient crystal `B^{r,s}` of type `A_{2n+1}^{(2)}` associated to the Kirillov-Reshetikhin
        crystal of type `C_n^{(1)}`. This ambient crystal is used to construct the zero arrows.

        EXAMPLES::

            sage: K = crystals.KirillovReshetikhin(['C',3,1], 2,3)
            sage: K.ambient_crystal()
            Kirillov-Reshetikhin crystal of type ['B', 4, 1]^* with (r,s)=(2,3)
        """
        return KashiwaraNakashimaTableaux(['A',2*self.cartan_type().classical().rank()+1,2], self.r(), self.s())

    @cached_method
    def ambient_dict_pm_diagrams(self):
        r"""
        Gives a dictionary of all self-dual `\pm` diagrams for the ambient crystal.
        Their key is their inner shape.

        EXAMPLES::

            sage: K = crystals.KirillovReshetikhin(['C',2,1], 1,2)
            sage: K.ambient_dict_pm_diagrams()
            {[]: [[1, 1], [0]], [2]: [[0, 0], [2]]}
            sage: K = crystals.KirillovReshetikhin(['C',3,1], 2,2)
            sage: K.ambient_dict_pm_diagrams()
            {[2, 2]: [[0, 0], [0, 0], [2]], []: [[1, 1], [0, 0], [0]], [2]: [[0, 0], [1, 1], [0]]}
            sage: K = crystals.KirillovReshetikhin(['C',3,1], 2,3)
            sage: K.ambient_dict_pm_diagrams()
            {[3, 3]: [[0, 0], [0, 0], [3]], [3, 1]: [[0, 0], [1, 1], [1]], [1, 1]: [[1, 1], [0, 0], [1]]}
        """
        list = []
        s = self.s()
        r = self.r()
        m = int(s/2)
        for i in range(m+1):
            for la in IntegerVectors(m-i, min_length=r, max_length=r):
                list.append(PMDiagram([[j,j] for j in la]+[[s-2*m+2*i]]))
        return dict( (x.inner_shape(), x) for x in list )

    @cached_method
    def ambient_highest_weight_dict(self):
        r"""
        Gives a dictionary of all `{2,...,n+1}`-highest weight vectors in the ambient crystal.
        Their key is the inner shape of their corresponding `\pm` diagram, or equivalently, their
        `{2,...,n+1}` weight.

        EXAMPLES::

            sage: K = crystals.KirillovReshetikhin(['C',3,1], 2,2)
            sage: K.ambient_highest_weight_dict()
            {[]: [[2], [-2]], [2, 2]: [[2, 2], [3, 3]], [2]: [[1, 2], [2, -1]]}
        """
        A = self.ambient_dict_pm_diagrams()
        ambient = self.ambient_crystal()
        return dict( (key, ambient.retract(ambient.from_pm_diagram_to_highest_weight_vector(A[key]))) for key in A )

    @cached_method
    def highest_weight_dict(self):
        r"""
        Gives a dictionary of the classical highest weight vectors of self.
        Their key is their shape.

        EXAMPLES::

            sage: K = crystals.KirillovReshetikhin(['C',3,1], 2,2)
            sage: K.highest_weight_dict()
            {[2, 2]: [[1, 1], [2, 2]], []: [], [2]: [[1, 1]]}
        """
        return dict( (x.lift().to_tableau().shape(),x) for x in self.module_generators )

    @cached_method
    def to_ambient_crystal(self):
        r"""
        Provides a map from the Kirillov-Reshetikhin crystal of type `C_n^{(1)}` to the
        ambient crystal of type `A_{2n+1}^{(2)}`.

        EXAMPLES::

            sage: K = crystals.KirillovReshetikhin(['C',3,1], 2,2)
            sage: b=K(rows=[[1,1]])
            sage: K.to_ambient_crystal()(b)
            [[1, 2], [2, -1]]
            sage: b=K(rows=[])
            sage: K.to_ambient_crystal()(b)
            [[2], [-2]]
            sage: K.to_ambient_crystal()(b).parent()
            Kirillov-Reshetikhin crystal of type ['B', 4, 1]^* with (r,s)=(2,2)
        """
        keys = self.highest_weight_dict().keys()
        pdict = dict( (self.highest_weight_dict()[key], self.ambient_highest_weight_dict()[key]) for key in keys )
        return self.crystal_morphism( pdict, index_set = self.cartan_type().classical().index_set(),
                                      automorphism = lambda i : i+1 )

    @cached_method
    def from_ambient_crystal(self):
        r"""
        Provides a map from the ambient crystal of type `A_{2n+1}^{(2)}` to
        the Kirillov-Reshetikhin crystal of type `C_n^{(1)}`.

        Note that this map is only well-defined on type `C_n^{(1)}` elements
        that are in the image under :meth:`to_ambient_crystal`.

        EXAMPLES::

            sage: K = crystals.KirillovReshetikhin(['C',3,1], 2,2)
            sage: b=K.ambient_crystal()(rows=[[2,2],[3,3]])
            sage: K.from_ambient_crystal()(b)
            [[1, 1], [2, 2]]
        """
        keys = self.highest_weight_dict().keys()
        pdict_inv = dict( (self.ambient_highest_weight_dict()[key], self.highest_weight_dict()[key]) for key in keys )
        return self.crystal_morphism( pdict_inv, index_set = [j+1 for j in self.cartan_type().classical().index_set()],
                                      automorphism = lambda i : i-1 )

class KR_type_CElement(KirillovReshetikhinGenericCrystalElement):
    r"""
    Class for the elements in the Kirillov-Reshetikhin crystals `B^{r,s}` of type `C_n^{(1)}` for `r<n`.

    EXAMPLES::

        sage: K=crystals.KirillovReshetikhin(['C',3,1],1,2)
        sage: type(K.module_generators[0])
        <class 'sage.combinat.crystals.kirillov_reshetikhin.KR_type_C_with_category.element_class'>
    """

    def e0(self):
        r"""
        Gives `e_0` on self by mapping self to the ambient crystal, calculating `e_1 e_0` there and
        pulling the element back.

        EXAMPLES::

            sage: K=crystals.KirillovReshetikhin(['C',3,1],1,2)
            sage: b = K(rows=[])
            sage: b.e(0) # indirect doctest
            [[-1, -1]]
        """
        b = self.parent().to_ambient_crystal()(self).e(1)
        if b is None:
            return None
        b = b.e(0)
        return self.parent().from_ambient_crystal()(b)

    def f0(self):
        r"""
        Gives `f_0` on self by mapping self to the ambient crystal, calculating `f_1 f_0` there and
        pulling the element back.

        EXAMPLES::

            sage: K=crystals.KirillovReshetikhin(['C',3,1],1,2)
            sage: b = K(rows=[])
            sage: b.f(0) # indirect doctest
            [[1, 1]]
        """
        b = self.parent().to_ambient_crystal()(self).f(1)
        if b is None:
            return None
        b = b.f(0)
        return self.parent().from_ambient_crystal()(b)

    def epsilon0(self):
        r"""
        Calculates `\epsilon_0` of self by mapping the element to the ambient crystal
        and calculating `\epsilon_1` there.

        EXAMPLES::

            sage: K = crystals.KirillovReshetikhin(['C',2,1], 1,2)
            sage: b=K(rows=[[1,1]])
            sage: b.epsilon(0) # indirect doctest
            2
        """
        b = self.parent().to_ambient_crystal()(self)
        return b.epsilon(1)

    def phi0(self):
        r"""
        Calculates `\phi_0` of self by mapping the element to the ambient crystal
        and calculating `\phi_1` there.

        EXAMPLES::

            sage: K = crystals.KirillovReshetikhin(['C',2,1], 1,2)
            sage: b=K(rows=[[-1,-1]])
            sage: b.phi(0) # indirect doctest
            2
        """
        b = self.parent().to_ambient_crystal()(self)
        return b.phi(1)

KR_type_C.Element = KR_type_CElement


class KR_type_A2(KirillovReshetikhinGenericCrystal):
    r"""
    Class of Kirillov-Reshetikhin crystals `B^{r,s}` of type `A_{2n}^{(2)}` for `1\le r \le n`
    in the realization with classical subalgebra `B_n`. The Cartan type in this case is inputted as
    the dual of `A_{2n}^{(2)}`.

    This is an alternative implementation to :class:`KR_type_box` which uses
    the classical decomposition into type `C_n` crystals.

    EXAMPLES::

        sage: C = CartanType(['A',4,2]).dual()
        sage: K = sage.combinat.crystals.kirillov_reshetikhin.KR_type_A2(C, 1, 1)
        sage: K
        Kirillov-Reshetikhin crystal of type ['BC', 2, 2]^* with (r,s)=(1,1)
        sage: b = K(rows=[[-1]])
        sage: b.f(0)
        [[1]]
        sage: b.e(0)

    We can now check whether the two KR crystals of type `A_4^{(2)}` (namely the KR crystal and its dual
    construction) are isomorphic up to relabelling of the edges::

        sage: C = CartanType(['A',4,2])
        sage: K = crystals.KirillovReshetikhin(C,1,1)
        sage: Kdual = crystals.KirillovReshetikhin(C.dual(),1,1)
        sage: G = K.digraph()
        sage: Gdual = Kdual.digraph()
        sage: f = {0:2, 1:1, 2:0}
        sage: Gnew = DiGraph(); Gnew.add_vertices(Gdual.vertices()); Gnew.add_edges([(u,v,f[i]) for (u,v,i) in Gdual.edges()])
        sage: G.is_isomorphic(Gnew, edge_labels = True)
        True
    """

    def classical_decomposition(self):
        r"""
        Specifies the classical crystal underlying the Kirillov-Reshetikhin crystal of type `A_{2n}^{(2)}`
        with `B_n` as classical subdiagram.

        It is given by `B^{r,s} \cong \bigoplus_\Lambda B(\Lambda)` where `B(\Lambda)` is a highest weight crystal of type
        `B_n` of highest weight `\Lambda`. The sum is over all weights `\Lambda` obtained from
        a rectangle of width `s` and height `r` by removing horizontal dominoes. Here we identify the fundamental
        weight `\Lambda_i` with a column of height `i`.

        EXAMPLES::

            sage: C = CartanType(['A',4,2]).dual()
            sage: K = sage.combinat.crystals.kirillov_reshetikhin.KR_type_A2(C, 2, 2)
            sage: K.classical_decomposition()
            The crystal of tableaux of type ['B', 2] and shape(s) [[], [2], [2, 2]]
        """
        return CrystalOfTableaux(['B', self.cartan_type().rank()-1],
                                 shapes = horizontal_dominoes_removed(self.r(),self.s()))

    def ambient_crystal(self):
        r"""
        Returns the ambient crystal `B^{r,s}` of type `B_{n+1}^{(1)}` associated to the Kirillov-Reshetikhin
        crystal of type `A_{2n}^{(2)}` dual. This ambient crystal is used to construct the zero arrows.

        EXAMPLES::

            sage: C = CartanType(['A',4,2]).dual()
            sage: K = sage.combinat.crystals.kirillov_reshetikhin.KR_type_A2(C, 2, 3)
            sage: K.ambient_crystal()
            Kirillov-Reshetikhin crystal of type ['B', 3, 1] with (r,s)=(2,3)
        """
        return KR_type_vertical(['B', self.cartan_type().rank(), 1], self.r(), self.s())

    @cached_method
    def ambient_dict_pm_diagrams(self):
        r"""
        Gives a dictionary of all self-dual `\pm` diagrams for the ambient crystal.
        Their key is their inner shape.

        EXAMPLES::

            sage: C = CartanType(['A',4,2]).dual()
            sage: K = sage.combinat.crystals.kirillov_reshetikhin.KR_type_A2(C, 1, 1)
            sage: K.ambient_dict_pm_diagrams()
            {[1]: [[0, 0], [1]]}
            sage: K = sage.combinat.crystals.kirillov_reshetikhin.KR_type_A2(C, 1, 2)
            sage: K.ambient_dict_pm_diagrams()
            {[]: [[1, 1], [0]], [2]: [[0, 0], [2]]}
            sage: K = sage.combinat.crystals.kirillov_reshetikhin.KR_type_A2(C, 2, 2)
            sage: K.ambient_dict_pm_diagrams()
            {[2, 2]: [[0, 0], [0, 0], [2]], []: [[1, 1], [0, 0], [0]], [2]: [[0, 0], [1, 1], [0]]}
        """
        list = []
        s = self.s()
        r = self.r()
        m = int(s/2)
        for i in range(m+1):
            for la in IntegerVectors(m-i, min_length=r, max_length=r):
                list.append(PMDiagram([[j,j] for j in la]+[[s-2*m+2*i]]))
        return dict( (x.inner_shape(), x) for x in list )

    @cached_method
    def ambient_highest_weight_dict(self):
        r"""
        Gives a dictionary of all `{2,...,n+1}`-highest weight vectors in the ambient crystal.
        Their key is the inner shape of their corresponding `\pm` diagram, or equivalently, their
        `{2,...,n+1}` weight.

        EXAMPLES::

            sage: C = CartanType(['A',4,2]).dual()
            sage: K = sage.combinat.crystals.kirillov_reshetikhin.KR_type_A2(C, 1, 2)
            sage: K.ambient_highest_weight_dict()
            {[]: [[1, -1]], [2]: [[2, 2]]}
        """
        A = self.ambient_dict_pm_diagrams()
        ambient = self.ambient_crystal()
        return dict( (key, ambient.retract(ambient.from_pm_diagram_to_highest_weight_vector(A[key]))) for key in A )

    @cached_method
    def highest_weight_dict(self):
        r"""
        Gives a dictionary of the classical highest weight vectors of self.
        Their key is their shape.

        EXAMPLES::

            sage: C = CartanType(['A',4,2]).dual()
            sage: K = sage.combinat.crystals.kirillov_reshetikhin.KR_type_A2(C, 1, 2)
            sage: K.highest_weight_dict()
            {[]: [], [2]: [[1, 1]]}
        """
        return dict( (x.lift().to_tableau().shape(),x) for x in self.module_generators )

    @cached_method
    def to_ambient_crystal(self):
        r"""
        Provides a map from the Kirillov-Reshetikhin crystal of type `A_{2n}^{(2)}` to the
        ambient crystal of type `B_{n+1}^{(1)}`.

        EXAMPLES::

            sage: C = CartanType(['A',4,2]).dual()
            sage: K = sage.combinat.crystals.kirillov_reshetikhin.KR_type_A2(C, 1, 2)
            sage: b=K(rows=[[1,1]])
            sage: K.to_ambient_crystal()(b)
            [[2, 2]]
            sage: K = sage.combinat.crystals.kirillov_reshetikhin.KR_type_A2(C, 2, 2)
            sage: b=K(rows=[[1,1]])
            sage: K.to_ambient_crystal()(b)
            [[1, 2], [2, -1]]
            sage: K.to_ambient_crystal()(b).parent()
            Kirillov-Reshetikhin crystal of type ['B', 3, 1] with (r,s)=(2,2)
        """
        keys = self.highest_weight_dict().keys()
        pdict = dict( (self.highest_weight_dict()[key], self.ambient_highest_weight_dict()[key]) for key in keys )
        return self.crystal_morphism( pdict, index_set = self.cartan_type().classical().index_set(),
                                      automorphism = lambda i : i+1 )

    @cached_method
    def from_ambient_crystal(self):
        r"""
        Provides a map from the ambient crystal of type `B_{n+1}^{(1)}` to
        the Kirillov-Reshetikhin crystal of type `A_{2n}^{(2)}`.

        Note that this map is only well-defined on type `A_{2n}^{(2)}`
        elements that are in the image under :meth:`to_ambient_crystal`.

        EXAMPLES::

            sage: C = CartanType(['A',4,2]).dual()
            sage: K = sage.combinat.crystals.kirillov_reshetikhin.KR_type_A2(C, 1, 2)
            sage: b = K.ambient_crystal()(rows=[[2,2]])
            sage: K.from_ambient_crystal()(b)
            [[1, 1]]
        """
        keys = self.highest_weight_dict().keys()
        pdict_inv = dict( (self.ambient_highest_weight_dict()[key], self.highest_weight_dict()[key]) for key in keys )
        return self.crystal_morphism( pdict_inv, index_set = [j+1 for j in self.cartan_type().classical().index_set()],
                                      automorphism = lambda i : i-1 )

class KR_type_A2Element(KirillovReshetikhinGenericCrystalElement):
    r"""
    Class for the elements in the Kirillov-Reshetikhin crystals `B^{r,s}` of type `A_{2n}^{(2)}` for `r<n`
    with underlying classcial algebra `B_n`.

    EXAMPLES::

        sage: C = CartanType(['A',4,2]).dual()
        sage: K = sage.combinat.crystals.kirillov_reshetikhin.KR_type_A2(C, 1, 2)
        sage: type(K.module_generators[0])
        <class 'sage.combinat.crystals.kirillov_reshetikhin.KR_type_A2_with_category.element_class'>
    """

    def e0(self):
        r"""
        Gives `e_0` on self by mapping self to the ambient crystal, calculating `e_1 e_0` there and
        pulling the element back.

        EXAMPLES::

            sage: C = CartanType(['A',4,2]).dual()
            sage: K = sage.combinat.crystals.kirillov_reshetikhin.KR_type_A2(C, 1, 1)
            sage: b = K(rows=[[1]])
            sage: b.e(0) # indirect doctest
            [[-1]]
        """
        b = self.parent().to_ambient_crystal()(self).e(1)
        if b is None:
            return None
        b = b.e(0)
        return self.parent().from_ambient_crystal()(b)

    def f0(self):
        r"""
        Gives `f_0` on self by mapping self to the ambient crystal, calculating `f_1 f_0` there and
        pulling the element back.

        EXAMPLES::

            sage: C = CartanType(['A',4,2]).dual()
            sage: K = sage.combinat.crystals.kirillov_reshetikhin.KR_type_A2(C, 1, 1)
            sage: b = K(rows=[[-1]])
            sage: b.f(0) # indirect doctest
            [[1]]
        """
        b = self.parent().to_ambient_crystal()(self).f(1)
        if b is None:
            return None
        b = b.f(0)
        return self.parent().from_ambient_crystal()(b)

    def epsilon0(self):
        r"""
        Calculates `\epsilon_0` of self by mapping the element to the ambient crystal
        and calculating `\epsilon_1` there.

        EXAMPLES::

            sage: C = CartanType(['A',4,2]).dual()
            sage: K = sage.combinat.crystals.kirillov_reshetikhin.KR_type_A2(C, 1, 1)
            sage: b=K(rows=[[1]])
            sage: b.epsilon(0) # indirect doctest
            1
        """
        b = self.parent().to_ambient_crystal()(self)
        return b.epsilon(1)

    def phi0(self):
        r"""
        Calculates `\phi_0` of self by mapping the element to the ambient crystal
        and calculating `\phi_1` there.

        EXAMPLES::

            sage: C = CartanType(['A',4,2]).dual()
            sage: K = sage.combinat.crystals.kirillov_reshetikhin.KR_type_A2(C, 1, 1)
            sage: b=K(rows=[[-1]])
            sage: b.phi(0) # indirect doctest
            1
        """
        b = self.parent().to_ambient_crystal()(self)
        return b.phi(1)

KR_type_A2.Element = KR_type_A2Element


class KR_type_box(KirillovReshetikhinGenericCrystal, AffineCrystalFromClassical):
    r"""
    Class of Kirillov-Reshetikhin crystals `B^{r,s}` of type `A_{2n}^{(2)}` for `r\le n`
    and type `D_{n+1}^{(2)}` for `r<n`.

    EXAMPLES::

        sage: K = crystals.KirillovReshetikhin(['A',4,2], 1,1)
        sage: K
        Kirillov-Reshetikhin crystal of type ['BC', 2, 2] with (r,s)=(1,1)
        sage: b = K(rows=[])
        sage: b.f(0)
        [[1]]
        sage: b.e(0)
        [[-1]]
    """
    def __init__(self, cartan_type, r, s):
        r"""
        Initializes a Kirillov-Reshetikhin crystal ``self``.

        TESTS::

            sage: K = sage.combinat.crystals.kirillov_reshetikhin.KR_type_box(['A',4,2], 1, 1)
            sage: K
            Kirillov-Reshetikhin crystal of type ['BC', 2, 2] with (r,s)=(1,1)
            sage: K = sage.combinat.crystals.kirillov_reshetikhin.KR_type_box(['D',4,2], 1, 1)
            sage: K
            Kirillov-Reshetikhin crystal of type ['C', 3, 1]^* with (r,s)=(1,1)
            sage: TestSuite(K).run()
        """
        KirillovReshetikhinGenericCrystal.__init__(self, cartan_type, r ,s)
        AffineCrystalFromClassical.__init__(self, cartan_type, self.classical_decomposition())

    def classical_decomposition(self):
        r"""
        Specifies the classical crystal underlying the Kirillov-Reshetikhin crystal of type `A_{2n}^{(2)}`
        and `D_{n+1}^{(2)}`.

        It is given by `B^{r,s} \cong \bigoplus_\Lambda B(\Lambda)` where `\Lambda` are weights obtained from
        a rectangle of width `s` and height `r` by removing boxes. Here we identify the fundamental
        weight `\Lambda_i` with a column of height `i`.

        EXAMPLES::

            sage: K = crystals.KirillovReshetikhin(['A',4,2], 2,2)
            sage: K.classical_decomposition()
            The crystal of tableaux of type ['C', 2] and shape(s) [[], [1], [2], [1, 1], [2, 1], [2, 2]]
            sage: K = crystals.KirillovReshetikhin(['D',4,2], 2,3)
            sage: K.classical_decomposition()
            The crystal of tableaux of type ['B', 3] and shape(s) [[], [1], [2], [1, 1], [3], [2, 1], [3, 1], [2, 2], [3, 2], [3, 3]]
        """
        return CrystalOfTableaux(self.cartan_type().classical(),
                                 shapes = partitions_in_box(self.r(),self.s()))

    def ambient_crystal(self):
        r"""
        Returns the ambient crystal `B^{r,2s}` of type `C_n^{(1)}` associated to the Kirillov-Reshetikhin crystal.
        This ambient crystal is used to construct the zero arrows.

        EXAMPLES::

            sage: K = crystals.KirillovReshetikhin(['A',4,2], 2,2)
            sage: K.ambient_crystal()
            Kirillov-Reshetikhin crystal of type ['C', 2, 1] with (r,s)=(2,4)
        """
        # calling KR_type_C instead of KirillovReshetikhin(['C',n,1],r,s) has the advantage that
        # that this also works for r=n for A_{2n}^{(2)}.
        return KR_type_C(['C', self.cartan_type().classical().rank(),1], self.r(), 2*self.s())

    @cached_method
    def highest_weight_dict(self):
        r"""
        Gives a dictionary of the classical highest weight vectors of self.
        Their key is 2 times their shape.

        EXAMPLES::

            sage: K = crystals.KirillovReshetikhin(['A',6,2], 2,2)
            sage: K.highest_weight_dict()
            {[4, 2]: [[1, 1], [2]], [2, 2]: [[1], [2]], []: [], [4]: [[1, 1]], [4, 4]: [[1, 1], [2, 2]], [2]: [[1]]}
        """
        return dict( (Partition([2*i for i in x.lift().to_tableau().shape()]),x) for x in self.module_generators )

    @cached_method
    def ambient_highest_weight_dict(self):
        r"""
        Gives a dictionary of the classical highest weight vectors of the ambient crystal of self.
        Their key is their shape.

        EXAMPLES::

            sage: K = crystals.KirillovReshetikhin(['A',6,2], 2,2)
            sage: K.ambient_highest_weight_dict()
            {[4, 2]: [[1, 1, 1, 1], [2, 2]], [2, 2]: [[1, 1], [2, 2]], []: [], [4]: [[1, 1, 1, 1]], [4, 4]: [[1, 1, 1, 1], [2, 2, 2, 2]],
            [2]: [[1, 1]]}
        """
        return dict( (x.lift().to_tableau().shape(),x) for x in self.ambient_crystal().module_generators )

    def similarity_factor(self):
        r"""
        Sets the similarity factor used to map to the ambient crystal.

        EXAMPLES::

            sage: K = crystals.KirillovReshetikhin(['A',6,2], 2,2)
            sage: K.similarity_factor()
            {1: 2, 2: 2, 3: 2}
            sage: K = crystals.KirillovReshetikhin(['D',5,2], 1,1)
            sage: K.similarity_factor()
            {1: 2, 2: 2, 3: 2, 4: 1}
        """
        C = self.cartan_type().classical()
        p = dict( (i,2) for i in C.index_set() )
        if C.type() == 'B':
            p[C.rank()] = 1
        return p

    @cached_method
    def to_ambient_crystal(self):
        r"""
        Provides a map from self to the ambient crystal of type `C_n^{(1)}`.

        EXAMPLES::

            sage: K = crystals.KirillovReshetikhin(['D',4,2], 1,1)
            sage: [K.to_ambient_crystal()(b) for b in K]
            [[], [[1, 1]], [[2, 2]], [[3, 3]], [[3, -3]], [[-3, -3]], [[-2, -2]], [[-1, -1]]]
            sage: K = crystals.KirillovReshetikhin(['A',4,2], 1,1)
            sage: [K.to_ambient_crystal()(b) for b in K]
            [[], [[1, 1]], [[2, 2]], [[-2, -2]], [[-1, -1]]]
        """
        keys = self.highest_weight_dict().keys()
        pdict = dict( (self.highest_weight_dict()[key], self.ambient_highest_weight_dict()[key]) for key in keys )
        return self.crystal_morphism( pdict, index_set = self.cartan_type().classical().index_set(),
                                      similarity_factor = self.similarity_factor() )

    @cached_method
    def from_ambient_crystal(self):
        r"""
        Provides a map from the ambient crystal of type `C_n^{(1)}` to the
        Kirillov-Reshetikhin crystal ``self``.

        Note that this map is only well-defined on elements that are in the
        image under :meth:`to_ambient_crystal`.

        EXAMPLES::

            sage: K = crystals.KirillovReshetikhin(['D',4,2], 1,1)
            sage: b = K.ambient_crystal()(rows=[[3,-3]])
            sage: K.from_ambient_crystal()(b)
            [[0]]
            sage: K = crystals.KirillovReshetikhin(['A',4,2], 1,1)
            sage: b = K.ambient_crystal()(rows=[])
            sage: K.from_ambient_crystal()(b)
            []
        """
        keys = self.highest_weight_dict().keys()
        pdict_inv = dict( (self.ambient_highest_weight_dict()[key], self.highest_weight_dict()[key]) for key in keys )
        return self.crystal_morphism( pdict_inv, index_set = self.cartan_type().classical().index_set(),
                                      similarity_factor_domain = self.similarity_factor() )


class KR_type_boxElement(KirillovReshetikhinGenericCrystalElement):
    r"""
    Class for the elements in the Kirillov-Reshetikhin crystals `B^{r,s}` of type `A_{2n}^{(2)}` for `r\le n`
    and type `D_{n+1}^{(2)}` for `r<n`.

    EXAMPLES::

        sage: K=crystals.KirillovReshetikhin(['A',4,2],1,2)
        sage: type(K.module_generators[0])
        <class 'sage.combinat.crystals.kirillov_reshetikhin.KR_type_box_with_category.element_class'>
    """

    def e0(self):
        r"""
        Gives `e_0` on self by mapping self to the ambient crystal, calculating `e_0` there and
        pulling the element back.

        EXAMPLES::

            sage: K=crystals.KirillovReshetikhin(['A',4,2],1,1)
            sage: b = K(rows=[])
            sage: b.e(0) # indirect doctest
            [[-1]]
        """
        b = self.parent().to_ambient_crystal()(self).e(0)
        if b is None:
            return None
        return self.parent().from_ambient_crystal()(b)

    def f0(self):
        r"""
        Gives `f_0` on self by mapping self to the ambient crystal, calculating `f_0` there and
        pulling the element back.

        EXAMPLES::

            sage: K=crystals.KirillovReshetikhin(['A',4,2],1,1)
            sage: b = K(rows=[])
            sage: b.f(0) # indirect doctest
            [[1]]
        """
        b = self.parent().to_ambient_crystal()(self).f(0)
        if b is None:
            return None
        return self.parent().from_ambient_crystal()(b)

    def epsilon0(self):
        r"""
        Calculates `\epsilon_0` of self by mapping the element to the ambient crystal
        and calculating `\epsilon_0` there.

        EXAMPLES::

            sage: K = crystals.KirillovReshetikhin(['A',4,2], 1,1)
            sage: b=K(rows=[[1]])
            sage: b.epsilon(0) # indirect doctest
            2
        """
        b = self.parent().to_ambient_crystal()(self)
        return b.epsilon(0)

    def phi0(self):
        r"""
        Calculates `\phi_0` of self by mapping the element to the ambient crystal
        and calculating `\phi_0` there.

        EXAMPLES::

            sage: K = crystals.KirillovReshetikhin(['D',3,2], 1,1)
            sage: b=K(rows=[[-1]])
            sage: b.phi(0) # indirect doctest
            2
        """
        b = self.parent().to_ambient_crystal()(self)
        return b.phi(0)

KR_type_box.Element = KR_type_boxElement


class KR_type_Bn(KirillovReshetikhinGenericCrystal):
    r"""
    Class of Kirillov-Reshetikhin crystals `B^{n,s}` of type `B_{n}^{(1)}`.

    EXAMPLES::

        sage: K = crystals.KirillovReshetikhin(['B',3,1],3,2)
        sage: K
        Kirillov-Reshetikhin crystal of type ['B', 3, 1] with (r,s)=(3,2)
        sage: b = K(rows=[[1],[2],[3]])
        sage: b.f(0)
        sage: b.e(0)
        [[3]]

        sage: K = crystals.KirillovReshetikhin(['B',3,1],3,2)
        sage: [b.weight() for b in K if b.is_highest_weight([1,2,3])]
        [-Lambda[0] + Lambda[1], -2*Lambda[0] + 2*Lambda[3]]
        sage: [b.weight() for b in K if b.is_highest_weight([0,2,3])]
        [Lambda[0] - Lambda[1], -2*Lambda[1] + 2*Lambda[3]]
    """
    def _element_constructor_(self, *args, **options):
        """
        Construct an element of ``self``.

        TESTS::

            sage: KRC = crystals.KirillovReshetikhin(['B',3,1], 3, 3)
            sage: KRT = crystals.KirillovReshetikhin(['B',3,1], 3, 3, model='KR')
            sage: elt = KRC.module_generators[1].f_string([3,2,3,1,3,3]); elt
            [++-, [[2], [0], [-3]]]
            sage: ret = KRT(elt); ret
            [[1, 1, 2], [2, 2, -3], [-3, -3, -1]]
            sage: test = KRC(ret); test
            [++-, [[2], [0], [-3]]]
            sage: test == elt
            True
        """
        from sage.combinat.rigged_configurations.kr_tableaux import KirillovReshetikhinTableauxElement
        if isinstance(args[0], KirillovReshetikhinTableauxElement):
            elt = args[0]
            # Check to make sure it can be converted
            if elt.cartan_type() != self.cartan_type() \
              or elt.parent().r() != self._r or elt.parent().s() != self._s:
                raise ValueError("The Kirillov-Reshetikhin tableau must have the same Cartan type and shape")

            to_hw = elt.to_classical_highest_weight()
            wt = to_hw[0].classical_weight() / 2
            f_str = reversed(to_hw[1])
            for x in self.module_generators:
                if x.classical_weight() == wt:
                    return x.f_string(f_str)
            raise ValueError("No matching highest weight element found")
        return KirillovReshetikhinGenericCrystal._element_constructor_(self, *args, **options)

    def classical_decomposition(self):
        r"""
        Specifies the classical crystal underlying the Kirillov-Reshetikhin crystal `B^{n,s}` of type `B_n^{(1)}`.

        It is the same as for `r<n`, given by `B^{n,s} \cong \bigoplus_\Lambda B(\Lambda)` where `\Lambda` are
        weights obtained from a rectangle of width `s/2` and height `n` by removing horizontal dominoes.
        Here we identify the fundamental weight `\Lambda_i` with a column of height `i` for `i<n` and
        a column of width `1/2` for `i=n`.

        EXAMPLES::

            sage: K = crystals.KirillovReshetikhin(['B',3,1], 3, 2)
            sage: K.classical_decomposition()
            The crystal of tableaux of type ['B', 3] and shape(s) [[1], [1, 1, 1]]
            sage: K = crystals.KirillovReshetikhin(['B',3,1], 3, 3)
            sage: K.classical_decomposition()
            The crystal of tableaux of type ['B', 3] and shape(s) [[3/2, 1/2, 1/2], [3/2, 3/2, 3/2]]
        """
        s = self.s()
        r = self.r()
        shapes = vertical_dominoes_removed(r,floor(s/2))
        if is_odd(s):
            shapes = [ [i+QQ(1)/QQ(2) for i in sh]+[QQ(1)/QQ(2)]*(r-len(sh)) for sh in shapes ]
        return CrystalOfTableaux(self.cartan_type().classical(), shapes = shapes)

    def ambient_crystal(self):
        r"""
        Returns the ambient crystal `B^{n,s}` of type `A_{2n-1}^{(2)}` associated to the Kirillov-Reshetikhin crystal;
        see Lemma 4.2 of reference [4].
        This ambient crystal is used to construct the zero arrows.

        EXAMPLES::

            sage: K = crystals.KirillovReshetikhin(['B',3,1],3,2)
            sage: K.ambient_crystal()
            Kirillov-Reshetikhin crystal of type ['B', 3, 1]^* with (r,s)=(3,2)
        """
        return KashiwaraNakashimaTableaux(['A', 2*self.cartan_type().classical().rank()-1,2], self.r(), self.s())

    @cached_method
    def highest_weight_dict(self):
        r"""
        Gives a dictionary of the classical highest weight vectors of self.
        Their key is 2 times their shape.

        EXAMPLES::

            sage: K = crystals.KirillovReshetikhin(['B',3,1],3,2)
            sage: K.highest_weight_dict()
            {(2,): [[1]], (2, 2, 2): [[1], [2], [3]]}
            sage: K = crystals.KirillovReshetikhin(['B',3,1],3,3)
            sage: K.highest_weight_dict()
            {(3, 3, 3): [+++, [[1], [2], [3]]], (3, 1, 1): [+++, [[1]]]}
        """
        return dict( (tuple([2*i[1] for i in x.classical_weight()]),x) for x in self.module_generators )

    @cached_method
    def ambient_highest_weight_dict(self):
        r"""
        Gives a dictionary of the classical highest weight vectors of the ambient crystal of self.
        Their key is their shape.

        EXAMPLES::

            sage: K = crystals.KirillovReshetikhin(['B',3,1],3,2)
            sage: K.ambient_highest_weight_dict()
            {(2,): [[1, 1]], (2, 1, 1): [[1, 1], [2], [3]], (2, 2, 2): [[1, 1], [2, 2], [3, 3]]}

            sage: K = crystals.KirillovReshetikhin(['B',3,1],3,3)
            sage: K.ambient_highest_weight_dict()
            {(3, 3, 3): [[1, 1, 1], [2, 2, 2], [3, 3, 3]], (3, 1, 1): [[1, 1, 1], [2], [3]],
            (3, 2, 2): [[1, 1, 1], [2, 2], [3, 3]], (3,): [[1, 1, 1]]}
        """
        return dict( (tuple([i[1] for i in x.classical_weight()]),x) for x in self.ambient_crystal().module_generators )

    def similarity_factor(self):
        r"""
        Sets the similarity factor used to map to the ambient crystal.

        EXAMPLES::

            sage: K = crystals.KirillovReshetikhin(['B',3,1],3,2)
            sage: K.similarity_factor()
            {1: 2, 2: 2, 3: 1}
        """
        C = self.cartan_type().classical()
        p = dict( (i,2) for i in C.index_set() )
        p[C.rank()] = 1
        return p

    @cached_method
    def to_ambient_crystal(self):
        r"""
        Provides a map from self to the ambient crystal of type `A_{2n-1}^{(2)}`.

        EXAMPLES::

            sage: K = crystals.KirillovReshetikhin(['B',3,1],3,1)
            sage: [K.to_ambient_crystal()(b) for b in K]
            [[[1], [2], [3]], [[1], [2], [-3]], [[1], [3], [-2]], [[2], [3], [-1]], [[1], [-3], [-2]],
            [[2], [-3], [-1]], [[3], [-2], [-1]], [[-3], [-2], [-1]]]
        """
        keys = self.highest_weight_dict().keys()
        pdict = dict( (self.highest_weight_dict()[key], self.ambient_highest_weight_dict()[key]) for key in keys )
        return self.crystal_morphism( pdict, index_set = self.cartan_type().classical().index_set(),
                                      similarity_factor = self.similarity_factor() )

    @cached_method
    def from_ambient_crystal(self):
        r"""
        Provides a map from the ambient crystal of type `A_{2n-1}^{(2)}` to
        the Kirillov-Reshetikhin crystal ``self``.

        Note that this map is only well-defined on elements that are in the
        image under :meth:`to_ambient_crystal`.

        EXAMPLES::

            sage: K = crystals.KirillovReshetikhin(['B',3,1],3,1)
            sage: [b == K.from_ambient_crystal()(K.to_ambient_crystal()(b)) for b in K]
            [True, True, True, True, True, True, True, True]
            sage: b = K.ambient_crystal()(rows=[[1],[2],[-3]])
            sage: K.from_ambient_crystal()(b)
            [++-, []]
        """
        keys = self.highest_weight_dict().keys()
        pdict_inv = dict( (self.ambient_highest_weight_dict()[key], self.highest_weight_dict()[key]) for key in keys )
        return self.crystal_morphism( pdict_inv, index_set = self.cartan_type().classical().index_set(),
                                      similarity_factor_domain = self.similarity_factor() )


class KR_type_BnElement(KirillovReshetikhinGenericCrystalElement):
    r"""
    Class for the elements in the Kirillov-Reshetikhin crystals `B^{n,s}` of type `B_n^{(1)}`.

    EXAMPLES::

        sage: K=crystals.KirillovReshetikhin(['B',3,1],3,2)
        sage: type(K.module_generators[0])
        <class 'sage.combinat.crystals.kirillov_reshetikhin.KR_type_Bn_with_category.element_class'>
    """

    def e0(self):
        r"""
        Gives `e_0` on self by mapping self to the ambient crystal, calculating `e_0` there and
        pulling the element back.

        EXAMPLES::

            sage: K=crystals.KirillovReshetikhin(['B',3,1],3,1)
            sage: b = K.module_generators[0]
            sage: b.e(0) # indirect doctest
            [--+, []]
        """
        b = self.parent().to_ambient_crystal()(self).e_string([0,0])
        if b is None:
            return None
        return self.parent().from_ambient_crystal()(b)

    def f0(self):
        r"""
        Gives `f_0` on self by mapping self to the ambient crystal, calculating `f_0` there and
        pulling the element back.

        EXAMPLES::

            sage: K=crystals.KirillovReshetikhin(['B',3,1],3,1)
            sage: b = K.module_generators[0]
            sage: b.f(0) # indirect doctest

        """
        b = self.parent().to_ambient_crystal()(self).f_string([0,0])
        if b is None:
            return None
        return self.parent().from_ambient_crystal()(b)

    def epsilon0(self):
        r"""
        Calculates `\epsilon_0` of self by mapping the element to the ambient crystal
        and calculating `\epsilon_0` there.

        EXAMPLES::

            sage: K=crystals.KirillovReshetikhin(['B',3,1],3,1)
            sage: b = K.module_generators[0]
            sage: b.epsilon(0) # indirect doctest
            1
        """
        b = self.parent().to_ambient_crystal()(self)
        return b.epsilon(0)/2

    def phi0(self):
        r"""
        Calculates `\phi_0` of self by mapping the element to the ambient crystal
        and calculating `\phi_0` there.

        EXAMPLES::

            sage: K=crystals.KirillovReshetikhin(['B',3,1],3,1)
            sage: b = K.module_generators[0]
            sage: b.phi(0) # indirect doctest
            0
        """
        b = self.parent().to_ambient_crystal()(self)
        return b.phi(0)/2

KR_type_Bn.Element = KR_type_BnElement


class KR_type_Cn(KirillovReshetikhinGenericCrystal):
    r"""
    Class of Kirillov-Reshetikhin crystals `B^{n,s}` of type `C_n^{(1)}`.

    EXAMPLES::

        sage: K = crystals.KirillovReshetikhin(['C',3,1],3,1)
        sage: [[b,b.f(0)] for b in K]
        [[[[1], [2], [3]], None], [[[1], [2], [-3]], None], [[[1], [3], [-3]], None],
        [[[2], [3], [-3]], None], [[[1], [3], [-2]], None], [[[2], [3], [-2]], None],
        [[[2], [3], [-1]], [[1], [2], [3]]], [[[1], [-3], [-2]], None], [[[2], [-3], [-2]], None],
        [[[2], [-3], [-1]], [[1], [2], [-3]]], [[[3], [-3], [-2]], None], [[[3], [-3], [-1]],
        [[1], [3], [-3]]], [[[3], [-2], [-1]], [[1], [3], [-2]]], [[[-3], [-2], [-1]], [[1], [-3], [-2]]]]
    """

    def classical_decomposition(self):
        r"""
        Specifies the classical crystal underlying the Kirillov-Reshetikhin crystal `B^{n,s}`
        of type `C_n^{(1)}`. It is given by `B^{n,s} \cong B(s \Lambda_n)`.

        EXAMPLES::

            sage: K = crystals.KirillovReshetikhin(['C',3,1],3,2)
            sage: K.classical_decomposition()
            The crystal of tableaux of type ['C', 3] and shape(s) [[2, 2, 2]]
        """
        return CrystalOfTableaux(self.cartan_type().classical(), shape = [self.s()]*self.r() )

    def from_highest_weight_vector_to_pm_diagram(self, b):
        """
        This gives the bijection between an element b in the classical decomposition
        of the KR crystal that is `{2,3,..,n}`-highest weight and `\pm` diagrams.

        EXAMPLES::

            sage: K = crystals.KirillovReshetikhin(['C',3,1],3,2)
            sage: T = K.classical_decomposition()
            sage: b = T(rows=[[2, 2], [3, 3], [-3, -1]])
            sage: pm = K.from_highest_weight_vector_to_pm_diagram(b); pm
            [[0, 0], [1, 0], [0, 1], [0]]
            sage: pm.__repr__(pretty_printing=True)
            .  .
            .  +
            -  -

            sage: hw = [ b for b in T if all(b.epsilon(i)==0 for i in [2,3]) ]
            sage: all(K.from_pm_diagram_to_highest_weight_vector(K.from_highest_weight_vector_to_pm_diagram(b)) == b for b in hw)
            True
        """
        n = self.cartan_type().rank()-1
        inner = Partition([Integer(b.weight()[i]) for i in range(1,n+1)])
        inter = Partition([len([i for i in r if i>0]) for r in b.to_tableau()])
        outer = b.to_tableau().shape()
        return PMDiagram([self.r(), self.s(), outer, inter, inner], from_shapes=True)

    def from_pm_diagram_to_highest_weight_vector(self, pm):
        """
        This gives the bijection between a `\pm` diagram and an element b in the classical
        decomposition of the KR crystal that is {2,3,..,n}-highest weight.

        EXAMPLES::

            sage: K = crystals.KirillovReshetikhin(['C',3,1],3,2)
            sage: pm = sage.combinat.crystals.kirillov_reshetikhin.PMDiagram([[0, 0], [1, 0], [0, 1], [0]])
            sage: K.from_pm_diagram_to_highest_weight_vector(pm)
            [[2, 2], [3, 3], [-3, -1]]
        """
        u = [b for b in self.classical_decomposition().module_generators if b.to_tableau().shape() == pm.outer_shape()][0]
        ct = self.cartan_type()
        rank = ct.rank()-1
        ct_type = ct.classical().type()
        assert ct_type in ['C']
        list = []
        for h in pm.heights_of_addable_plus():
            list += range(1,h+1)
        for h in pm.heights_of_minus():
            list += range(1,rank+1)+[rank-1-k for k in range(rank-h)]
        for i in reversed(list):
            u = u.f(i)
        return u

class KR_type_CnElement(KirillovReshetikhinGenericCrystalElement):
    r"""
    Class for the elements in the Kirillov-Reshetikhin crystals `B^{n,s}` of type `C_n^{(1)}`.

    EXAMPLES::

        sage: K=crystals.KirillovReshetikhin(['C',3,1],3,2)
        sage: type(K.module_generators[0])
        <class 'sage.combinat.crystals.kirillov_reshetikhin.KR_type_Cn_with_category.element_class'>
    """

    def e0(self):
        r"""
        Gives `e_0` on self by going to the `\pm`-diagram corresponding to the `{2,...,n}`-highest weight
        vector in the component of `self`, then applying [Definition 6.1, 4], and pulling back from
        `\pm`-diagrams.

        EXAMPLES::

            sage: K=crystals.KirillovReshetikhin(['C',3,1],3,2)
            sage: b = K.module_generators[0]
            sage: b.e(0) # indirect doctest
            [[1, 2], [2, 3], [3, -1]]
            sage: b = K(rows=[[1,2],[2,3],[3,-1]])
            sage: b.e(0)
            [[2, 2], [3, 3], [-1, -1]]
            sage: b=K(rows=[[1, -3], [3, -2], [-3, -1]])
            sage: b.e(0)
            [[3, -3], [-3, -2], [-1, -1]]
        """
        n = self.parent().cartan_type().n
        [b,l] = self.lift().to_highest_weight(index_set=range(2,n+1))
        pm = self.parent().from_highest_weight_vector_to_pm_diagram(b)
        [l1,l2] = pm.pm_diagram[n-1]
        if l1 == 0:
            return None
        pm.pm_diagram[n-1] = [l1-1,l2+1]
        pm = PMDiagram(pm.pm_diagram)
        b = self.parent().from_pm_diagram_to_highest_weight_vector(pm)
        b = b.f_string(reversed(l))
        return self.parent().retract(b)

    def f0(self):
        r"""
        Gives `e_0` on self by going to the `\pm`-diagram corresponding to the `{2,...,n}`-highest weight
        vector in the component of `self`, then applying [Definition 6.1, 4], and pulling back from
        `\pm`-diagrams.

        EXAMPLES::

            sage: K=crystals.KirillovReshetikhin(['C',3,1],3,1)
            sage: b = K.module_generators[0]
            sage: b.f(0) # indirect doctest
        """
        n = self.parent().cartan_type().n
        [b,l] = self.lift().to_highest_weight(index_set=range(2,n+1))
        pm = self.parent().from_highest_weight_vector_to_pm_diagram(b)
        [l1,l2] = pm.pm_diagram[n-1]
        if l2 == 0:
            return None
        pm.pm_diagram[n-1] = [l1+1,l2-1]
        pm = PMDiagram(pm.pm_diagram)
        b = self.parent().from_pm_diagram_to_highest_weight_vector(pm)
        b = b.f_string(reversed(l))
        return self.parent().retract(b)

    def epsilon0(self):
        r"""
        Calculates `\epsilon_0` of self using Lemma 6.1 of [4].

        EXAMPLES::

            sage: K=crystals.KirillovReshetikhin(['C',3,1],3,1)
            sage: b = K.module_generators[0]
            sage: b.epsilon(0) # indirect doctest
            1
        """
        n = self.parent().cartan_type().n
        b = self.lift().to_highest_weight(index_set=range(2,n+1))[0]
        pm = self.parent().from_highest_weight_vector_to_pm_diagram(b)
        [l1,l2] = pm.pm_diagram[n-1]
        return l1

    def phi0(self):
        r"""
        Calculates `\phi_0` of self.

        EXAMPLES::

            sage: K=crystals.KirillovReshetikhin(['C',3,1],3,1)
            sage: b = K.module_generators[0]
            sage: b.phi(0) # indirect doctest
            0
        """
        n = self.parent().cartan_type().n
        b = self.lift().to_highest_weight(index_set=range(2,n+1))[0]
        pm = self.parent().from_highest_weight_vector_to_pm_diagram(b)
        [l1,l2] = pm.pm_diagram[n-1]
        return l2

KR_type_Cn.Element = KR_type_CnElement


class KR_type_Dn_twisted(KirillovReshetikhinGenericCrystal):
    r"""
    Class of Kirillov-Reshetikhin crystals `B^{n,s}` of type `D_{n+1}^{(2)}`.

    EXAMPLES::

        sage: K = crystals.KirillovReshetikhin(['D',4,2],3,1)
        sage: [[b,b.f(0)] for b in K]
        [[[+++, []], None], [[++-, []], None], [[+-+, []], None], [[-++, []],
        [+++, []]], [[+--, []], None], [[-+-, []], [++-, []]], [[--+, []], [+-+, []]],
        [[---, []], [+--, []]]]
    """

    def classical_decomposition(self):
        r"""
        Specifies the classical crystal underlying the Kirillov-Reshetikhin crystal `B^{n,s}`
        of type `D_{n+1}^{(2)}`. It is given by `B^{n,s} \cong B(s \Lambda_n)`.

        EXAMPLES::

            sage: K = crystals.KirillovReshetikhin(['D',4,2],3,1)
            sage: K.classical_decomposition()
            The crystal of tableaux of type ['B', 3] and shape(s) [[1/2, 1/2, 1/2]]
            sage: K = crystals.KirillovReshetikhin(['D',4,2],3,2)
            sage: K.classical_decomposition()
            The crystal of tableaux of type ['B', 3] and shape(s) [[1, 1, 1]]
        """
        s = self.s()
        if is_even(s):
            s = int(s/2)
        else:
            s = s/2
        return CrystalOfTableaux(self.cartan_type().classical(), shape = [s]*self.r() )

    def from_highest_weight_vector_to_pm_diagram(self, b):
        """
        This gives the bijection between an element b in the classical decomposition
        of the KR crystal that is `{2,3,..,n}`-highest weight and `\pm` diagrams.

        EXAMPLES::

            sage: K = crystals.KirillovReshetikhin(['D',4,2],3,1)
            sage: T = K.classical_decomposition()
            sage: hw = [ b for b in T if all(b.epsilon(i)==0 for i in [2,3]) ]
            sage: [K.from_highest_weight_vector_to_pm_diagram(b) for b in hw]
            [[[0, 0], [0, 0], [1, 0], [0]], [[0, 0], [0, 0], [0, 1], [0]]]

            sage: K = crystals.KirillovReshetikhin(['D',4,2],3,2)
            sage: T = K.classical_decomposition()
            sage: hw = [ b for b in T if all(b.epsilon(i)==0 for i in [2,3]) ]
            sage: [K.from_highest_weight_vector_to_pm_diagram(b) for b in hw]
            [[[0, 0], [0, 0], [2, 0], [0]], [[0, 0], [0, 0], [0, 0], [2]], [[0, 0], [2, 0], [0, 0], [0]],
            [[0, 0], [0, 0], [0, 2], [0]]]

        Note that, since the classical decomposition of this crystal is of type `B_n`, there can
        be (at most one) entry `0` in the `{2,3,...,n}`-highest weight elements at height `n`.
        In the following implementation this is realized as an empty column of height `n` since
        this uniquely specifies the existence of the `0`:

        EXAMPLES::

            sage: b = hw[1]
            sage: pm = K.from_highest_weight_vector_to_pm_diagram(b)
            sage: pm.__repr__(pretty_printing=True)
            .  .
            .  .
            .  .

        TESTS::

            sage: all(K.from_pm_diagram_to_highest_weight_vector(K.from_highest_weight_vector_to_pm_diagram(b)) == b for b in hw)
            True
            sage: K = crystals.KirillovReshetikhin(['D',4,2],3,2)
            sage: T = K.classical_decomposition()
            sage: hw = [ b for b in T if all(b.epsilon(i)==0 for i in [2,3]) ]
            sage: all(K.from_pm_diagram_to_highest_weight_vector(K.from_highest_weight_vector_to_pm_diagram(b)) == b for b in hw)
            True
            sage: K = crystals.KirillovReshetikhin(['D',4,2],3,3)
            sage: T = K.classical_decomposition()
            sage: hw = [ b for b in T if all(b.epsilon(i)==0 for i in [2,3]) ]
            sage: all(K.from_pm_diagram_to_highest_weight_vector(K.from_highest_weight_vector_to_pm_diagram(b)) == b for b in hw)
            True

        """
        n = self.cartan_type().rank()-1
        s = self.s()
        if is_odd(s):
            t = b[0]
            b = b[1]
        else:
            t = b.parent()(rows=[])
        inner = [Integer(2*b.weight()[i]+2*t.weight()[i]) for i in range(1,n+1)]
        inter1 = Partition([len([i for i in r if i>0]) for r in b.to_tableau()])
        inter = Partition([len([i for i in r if i>=0]) for r in b.to_tableau()])
        if inter != inter1:
            inner[n-1] += 2
        inner = Partition(inner)
        inter = [2*i for i in inter]+[0]*(n-len(inter))
        w = t.weight()
        if w[0]==0 and w[n-1]==0:
            v = [0]*n
        else:
            v = [1]*n
            if w[0]<0 and w[n-1]>0:
                v[n-1]=0
            elif w[0]>0 and w[n-1]<0:
                v[n-1]=0
                v[n-2]=-1
        inter = Partition([inter[i] + v[i] for i in range(n)])
        outer = Partition([s]*n)
        return PMDiagram([n, s, outer, inter, inner], from_shapes=True)

    def from_pm_diagram_to_highest_weight_vector(self, pm):
        """
        This gives the bijection between a `\pm` diagram and an element b in the classical
        decomposition of the KR crystal that is {2,3,..,n}-highest weight.

        EXAMPLES::

            sage: K = crystals.KirillovReshetikhin(['D',4,2],3,2)
            sage: pm = sage.combinat.crystals.kirillov_reshetikhin.PMDiagram([[0, 0], [0, 0], [0, 0], [2]])
            sage: K.from_pm_diagram_to_highest_weight_vector(pm)
            [[2], [3], [0]]
        """
        u = self.classical_decomposition().module_generators[0]
        ct = self.cartan_type()
        rank = ct.rank()-1
        assert ct.classical().type() in ['B']
        list = []
        plus = pm.heights_of_addable_plus()
        minus = pm.heights_of_minus()
        l = len([i for i in plus if i==rank-1])
        a = (len(plus) + l)/2
        list += sum(([i]*a for i in range(1,rank+1)),[])
        a = (len(minus)-l)/2
        list += (range(1,rank+1)+[rank])*a
        for i in reversed(list):
            u = u.f(i)
        return u

class KR_type_Dn_twistedElement(KirillovReshetikhinGenericCrystalElement):
    r"""
    Class for the elements in the Kirillov-Reshetikhin crystals `B^{n,s}` of type `D_{n+1}^{(2)}`.

    EXAMPLES::

        sage: K=crystals.KirillovReshetikhin(['D',4,2],3,2)
        sage: type(K.module_generators[0])
        <class 'sage.combinat.crystals.kirillov_reshetikhin.KR_type_Dn_twisted_with_category.element_class'>
    """

    def e0(self):
        r"""
        Gives `e_0` on self by going to the `\pm`-diagram corresponding to the `{2,...,n}`-highest weight
        vector in the component of `self`, then applying [Definition 6.2, 4], and pulling back from
        `\pm`-diagrams.

        EXAMPLES::

            sage: K=crystals.KirillovReshetikhin(['D',4,2],3,3)
            sage: b = K.module_generators[0]
            sage: b.e(0) # indirect doctest
            [+++, [[2], [3], [0]]]
        """
        n = self.parent().cartan_type().rank()-1
        s = self.parent().s()
        [b,l] = self.lift().to_highest_weight(index_set=range(2,n+1))
        pm = self.parent().from_highest_weight_vector_to_pm_diagram(b)
        [l1,l2] = pm.pm_diagram[n-1]
        l3 = pm.pm_diagram[n-2][0]
        if l1+l2+l3==s and l1==0:
            return None
        if l1+l2+l3<s:
            pm.pm_diagram[n-1][1] = l2+2
            pm.pm_diagram[n][0] -= 2
        elif l1>1:
            pm.pm_diagram[n-1][0] = l1-2
            pm.pm_diagram[n][0] += 2
        elif l1 ==1:
            pm.pm_diagram[n-1][0] = 0
            pm.pm_diagram[n-1][1] = l2+1
        pm = PMDiagram(pm.pm_diagram)
        b = self.parent().from_pm_diagram_to_highest_weight_vector(pm)
        b = b.f_string(reversed(l))
        return self.parent().retract(b)

    def f0(self):
        r"""
        Gives `e_0` on self by going to the `\pm`-diagram corresponding to the `{2,...,n}`-highest weight
        vector in the component of `self`, then applying [Definition 6.2, 4], and pulling back from
        `\pm`-diagrams.

        EXAMPLES::

            sage: K=crystals.KirillovReshetikhin(['D',4,2],3,2)
            sage: b = K.module_generators[0]
            sage: b.f(0) # indirect doctest
        """
        n = self.parent().cartan_type().rank()-1
        s = self.parent().s()
        [b,l] = self.lift().to_highest_weight(index_set=range(2,n+1))
        pm = self.parent().from_highest_weight_vector_to_pm_diagram(b)
        [l1,l2] = pm.pm_diagram[n-1]
        l3 = pm.pm_diagram[n-2][0]
        if l1+l2+l3==s and l2==0:
            return None
        if l1+l2+l3<s:
            pm.pm_diagram[n-1][0] = l1+2
            pm.pm_diagram[n][0] -= 2
        elif l2>1:
            pm.pm_diagram[n-1][1] = l2-2
            pm.pm_diagram[n][0] += 2
        elif l2 ==1:
            pm.pm_diagram[n-1][1] = 0
            pm.pm_diagram[n-1][0] = l1+1
        pm = PMDiagram(pm.pm_diagram)
        b = self.parent().from_pm_diagram_to_highest_weight_vector(pm)
        b = b.f_string(reversed(l))
        return self.parent().retract(b)

    def epsilon0(self):
        r"""
        Calculates `\epsilon_0` of self using Lemma 6.2 of [4].

        EXAMPLES::

            sage: K=crystals.KirillovReshetikhin(['D',4,2],3,1)
            sage: b = K.module_generators[0]
            sage: b.epsilon(0) # indirect doctest
            1
        """
        n = self.parent().cartan_type().rank()-1
        [b,l] = self.lift().to_highest_weight(index_set=range(2,n+1))
        pm = self.parent().from_highest_weight_vector_to_pm_diagram(b)
        l1 = pm.pm_diagram[n-1][0]
        l4 = pm.pm_diagram[n][0]
        return l1+l4

    def phi0(self):
        r"""
        Calculates `\phi_0` of self.

        EXAMPLES::

            sage: K=crystals.KirillovReshetikhin(['D',4,2],3,1)
            sage: b = K.module_generators[0]
            sage: b.phi(0) # indirect doctest
            0
        """
        n = self.parent().cartan_type().rank()-1
        [b,l] = self.lift().to_highest_weight(index_set=range(2,n+1))
        pm = self.parent().from_highest_weight_vector_to_pm_diagram(b)
        l2 = pm.pm_diagram[n-1][1]
        l4 = pm.pm_diagram[n][0]
        return l2+l4

KR_type_Dn_twisted.Element = KR_type_Dn_twistedElement

class KR_type_spin(KirillovReshetikhinCrystalFromPromotion):
    r"""
    Class of Kirillov-Reshetikhin crystals `B^{n,s}` of type `D_n^{(1)}`.

    EXAMPLES::

        sage: K = crystals.KirillovReshetikhin(['D',4,1],4,1); K
        Kirillov-Reshetikhin crystal of type ['D', 4, 1] with (r,s)=(4,1)
        sage: [[b,b.f(0)] for b in K]
        [[[++++, []], None], [[++--, []], None], [[+-+-, []], None], [[-++-, []], None],
        [[+--+, []], None], [[-+-+, []], None], [[--++, []], [++++, []]], [[----, []], [++--, []]]]

        sage: K = crystals.KirillovReshetikhin(['D',4,1],4,2); K
        Kirillov-Reshetikhin crystal of type ['D', 4, 1] with (r,s)=(4,2)
        sage: [[b,b.f(0)] for b in K]
        [[[[1], [2], [3], [4]], None], [[[1], [2], [-4], [4]], None], [[[1], [3], [-4], [4]], None],
        [[[2], [3], [-4], [4]], None], [[[1], [4], [-4], [4]], None], [[[2], [4], [-4], [4]], None],
        [[[3], [4], [-4], [4]], [[1], [2], [3], [4]]], [[[-4], [4], [-4], [4]], [[1], [2], [-4], [4]]],
        [[[-4], [4], [-4], [-3]], [[1], [2], [-4], [-3]]], [[[-4], [4], [-4], [-2]], [[1], [3], [-4], [-3]]],
        [[[-4], [4], [-4], [-1]], [[2], [3], [-4], [-3]]], [[[-4], [4], [-3], [-2]], [[1], [4], [-4], [-3]]],
        [[[-4], [4], [-3], [-1]], [[2], [4], [-4], [-3]]], [[[-4], [4], [-2], [-1]], [[-4], [4], [-4], [4]]],
        [[[-4], [-3], [-2], [-1]], [[-4], [4], [-4], [-3]]], [[[1], [2], [-4], [-3]], None], [[[1], [3], [-4], [-3]], None],
        [[[2], [3], [-4], [-3]], None], [[[1], [3], [-4], [-2]], None], [[[2], [3], [-4], [-2]], None],
        [[[2], [3], [-4], [-1]], None], [[[1], [4], [-4], [-3]], None], [[[2], [4], [-4], [-3]], None],
        [[[3], [4], [-4], [-3]], None], [[[3], [4], [-4], [-2]], [[1], [3], [-4], [4]]],
        [[[3], [4], [-4], [-1]], [[2], [3], [-4], [4]]], [[[1], [4], [-4], [-2]], None], [[[2], [4], [-4], [-2]], None],
        [[[2], [4], [-4], [-1]], None], [[[1], [4], [-3], [-2]], None], [[[2], [4], [-3], [-2]], None],
        [[[2], [4], [-3], [-1]], None], [[[3], [4], [-3], [-2]], [[1], [4], [-4], [4]]],
        [[[3], [4], [-3], [-1]], [[2], [4], [-4], [4]]], [[[3], [4], [-2], [-1]], [[3], [4], [-4], [4]]]]

    TESTS::

        sage: K = crystals.KirillovReshetikhin(['D',4,1],3,1)
        sage: all(b.e(0).f(0) == b for b in K if b.epsilon(0)>0)
        True

        sage: K = crystals.KirillovReshetikhin(['D',5,1],5,2)
        sage: all(b.f(0).e(0) == b for b in K if b.phi(0)>0)
        True
    """
    def _element_constructor_(self, *args, **options):
        """
        Construct an element of ``self`` from the input.

        EXAMPLES::

            sage: KRT = crystals.KirillovReshetikhin(['D',4,1], 4, 3, model='KR')
            sage: KRC = crystals.KirillovReshetikhin(['D',4,1], 4, 3)
            sage: elt = KRT(-3,-4,2,1,-3,-4,2,1,-2,-4,3,1); elt
            [[1, 1, 1], [2, 2, 3], [-4, -4, -4], [-3, -3, -2]]
            sage: KRC(elt) # indirect doctest
            [++--, [[1], [3], [-4], [-3]]]

        TESTS:

        Spinor test::

            sage: KRC = crystals.KirillovReshetikhin(['D',4,1], 4, 3)
            sage: KRT = crystals.KirillovReshetikhin(['D',4,1], 4, 3, model='KR')
            sage: elt = KRC.module_generator().f_string([4,2,4,3,4,1]); elt
            [++--, [[2], [4], [-4], [-3]]]
            sage: ret = KRT(elt); ret
            [[1, 1, 2], [2, 2, 4], [-4, -4, -3], [-3, -3, -1]]
            sage: test = KRC(ret); test
            [++--, [[2], [4], [-4], [-3]]]
            sage: test == elt
            True
        """
        from sage.combinat.rigged_configurations.kr_tableaux import KirillovReshetikhinTableauxElement
        if isinstance(args[0], KirillovReshetikhinTableauxElement):
            elt = args[0]
            # Check to make sure it can be converted
            if elt.cartan_type() != self.cartan_type() \
              or elt.parent().r() != self._r or elt.parent().s() != self._s:
                raise ValueError("The Kirillov-Reshetikhin tableau must have the same Cartan type and shape")

            to_hw = elt.to_classical_highest_weight()
            f_str = reversed(to_hw[1])
            return self.module_generator().f_string(f_str)
        return KirillovReshetikhinCrystalFromPromotion._element_constructor_(self, *args, **options)

    def classical_decomposition(self):
        r"""
        Returns the classical crystal underlying the Kirillov-Reshetikhin crystal `B^{r,s}`
        of type `D_n^{(1)}` for `r=n-1,n`. It is given by `B^{n,s} \cong B(s \Lambda_r)`.

        EXAMPLES::

            sage: K = crystals.KirillovReshetikhin(['D',4,1],4,1)
            sage: K.classical_decomposition()
            The crystal of tableaux of type ['D', 4] and shape(s) [[1/2, 1/2, 1/2, 1/2]]
            sage: K = crystals.KirillovReshetikhin(['D',4,1],3,1)
            sage: K.classical_decomposition()
            The crystal of tableaux of type ['D', 4] and shape(s) [[1/2, 1/2, 1/2, -1/2]]
            sage: K = crystals.KirillovReshetikhin(['D',4,1],3,2)
            sage: K.classical_decomposition()
            The crystal of tableaux of type ['D', 4] and shape(s) [[1, 1, 1, -1]]
        """
        C = self.cartan_type().classical()
        s = self.s()
        if self.r() == C.n:
            c = [s/2]*C.n
        else:
            c = [s/2]*(C.n-1)+[-s/2]
        return CrystalOfTableaux(C, shape = c)

    def dynkin_diagram_automorphism(self, i):
        """
        Specifies the Dynkin diagram automorphism underlying the promotion action on the crystal
        elements. The automorphism needs to map node 0 to some other Dynkin node.

        Here we use the Dynkin diagram automorphism which interchanges nodes 0 and 1 and leaves
        all other nodes unchanged.

        EXAMPLES::

            sage: K = crystals.KirillovReshetikhin(['D',4,1],4,1)
            sage: K.dynkin_diagram_automorphism(0)
            1
            sage: K.dynkin_diagram_automorphism(1)
            0
            sage: K.dynkin_diagram_automorphism(4)
            4
        """
        aut = [1,0]+range(2,self.cartan_type().rank())
        return aut[i]

    @cached_method
    def promotion_on_highest_weight_vectors(self):
        r"""
        Returns the promotion operator on `\{2,3,\ldots,n\}`-highest weight vectors.

        A `\{2,3,\ldots,n\}`-highest weight vector in `B(s\Lambda_n)` of weight
        `w=(w_1,\ldots,w_n)` is mapped to a `\{2,3,\ldots,n\}`-highest weight vector in `B(s\Lambda_{n-1})`
        of weight `(-w_1,w_2,\ldots,w_n)` and vice versa.

        See also :meth:`promotion_on_highest_weight_vectors_inverse` and :meth:`promotion`.

        EXAMPLES::

            sage: KR = crystals.KirillovReshetikhin(['D',4,1],4,2)
            sage: prom = KR.promotion_on_highest_weight_vectors()
            sage: T = KR.classical_decomposition()
            sage: HW = [t for t in T if t.is_highest_weight([2,3,4])]
            sage: for t in HW:
            ...     print t, prom[t]
            ...
            [4, 3, 2, 1] [-1, 4, 3, 2]
            [4, -4, 3, 2] [-4, 4, 3, 2]
            [-1, -4, 3, 2] [-4, 3, 2, 1]

            sage: KR = crystals.KirillovReshetikhin(['D',4,1],4,1)
            sage: prom = KR.promotion_on_highest_weight_vectors()
            sage: T = KR.classical_decomposition()
            sage: HW = [t for t in T if t.is_highest_weight([2,3,4])]
            sage: for t in HW:
            ...     print t, prom[t]
            ...
            [++++, []] [-+++, []]
            [-++-, []] [+++-, []]
        """
        T = self.classical_decomposition()
        ind = list(T.index_set())
        ind.remove(1)
        C = T.cartan_type()
        n = C.n
        sh = [ i for i in T.shapes[0] ]
        sh[n-1] = -sh[n-1]
        T_dual = CrystalOfTableaux(C, shape = sh)
        hw = [ t for t in T if t.is_highest_weight(index_set = ind) ]
        hw_dual = [ t for t in T_dual if t.is_highest_weight(index_set = ind) ]
        dic_weight = {tuple(t.weight().to_vector()) : t for t in hw}
        dic_weight_dual = {tuple(t.weight().to_vector()) : t for t in hw_dual}
        def neg(x):
            y = [i for i in x]
            y[0] = -y[0]
            return tuple(y)
        return dict( (dic_weight[w], dic_weight_dual[neg(w)]) for w in dic_weight.keys() )

    @cached_method
    def promotion_on_highest_weight_vectors_inverse(self):
        r"""
        Returns the inverse promotion operator on `\{2,3,\ldots,n\}`-highest weight vectors.

        See also :meth:`promotion_on_highest_weight_vectors` and :meth:`promotion_inverse`.

        EXAMPLES::

            sage: KR = crystals.KirillovReshetikhin(['D',4,1],3,2)
            sage: prom = KR.promotion_on_highest_weight_vectors()
            sage: prom_inv = KR.promotion_on_highest_weight_vectors_inverse()
            sage: T = KR.classical_decomposition()
            sage: HW = [t for t in T if t.is_highest_weight([2,3,4])]
            sage: all(prom_inv[prom[t]] == t for t in HW)
            True
        """
        D = self.promotion_on_highest_weight_vectors()
        return dict( (D[t],t) for t in D.keys())

    @cached_method
    def promotion(self):
        """
        Returns the promotion operator on `B^{r,s}` of type `D_n^{(1)}` for `r=n-1,n`.

        EXAMPLES::

            sage: K = crystals.KirillovReshetikhin(['D',4,1],3,1)
            sage: T = K.classical_decomposition()
            sage: promotion = K.promotion()
            sage: for t in T:
            ...     print t, promotion(t)
            ...
            [+++-, []] [-++-, []]
            [++-+, []] [-+-+, []]
            [+-++, []] [--++, []]
            [-+++, []] [++++, []]
            [+---, []] [----, []]
            [-+--, []] [++--, []]
            [--+-, []] [+-+-, []]
            [---+, []] [+--+, []]
        """
        T = self.classical_decomposition()
        ind = list(T.index_set())
        ind.remove(1)
        C = T.cartan_type()
        n = C.n
        def aut(i):
            if i==n:
                return n-1
            elif i==n-1:
                return n
            return i
        return T.crystal_morphism( self.promotion_on_highest_weight_vectors(), index_set = ind)

    @cached_method
    def promotion_inverse(self):
        r"""
        Returns the inverse promotion operator on `B^{r,s}` of type `D_n^{(1)}` for `r=n-1,n`.

        EXAMPLES::

            sage: K = crystals.KirillovReshetikhin(['D',4,1],3,1)
            sage: T = K.classical_decomposition()
            sage: promotion = K.promotion()
            sage: promotion_inverse = K.promotion_inverse()
            sage: all(promotion_inverse(promotion(t)) == t for t in T)
            True
        """
        D = self.promotion_on_highest_weight_vectors_inverse()
        T = D.keys()[0].parent()
        ind = list(T.index_set())
        ind.remove(1)
        C = T.cartan_type()
        n = C.n
        def aut(i):
            if i==n:
                return n-1
            elif i==n-1:
                return n
            return i
        return T.crystal_morphism( self.promotion_on_highest_weight_vectors_inverse(), index_set = ind)

#####################################################################

class PMDiagram(CombinatorialObject):
    """
    Class of `\pm` diagrams. These diagrams are in one-to-one bijection with `X_{n-1}` highest weight vectors
    in an `X_n` highest weight crystal `X=B,C,D`. See Section 4.1 of A. Schilling, "Combinatorial structure of
    Kirillov-Reshetikhin crystals of type `D_n(1)`, `B_n(1)`, `A_{2n-1}(2)`", J. Algebra 319 (2008) 2938-2962
    (arXiv:0704.2046[math.QA]).

    The input is a list `pm = [[a_0,b_0],[a_1,b_1],...,[a_{n-1},b_{n-1}],[b_n]]` of 2-tuples and a last 1-tuple.
    The tuple `[a_i,b_i]` specifies the number of `a_i` + and `b_i` - in the i-th row of the pm diagram
    if `n-i` is odd and the number of `a_i` +- pairs above row `i` and `b_i` columns of height `i` not containing
    any + or - if `n-i` is even.

    Setting the option 'from_shapes = True' one can also input a `\pm` diagram in terms of its
    outer, intermediate and inner shape by specifying a tuple [n, s, outer, intermediate, inner]
    where `s` is the width of the `\pm` diagram, and 'outer' , 'intermediate',
    and 'inner' are the outer, intermediate and inner shape, respectively.

    EXAMPLES::

        sage: pm=sage.combinat.crystals.kirillov_reshetikhin.PMDiagram([[0,1],[1,2],[1]])
        sage: pm.pm_diagram
        [[0, 1], [1, 2], [1]]
        sage: pm._list
        [1, 1, 2, 0, 1]
        sage: pm.n
        2
        sage: pm.width
        5
        sage: pm.__repr__(pretty_printing=True)
        .  .  .  .
        .  +  -  -
        sage: sage.combinat.crystals.kirillov_reshetikhin.PMDiagram([2,5,[4,4],[4,2],[4,1]], from_shapes=True)
        [[0, 1], [1, 2], [1]]

    TESTS::

        sage: pm=sage.combinat.crystals.kirillov_reshetikhin.PMDiagram([[1,2],[1,1],[1,1],[1,1],[1]])
        sage: sage.combinat.crystals.kirillov_reshetikhin.PMDiagram([pm.n, pm.width, pm.outer_shape(), pm.intermediate_shape(), pm.inner_shape()], from_shapes=True) == pm
        True
        sage: pm=sage.combinat.crystals.kirillov_reshetikhin.PMDiagram([[1,2],[1,2],[1,1],[1,1],[1,1],[1]])
        sage: sage.combinat.crystals.kirillov_reshetikhin.PMDiagram([pm.n, pm.width, pm.outer_shape(), pm.intermediate_shape(), pm.inner_shape()], from_shapes=True) == pm
        True
    """

    def __init__(self, pm_diagram, from_shapes = None):
        r"""
        Initializes `\pm` diagrams.

        TESTS::

           sage: sage.combinat.crystals.kirillov_reshetikhin.PMDiagram([[0,1],[1,2],[1]])
           [[0, 1], [1, 2], [1]]
           sage: sage.combinat.crystals.kirillov_reshetikhin.PMDiagram([2,5,[4,4],[4,2],[4,1]], from_shapes=True)
           [[0, 1], [1, 2], [1]]
        """
        if from_shapes:
            n = pm_diagram[0]
            s = pm_diagram[1]
            outer = [s]+list(pm_diagram[2])+[0 for i in range(n)]
            intermediate = [s]+list(pm_diagram[3])+[0 for i in range(n)]
            inner = [s]+list(pm_diagram[4])+[0 for i in range(n)]
            pm = [[inner[n]]]
            for i in range(int((n+1)/2)):
                pm.append([intermediate[n-2*i]-inner[n-2*i], inner[n-2*i-1]-intermediate[n-2*i]])
                pm.append([outer[n-2*i]-inner[n-2*i-1], inner[n-2*i-2]-outer[n-2*i]])
            if is_odd(n):
                pm.pop(n+1)
            pm_diagram = list(reversed(pm))
        self.pm_diagram = pm_diagram
        self.n = len(pm_diagram)-1
        self._list = [i for a in reversed(pm_diagram) for i in a]
        self.width = sum(i for i in self._list)

    def __repr__(self, pretty_printing = None):
        """
        Turning on pretty printing allows to display the pm diagram as a
        tableau with the + and - displayed

        EXAMPLES::

            sage: pm=sage.combinat.crystals.kirillov_reshetikhin.PMDiagram([[1,0],[0,1],[2,0],[0,0],[0]])
            sage: pm.__repr__(pretty_printing=True)
            .  .  .  +
            .  .  -  -
            +  +
            -  -
            sage: pm=sage.combinat.crystals.kirillov_reshetikhin.PMDiagram([[0,2], [0,0], [0]])
            sage: pm.__repr__(pretty_printing=True)

        """
        if pretty_printing is None:
            return repr(self.pm_diagram)
        t = []
        ish = self.inner_shape() + [0]*self.n
        msh = self.intermediate_shape() + [0]*self.n
        osh = self.outer_shape() + [0]*self.n
        for i in range(self.n):
            t.append(['.']*ish[i]+['+']*(msh[i]-ish[i])+['-']*(osh[i]-msh[i]))
        t=[i for i in t if i!= []]
        return Tableau(t).pp()

    def inner_shape(self):
        """
        Returns the inner shape of the pm diagram

        EXAMPLES::

            sage: pm=sage.combinat.crystals.kirillov_reshetikhin.PMDiagram([[0,1],[1,2],[1]])
            sage: pm.inner_shape()
            [4, 1]
            sage: pm=sage.combinat.crystals.kirillov_reshetikhin.PMDiagram([[1,2],[1,1],[1,1],[1,1],[1]])
            sage: pm.inner_shape()
            [7, 5, 3, 1]
            sage: pm=sage.combinat.crystals.kirillov_reshetikhin.PMDiagram([[1,2],[1,2],[1,1],[1,1],[1,1],[1]])
            sage: pm.inner_shape()
            [10, 7, 5, 3, 1]
        """
        t = []
        ll = self._list
        for i in range(self.n):
            t.append(sum(ll[0:2*i+1]))
        return Partition(list(reversed(t)))

    def outer_shape(self):
        """
        Returns the outer shape of the pm diagram

        EXAMPLES::

            sage: pm=sage.combinat.crystals.kirillov_reshetikhin.PMDiagram([[0,1],[1,2],[1]])
            sage: pm.outer_shape()
            [4, 4]
            sage: pm=sage.combinat.crystals.kirillov_reshetikhin.PMDiagram([[1,2],[1,1],[1,1],[1,1],[1]])
            sage: pm.outer_shape()
            [8, 8, 4, 4]
            sage: pm=sage.combinat.crystals.kirillov_reshetikhin.PMDiagram([[1,2],[1,2],[1,1],[1,1],[1,1],[1]])
            sage: pm.outer_shape()
            [13, 8, 8, 4, 4]
        """
        t = []
        ll = self._list
        for i in range((self.n)/2):
            t.append(sum(ll[0:4*i+4]))
            t.append(sum(ll[0:4*i+4]))
        if is_even(self.n+1):
            t.append(sum(ll[0:2*self.n+2]))
        return Partition(list(reversed(t)))

    def intermediate_shape(self):
        """
        Returns the intermediate shape of the pm diagram (inner shape plus positions of plusses)

        EXAMPLES::

            sage: pm=sage.combinat.crystals.kirillov_reshetikhin.PMDiagram([[0,1],[1,2],[1]])
            sage: pm.intermediate_shape()
            [4, 2]
            sage: pm=sage.combinat.crystals.kirillov_reshetikhin.PMDiagram([[1,2],[1,1],[1,1],[1,1],[1]])
            sage: pm.intermediate_shape()
            [8, 6, 4, 2]
            sage: pm=sage.combinat.crystals.kirillov_reshetikhin.PMDiagram([[1,2],[1,2],[1,1],[1,1],[1,1],[1]])
            sage: pm.intermediate_shape()
            [11, 8, 6, 4, 2]
            sage: pm=sage.combinat.crystals.kirillov_reshetikhin.PMDiagram([[1,0],[0,1],[2,0],[0,0],[0]])
            sage: pm.intermediate_shape()
            [4, 2, 2]
            sage: pm=sage.combinat.crystals.kirillov_reshetikhin.PMDiagram([[1, 0], [0, 0], [0, 0], [0, 0], [0]])
            sage: pm.intermediate_shape()
            [1]
        """
        p = self.inner_shape()
        p = p + [0 for i in range(self.n)]
        ll = list(reversed(self._list))
        p = [ p[i]+ll[2*i+1] for i in range(self.n) ]
        return Partition(p)

    def heights_of_minus(self):
        """
        Returns a list with the heights of all minus in the `\pm` diagram.

        EXAMPLES::

            sage: pm=sage.combinat.crystals.kirillov_reshetikhin.PMDiagram([[1,2],[1,2],[1,1],[1,1],[1,1],[1]])
            sage: pm.heights_of_minus()
            [5, 5, 3, 3, 1, 1]
            sage: pm=sage.combinat.crystals.kirillov_reshetikhin.PMDiagram([[1,2],[1,1],[1,1],[1,1],[1]])
            sage: pm.heights_of_minus()
            [4, 4, 2, 2]
        """
        n = self.n
        heights = []
        for i in range(int((n+1)/2)):
            heights += [n-2*i]*((self.outer_shape()+[0]*n)[n-2*i-1]-(self.intermediate_shape()+[0]*n)[n-2*i-1])
        return heights

    def heights_of_addable_plus(self):
        """
        Returns a list with the heights of all addable plus in the `\pm` diagram.

        EXAMPLES::

            sage: pm=sage.combinat.crystals.kirillov_reshetikhin.PMDiagram([[1,2],[1,2],[1,1],[1,1],[1,1],[1]])
            sage: pm.heights_of_addable_plus()
            [1, 1, 2, 3, 4, 5]
            sage: pm=sage.combinat.crystals.kirillov_reshetikhin.PMDiagram([[1,2],[1,1],[1,1],[1,1],[1]])
            sage: pm.heights_of_addable_plus()
            [1, 2, 3, 4]
        """
        heights = []
        for i in range(1,self.n+1):
            heights += [i]*self.sigma().pm_diagram[i][0]
        return heights

    def sigma(self):
        """
        Returns sigma on pm diagrams as needed for the analogue of the Dynkin diagram automorphism
        that interchanges nodes `0` and `1` for type `D_n(1)`, `B_n(1)`, `A_{2n-1}(2)` for
        Kirillov-Reshetikhin crystals.

        EXAMPLES::

            sage: pm=sage.combinat.crystals.kirillov_reshetikhin.PMDiagram([[0,1],[1,2],[1]])
            sage: pm.sigma().pm_diagram
            [[1, 0], [2, 1], [1]]
        """
        pm = self.pm_diagram
        return PMDiagram([list(reversed(a)) for a in pm])


#####################################################################################

def partitions_in_box(r, s):
    """
    Returns all partitions in a box of width s and height r.

    EXAMPLES::

        sage: sage.combinat.crystals.kirillov_reshetikhin.partitions_in_box(3,2)
        [[], [1], [2], [1, 1], [2, 1], [1, 1, 1], [2, 2], [2, 1, 1],
        [2, 2, 1], [2, 2, 2]]
    """
    return [x for n in range(r*s+1) for x in Partitions(n,max_part=s,max_length=r)]

def vertical_dominoes_removed(r, s):
    """
    Returns all partitions obtained from a rectangle of width s and height r by removing
    vertical dominoes.

    EXAMPLES::

        sage: sage.combinat.crystals.kirillov_reshetikhin.vertical_dominoes_removed(2,2)
        [[], [1, 1], [2, 2]]
        sage: sage.combinat.crystals.kirillov_reshetikhin.vertical_dominoes_removed(3,2)
        [[2], [2, 1, 1], [2, 2, 2]]
        sage: sage.combinat.crystals.kirillov_reshetikhin.vertical_dominoes_removed(4,2)
        [[], [1, 1], [1, 1, 1, 1], [2, 2], [2, 2, 1, 1], [2, 2, 2, 2]]
    """
    return [x.conjugate() for x in horizontal_dominoes_removed(s,r)]

def horizontal_dominoes_removed(r, s):
    """
    Returns all partitions obtained from a rectangle of width s and height r by removing
    horizontal dominoes.

    EXAMPLES::

        sage: sage.combinat.crystals.kirillov_reshetikhin.horizontal_dominoes_removed(2,2)
        [[], [2], [2, 2]]
        sage: sage.combinat.crystals.kirillov_reshetikhin.horizontal_dominoes_removed(3,2)
        [[], [2], [2, 2], [2, 2, 2]]
    """
    list = [ [y for y in x] + [0 for i in range(r-x.length())] for x in partitions_in_box(r, int(s/2)) ]
    two = lambda x : 2*(x-int(s/2)) + s
    return [Partition([two(y) for y in x]) for x in list]<|MERGE_RESOLUTION|>--- conflicted
+++ resolved
@@ -701,7 +701,19 @@
         from sage.combinat.rigged_configurations.kr_tableaux import KirillovReshetikhinTableaux
         return KirillovReshetikhinTableaux(self.cartan_type(), self._r, self._s)
 
-<<<<<<< HEAD
+    def affinization(self):
+        """
+        Return the corresponding affinization crystal of ``self``.
+
+        EXAMPLES::
+
+            sage: K = crystals.KirillovReshetikhin(['A',2,1], 1, 1)
+            sage: K.affinization()
+            Affinization of Kirillov-Reshetikhin crystal of type ['A', 2, 1] with (r,s)=(1,1)
+        """
+        from sage.combinat.crystals.affinization import AffinizationCrystal
+        return AffinizationCrystal(self)
+
     def q_dimension(self, q=None, prec=None, use_product=False):
         """
         Return the `q`-dimension of ``self``.
@@ -719,20 +731,6 @@
             q^10 + q^9 + 3*q^8 + 3*q^7 + 4*q^6 + 4*q^5 + 4*q^4 + 3*q^3 + 3*q^2 + q + 2
         """
         return self.classical_decomposition().q_dimension(q, prec, use_product)
-=======
-    def affinization(self):
-        """
-        Return the corresponding affinization crystal of ``self``.
-
-        EXAMPLES::
-
-            sage: K = KirillovReshetikhinCrystal(['A',2,1], 1, 1)
-            sage: K.affinization()
-            Affinization of Kirillov-Reshetikhin crystal of type ['A', 2, 1] with (r,s)=(1,1)
-        """
-        from sage.combinat.crystals.affinization import AffinizationCrystal
-        return AffinizationCrystal(self)
->>>>>>> 060035a8
 
 class KirillovReshetikhinGenericCrystalElement(AffineCrystalFromClassicalElement):
     """
