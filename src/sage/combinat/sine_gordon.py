r"""
sine-Gordon Y-system plotter

This class builds the triangulations associated to sine-Gordon and reduced
sine-Gordon Y-systems as constructed in [NS]_.

AUTHORS:

- Salvatore Stella (2014-07-18): initial version

EXAMPLES:

A reduced sine-Gordon example with 3 generations::

    sage: Y = SineGordonYsystem('A',(6,4,3)); Y
    A sine-Gordon Y-system of type A with defining integer tuple (6, 4, 3)
    sage: Y.plot()     #not tested

The same integer tuple but for the non-reduced case::

    sage: Y = SineGordonYsystem('D',(6,4,3)); Y
    A sine-Gordon Y-system of type D with defining integer tuple (6, 4, 3)
    sage: Y.plot()     #not tested

.. TODO::

    The code for plotting is extremely slow.

REFERENCES:

.. [NS] \T. Nakanishi, S. Stella, Wonder of sine-Gordon Y-systems,
   to appear in Trans. Amer. Math. Soc., :arxiv:`1212.6853`
"""
#*****************************************************************************
#       Copyright (C) 2014 Salvatore Stella <sstella@ncsu.edu>
#
# This program is free software: you can redistribute it and/or modify
# it under the terms of the GNU General Public License as published by
# the Free Software Foundation, either version 2 of the License, or
# (at your option) any later version.
#                  http://www.gnu.org/licenses/
#*****************************************************************************

from sage.structure.sage_object import SageObject

from sage.rings.integer_ring import ZZ
from sage.rings.real_mpfr import RR
from sage.rings.all import NN
from sage.functions.trig import cos, sin
from sage.plot.plot import parametric_plot
from sage.plot.graphics import Graphics
from sage.plot.polygon import polygon2d
from sage.plot.circle import circle
from sage.plot.bezier_path import bezier_path
from sage.plot.point import point
from sage.plot.line import line
from sage.symbolic.constants import pi, I
from sage.functions.log import exp
from sage.functions.other import ceil
from sage.misc.flatten import flatten
from sage.calculus.var import var
from sage.functions.other import real_part, imag_part
from sage.misc.cachefunc import cached_method


class SineGordonYsystem(SageObject):
    r"""
    A class to model a (reduced) sine-Gordon Y-system

    Note that the generations, together with all integer tuples, in this
    implementation are numbered from 0 while in [NS]_ they are numbered from 1

    INPUT:

    - ``X`` -- the type of the Y-system to construct (either 'A' or 'D')
    - ``na`` -- the tuple of positive integers defining the Y-system
      with ``na[0] > 2``

    See [NS]_

    EXAMPLES::

        sage: Y = SineGordonYsystem('A',(6,4,3)); Y
        A sine-Gordon Y-system of type A with defining integer tuple (6, 4, 3)
        sage: Y.intervals()
        (((0, 0, 'R'),),
         ((0, 17, 'L'),
          (17, 34, 'L'),
        ...
          (104, 105, 'R'),
          (105, 0, 'R')))
        sage: Y.triangulation()
        ((17, 89),
         (17, 72),
         (34, 72),
        ...
         (102, 105),
         (103, 105))
        sage: Y.plot()     #not tested
    """
    def __init__(self, X, na):
        """
        TESTS::

            sage: Y = SineGordonYsystem('A',(6,4,3)); Y  # indirect doctest
            A sine-Gordon Y-system of type A with defining integer tuple
            (6, 4, 3)

            sage: SineGordonYsystem('E',(6,4,3))
            Traceback (most recent call last):
            ...
            ValueError: the type must be either 'A' of 'D'.
            sage: SineGordonYsystem('A',(2,4,3))
            Traceback (most recent call last):
            ...
            ValueError: the first integer in the defining sequence must be
            greater than 2.
            sage: SineGordonYsystem('A',(6,-4,3))
            Traceback (most recent call last):
            ...
            ValueError: the defining sequence must contain only positive
            integers.
            sage: SineGordonYsystem('A',(3,))
            Traceback (most recent call last):
            ...
            ValueError: the integer sequence (3,) in type 'A' is not allowed
            as input
        """
        if X not in ['A', 'D']:
            raise ValueError("the type must be either 'A' of 'D'.")
        self._type = X
        if na[0] <= 2:
            raise ValueError("the first integer in the defining sequence "
                             "must be greater than 2.")
        if any(x not in NN for x in na):
            raise ValueError("the defining sequence must contain only "
                             "positive integers.")
        self._na = tuple(na)
        if self._na == (3,) and self._type == 'A':
            raise ValueError("the integer sequence (3,) in type 'A'"
                             " is not allowed as input")
        self._F = len(self._na)

    def _repr_(self):
        """
        Return the string representation of ``self``.

        TESTS::

            sage: Y = SineGordonYsystem('A',(6,4,3)); Y  # indirect doctest
            A sine-Gordon Y-system of type A with defining integer tuple
            (6, 4, 3)
            sage: Y = SineGordonYsystem('D',(6,4,3)); Y  # indirect doctest
            A sine-Gordon Y-system of type D with defining integer tuple
            (6, 4, 3)
        """
        msg = "A sine-Gordon Y-system of type {}"
        msg += " with defining integer tuple {}"
        return  msg.format(self._type, self._na)

    def type(self):
        r"""
        Return the type of ``self``.

        EXAMPLES::

            sage: Y = SineGordonYsystem('A',(6,4,3))
            sage: Y.type()
            'A'
        """
        return self._type

    def F(self):
        r"""
        Return the number of generations in ``self``.

        EXAMPLES::

            sage: Y = SineGordonYsystem('A',(6,4,3))
            sage: Y.F()
            3
        """
        return self._F

    def na(self):
        r"""
        Return the sequence of the integers `n_a` defining ``self``.

        EXAMPLES::

            sage: Y = SineGordonYsystem('A',(6,4,3))
            sage: Y.na()
            (6, 4, 3)
        """
        return self._na

    @cached_method
    def rk(self):
        r"""
        Return the sequence of integers ``r^{(k)}``, i.e. the width of
        an interval of type 'L' or 'R' in the ``k``-th generation.

        EXAMPLES::

            sage: Y = SineGordonYsystem('A',(6,4,3))
            sage: Y.rk()
            (106, 17, 4)
        """
        na = self._na
        F = self._F
        rk = [na[F - 1] + 1]
        if F > 1:
            rk.append(na[F - 2] * na[F - 1] + na[F - 2] + 1)
            for k in range(2, F):
                rk.append(na[F - k - 1] * rk[k - 1] + rk[k - 2])
        rk.reverse()
        return tuple(rk)

    @cached_method
    def pa(self):
        r"""
        Return the sequence of integers  ``p_a``, i.e. the total number of
        intervals of types 'NL' and 'NR' in the ``(a+1)``-th generation.

        EXAMPLES::

            sage: Y = SineGordonYsystem('A',(6,4,3))
            sage: Y.pa()
            (1, 6, 25)
        """
        na = self._na
        F = self._F
        pa = [1]
        if F > 1:
            pa.append(na[0])
            for k in range(2, F):
                pa.append(na[k-1] * pa[k-1] + pa[k-2])
        return tuple(pa)

    @cached_method
    def qa(self):
        r"""
        Return the sequence of integers  ``q_a``, i.e. the total number of
        intervals of types 'L' and 'R' in the ``(a+1)``-th generation.

        EXAMPLES::

            sage: Y = SineGordonYsystem('A',(6,4,3))
            sage: Y.qa()
            (6, 25, 81)
        """
        na = self._na
        F = self._F
        qa = [na[0]]
        if F > 1:
            qa.append(na[1] * qa[0] + 1)
            for k in range(2, F):
                qa.append(na[k] * qa[k - 1] + qa[k - 2])
        return tuple(qa)

    @cached_method
    def r(self):
        r"""
        Return the number of vertices in the polygon realizing ``self``.

        EXAMPLES::

            sage: Y = SineGordonYsystem('A',(6,4,3))
            sage: Y.r()
            106
        """
        return self.rk()[0]

    @cached_method
    def vertices(self):
        r"""
        Return the vertices of the polygon realizing ``self`` as the ring of
        integers modulo ``self.r()``.

        EXAMPLES::

            sage: Y = SineGordonYsystem('A',(6,4,3))
            sage: Y.vertices()
            Ring of integers modulo 106
        """
        return ZZ.quotient(self.r())

    @cached_method
    def triangulation(self):
        r"""
        Return the initial triangulation of the polygon realizing
        ``self`` as a tuple of pairs of vertices.

        .. WARNING::

            In type 'D' the returned triangulation does NOT contain the two
            radii.

        ALGORITHM:

        We implement the four cases described by Figure 14 in [NS]_.

        EXAMPLES::

            sage: Y = SineGordonYsystem('A',(6,4,3))
            sage: Y.triangulation()
            ((17, 89),
             (17, 72),
            ...
             (102, 105),
             (103, 105))
        """
        rk = self.rk() + (1, 1)
        na = self.na()
        vert = self.vertices()
        triangulation = []
        intervals = self.intervals()
        for a in range(self.F()):
            for (first, last, typ) in intervals[a]:
                if first - last in [vert(1), vert(-1)]:
                    continue
                if typ == "L":
                    left = True
                    if na[a] % 2 == 0:
                        last_cw = first + vert(na[a] / 2 * rk[a + 1])
                        last_ccw = last - vert(na[a] / 2 * rk[a + 1])
                    else:
                        last_cw = first + vert((na[a] + 1) / 2 * rk[a + 1])
                        last_ccw = last - vert((na[a] - 1) / 2 * rk[a + 1])
                elif typ == "R":
                    left = False
                    if na[a] % 2 == 0:
                        last_cw = first + vert(na[a] / 2 * rk[a + 1])
                        last_ccw = last - vert(na[a] / 2 * rk[a + 1])
                    else:
                        last_cw = first + vert((na[a] - 1) / 2 * rk[a + 1])
                        last_ccw = last - vert((na[a] + 1) / 2 * rk[a + 1])
                else:
                    continue
                if first == last:
                    # this happens only when the interval is the whole disk
                    first = first + vert(rk[a + 1])
                    last = last - vert(rk[a + 1])
                edge = (first, last)
                triangulation.append(edge)
                done = False
                while not done:
                    if left:
                        edge = (edge[0] + vert(rk[a+1]), edge[1])
                    else:
                        edge = (edge[0], edge[1] - vert(rk[a + 1]))
                    left = not left
                    if (edge[1] >= last_ccw and edge[0] < last_cw) or (edge[1] > last_ccw and edge[0] <= last_cw):
                        triangulation.append(edge)
                    else:
                        done = True
        if self.type() == 'D':
            triangulation.append((vert(0), vert(rk[0] - rk[1])))
        return tuple(triangulation)

    @cached_method
    def intervals(self):
        r"""
        Return, divided by generation, the list of intervals used to construct
        the initial triangulation.

        Each such interval is a triple ``(p, q, X)`` where ``p`` and
        ``q`` are the two extremal vertices of the interval and ``X``
        is the type of the interval (one of 'L', 'R', 'NL', 'NR').

        ALGORITHM:

        The algorithm used here is the one described in section 5.1 of [NS]_.
        The only difference is that we get rid of the special case of the first
        generation by treating the whole disk as a type 'R' interval.

        EXAMPLES::

            sage: Y = SineGordonYsystem('A',(6,4,3))
            sage: Y.intervals()
            (((0, 0, 'R'),),
             ((0, 17, 'L'),
              (17, 34, 'L'),
            ...
              (104, 105, 'R'),
              (105, 0, 'R')))
        """
        rk = self.rk() + (1, 1)
        na = self.na()
        vert = self.vertices()
        intervals = [[(vert(0), vert(0), "R")]]
        for a in range(self.F()):
            new_intervals = []
            if na[a] % 2 == 0:
                for (first, last, typ) in intervals[a]:
                    if typ == "NR":
                        new_intervals.append((first, last, "R"))
                    elif typ == "NL":
                        new_intervals.append((first, last, "L"))
                    else:
                        last_cw = first + vert(na[a] / 2 * rk[a + 1])
                        last_ccw = vert(last_cw + rk[a + 2])
                        x = first
                        while x < last_cw:
                            new_intervals.append((vert(x), vert(x + rk[a+1]), "L"))
                            x = vert(x + rk[a + 1])
                        if typ == "L":
                            new_intervals.append((last_cw, last_ccw, "NL"))
                        else:
                            new_intervals.append((last_cw, last_ccw, "NR"))
                        x = last_ccw
                        while x != last:
                            new_intervals.append((vert(x), vert(x+rk[a+1]), "R"))
                            x = vert(x + rk[a + 1])
            else:
                for (first, last, typ) in intervals[a]:
                    if typ == "NR":
                        new_intervals.append((first, last, "R"))
                    elif typ == "NL":
                        new_intervals.append((first, last, "L"))
                    else:
                        if typ == "L":
                            last_cw = first + vert((na[a] + 1) / 2 * rk[a + 1])
                        else:
                            last_cw = first + vert((na[a] - 1) / 2 * rk[a + 1])
                        last_ccw = vert(last_cw + rk[a + 2])
                        x = first
                        while x < last_cw:
                            new_intervals.append((vert(x), vert(x + rk[a+1]), "L"))
                            x = vert(x + rk[a+1])
                        if typ == "L":
                            new_intervals.append((last_cw, last_ccw, "NR"))
                        else:
                            new_intervals.append((last_cw, last_ccw, "NL"))
                        x = last_ccw
                        while x != last:
                            new_intervals.append((vert(x), vert(x + rk[a+1]), "R"))
                            x = vert(x + rk[a + 1])
            intervals.append(new_intervals)
        return tuple(map(tuple, intervals))

    def plot(self, **kwds):
        r"""
        Plot the initial triangulation associated to ``self``.

        INPUT:

        - ``radius`` - the radius of the disk; by default the length of
          the circle is the number of vertices
        - ``points_color`` - the color of the vertices; default 'black'
        - ``points_size`` - the size of the vertices; default 7
        - ``triangulation_color`` - the color of the arcs; default 'black'
        - ``triangulation_thickness`` - the thickness of the arcs; default 0.5
        - ``shading_color`` - the color of the shading used on neuter
          intervals; default 'lightgray'
        - ``reflections_color`` - the color of the reflection axes; default
          'blue'
        - ``reflections_thickness`` - the thickness of the reflection axes;
          default 1

        EXAMPLES::

<<<<<<< HEAD
            sage: Y = SineGordonYsystem('A',(6,4,3));
            sage: Y.plot()  # long time 2s
            Graphics object consisting of 219 graphics primitives
=======
            sage: Y = SineGordonYsystem('A',(6,4,3))
            sage: Y.plot()      # not tested
>>>>>>> e50cc03a
        """
        # Set up plotting options
        if 'radius' in kwds:
            radius = kwds['radius']
        else:
            radius = ceil(self.r() / (2 * pi))
        points_opts = {}
        if 'points_color' in kwds:
            points_opts['color'] = kwds['points_color']
        else:
            points_opts['color'] = 'black'
        if 'points_size' in kwds:
            points_opts['size'] = kwds['points_size']
        else:
            points_opts['size'] = 7
        triangulation_opts = {}
        if 'triangulation_color' in kwds:
            triangulation_opts['color'] = kwds['triangulation_color']
        else:
            triangulation_opts['color'] = 'black'
        if 'triangulation_thickness' in kwds:
            triangulation_opts['thickness'] = kwds['triangulation_thickness']
        else:
            triangulation_opts['thickness'] = 0.5
        shading_opts = {}
        if 'shading_color' in kwds:
            shading_opts['color'] = kwds['shading_color']
        else:
            shading_opts['color'] = 'lightgray'
        reflections_opts = {}
        if 'reflections_color' in kwds:
            reflections_opts['color'] = kwds['reflections_color']
        else:
            reflections_opts['color'] = 'blue'
        if 'reflections_thickness' in kwds:
            reflections_opts['thickness'] = kwds['reflections_thickness']
        else:
            reflections_opts['thickness'] = 1
        # Helper functions

        def triangle(x):
            (a, b) = sorted(x[:2])
            for p in self.vertices():
                if (p, a) in self.triangulation() or (a, p) in self.triangulation():
                    if (p, b) in self.triangulation() or (b, p) in self.triangulation():
                        if p < a or p > b:
                            return sorted((a, b, p))

        def plot_arc(radius, p, q, **opts):
            # TODO: THIS SHOULD USE THE EXISTING PLOT OF ARCS!
            # plot the arc from p to q differently depending on the type of self
            p = ZZ(p)
            q = ZZ(q)
            t = var('t')
            if p - q in [1, -1]:
                def f(t):
                    return (radius * cos(t), radius * sin(t))
                (p, q) = sorted([p, q])
                angle_p = vertex_to_angle(p)
                angle_q = vertex_to_angle(q)
                return parametric_plot(f(t), (t, angle_q, angle_p), **opts)
            if self.type() == 'A':
                angle_p = vertex_to_angle(p)
                angle_q = vertex_to_angle(q)
                if angle_p < angle_q:
                    angle_p += 2 * pi
                internal_angle = angle_p - angle_q
                if internal_angle > pi:
                    (angle_p, angle_q) = (angle_q + 2 * pi, angle_p)
                    internal_angle = angle_p - angle_q
                angle_center = (angle_p+angle_q) / 2
                hypotenuse = radius / cos(internal_angle / 2)
                radius_arc = hypotenuse * sin(internal_angle / 2)
                center = (hypotenuse * cos(angle_center),
                          hypotenuse * sin(angle_center))
                center_angle_p = angle_p + pi / 2
                center_angle_q = angle_q + 3 * pi / 2

                def f(t):
                    return (radius_arc * cos(t) + center[0],
                            radius_arc * sin(t) + center[1])
                return parametric_plot(f(t), (t, center_angle_p,
                                              center_angle_q), **opts)
            elif self.type() == 'D':
                if p >= q:
                    q += self.r()
                px = -2 * pi * p / self.r() + pi / 2
                qx = -2 * pi * q / self.r() + pi / 2
                arc_radius = (px - qx) / 2
                arc_center = qx + arc_radius

                def f(t):
                    return exp(I * ((cos(t) + I * sin(t)) *
                                    arc_radius + arc_center)) * radius
                return parametric_plot((real_part(f(t)), imag_part(f(t))),
                                       (t, 0, pi), **opts)

        def vertex_to_angle(v):
            # v==0 corresponds to pi/2
            return -2 * pi * RR(v) / self.r() + 5 * pi / 2

        # Begin plotting
        P = Graphics()
        # Shade neuter intervals
        neuter_intervals = [x for x in flatten(self.intervals()[:-1],
                                               max_level=1)
                            if x[2] in ["NR", "NL"]]
        shaded_triangles = map(triangle, neuter_intervals)
        for (p, q, r) in shaded_triangles:
            points = list(plot_arc(radius, p, q)[0])
            points += list(plot_arc(radius, q, r)[0])
            points += list(reversed(plot_arc(radius, p, r)[0]))
            P += polygon2d(points, **shading_opts)
        # Disk boundary
        P += circle((0, 0), radius, **triangulation_opts)
        # Triangulation
        for (p, q) in self.triangulation():
            P += plot_arc(radius, p, q, **triangulation_opts)
        if self.type() == 'D':
            s = radius / 50.0
            P += polygon2d([(s, 5 * s), (s, 7 * s),
                            (3 * s, 5 * s), (3 * s, 7 * s)],
                           color=triangulation_opts['color'])
            P += bezier_path([[(0, 0), (2 * s, 1 * s), (2 * s, 6 * s)],
                              [(2 * s, 10 * s), (s, 20 * s)],
                              [(0, 30 * s), (0, radius)]],
                             **triangulation_opts)
            P += bezier_path([[(0, 0), (-2 * s, 1 * s), (-2 * s, 6 * s)],
                              [(-2 * s, 10 * s), (-s, 20 * s)],
                              [(0, 30 * s), (0, radius)]],
                             **triangulation_opts)
            P += point((0, 0), zorder=len(P), **points_opts)
        # Vertices
        v_points = {x: (radius * cos(vertex_to_angle(x)),
                        radius * sin(vertex_to_angle(x)))
                    for x in self.vertices()}
        for v in v_points:
            P += point(v_points[v], zorder=len(P), **points_opts)
        # Reflection axes
        P += line([(0, 1.1 * radius), (0, -1.1 * radius)],
                  zorder=len(P), **reflections_opts)
        axis_angle = vertex_to_angle(-0.5 * (self.rk() + (1, 1))[1])
        (a, b) = (1.1 * radius * cos(axis_angle),
                  1.1 * radius * sin(axis_angle))
        P += line([(a, b), (-a, -b)], zorder=len(P), **reflections_opts)
        # Wrap up
        P.set_aspect_ratio(1)
        P.axes(False)
        return P<|MERGE_RESOLUTION|>--- conflicted
+++ resolved
@@ -460,14 +460,9 @@
 
         EXAMPLES::
 
-<<<<<<< HEAD
-            sage: Y = SineGordonYsystem('A',(6,4,3));
+            sage: Y = SineGordonYsystem('A',(6,4,3))
             sage: Y.plot()  # long time 2s
             Graphics object consisting of 219 graphics primitives
-=======
-            sage: Y = SineGordonYsystem('A',(6,4,3))
-            sage: Y.plot()      # not tested
->>>>>>> e50cc03a
         """
         # Set up plotting options
         if 'radius' in kwds:
