--- conflicted
+++ resolved
@@ -1083,7 +1083,6 @@
         """
         return self._m
 
-<<<<<<< HEAD
     def nlist(self):
         """
         Returns the list of free vertices of self.
@@ -1213,11 +1212,8 @@
         
         self._digraph = digraph
         
-    def canonical_label( self, certify=False ):
-=======
     @rename_keyword(deprecation=21111, certify='certificate')
     def canonical_label( self, certificate=False ):
->>>>>>> 0a80508c
         """
         Returns the canonical labelling of ``self``, see
         :meth:`sage.graphs.graph.GenericGraph.canonical_label`.
