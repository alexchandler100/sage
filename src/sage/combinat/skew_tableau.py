--- conflicted
+++ resolved
@@ -1154,8 +1154,6 @@
                     res.append( (i,j) )
         return res
 
-<<<<<<< HEAD
-=======
     def cells_containing(self, i):
         r"""
         Return the list of cells in which the letter ``i`` appears in the
@@ -1198,7 +1196,6 @@
                     cell_list.append((r,c))
         return cell_list
 
->>>>>>> 6452f9d3
     def is_k_tableau(self, k):
         r"""
         Checks whether ``self`` is a valid skew weak `k`-tableau.
