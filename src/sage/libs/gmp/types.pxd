--- conflicted
+++ resolved
@@ -2,11 +2,7 @@
 
 cdef extern from "gmp.h":
     # GMP's configuration of how many bits are stuffed into a limb
-<<<<<<< HEAD
-    cdef int GMP_LIMB_BITS
-=======
     cdef unsigned int GMP_LIMB_BITS
->>>>>>> 6996fd88
 
     ### Type Declarations ###
 
