--- conflicted
+++ resolved
@@ -100,11 +100,7 @@
         sage: type(pari("dummy = 0; kill(dummy)"))
         <type 'NoneType'>
     """
-<<<<<<< HEAD
     from sage.libs.pari.all import pari
-=======
-    from sage.libs.pari.pari_instance import pari
->>>>>>> 99450f43
     return pari(x)
 
 def python(z, locals=None):
