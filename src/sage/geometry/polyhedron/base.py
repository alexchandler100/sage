--- conflicted
+++ resolved
@@ -10997,7 +10997,6 @@
                 L_dagger = linear_transformation(A.transpose() * (A * A.transpose()).inverse(), side='right')
                 result.section_linear_map = L_dagger
                 result.section_translation = v0.change_ring(A.base_ring())
-<<<<<<< HEAD
         else:
             # translate one vertex to the origin
             v0 = self.vertices()[0].vector()
@@ -11037,47 +11036,6 @@
         elif as_affine_map:
             return (result.projection_linear_map, result.projection_translation)
         else:
-=======
-        else:
-            # translate one vertex to the origin
-            v0 = self.vertices()[0].vector()
-            gens = []
-            for v in self.vertices()[1:]:
-                gens.append(v.vector() - v0)
-            for r in self.rays():
-                gens.append(r.vector())
-            for l in self.lines():
-                gens.append(l.vector())
-
-            # Pick subset of coordinates to coordinatize the affine span
-            M = matrix(gens)
-            pivots = M.pivots()
-
-            A = matrix(self.base_ring(), len(pivots), self.ambient_dim(),
-                       [[1 if j == i else 0 for j in range(self.ambient_dim())] for i in pivots])
-            if as_affine_map:
-                image_translation = vector(self.base_ring(), self.dim())
-                L = linear_transformation(A, side='right')
-                result.projection_linear_map = L
-                result.projection_translation = image_translation
-            if as_polyhedron:
-                result.polyhedron = A*self
-            if return_all_data:
-                if self.dim():
-                    B = M.transpose()/(A*M.transpose())
-                else:
-                    B = matrix(self.ambient_dim(), 0)
-                L_section = linear_transformation(B, side='right')
-                result.section_linear_map = L_section
-                result.section_translation = v0 - L_section(L(v0) + image_translation)
-
-        # assemble result
-        if return_all_data or (as_polyhedron and as_affine_map):
-            return result
-        elif as_affine_map:
-            return (result.projection_linear_map, result.projection_translation)
-        else:
->>>>>>> c9fab37b
             return result.polyhedron
 
     affine_hull = deprecated_function_alias(29326, affine_hull_projection)
@@ -11148,8 +11106,6 @@
                 if self.base_ring() is not AA:
                     tester.assertFalse(data.polyhedron.base_ring() is AA)
 
-<<<<<<< HEAD
-=======
     def affine_hull_manifold(self, name=None, latex_name=None, start_index=0, ambient_space=None,
                              ambient_chart=None, names=None, **kwds):
         r"""
@@ -11297,7 +11253,6 @@
         aff_latex_name = r'\mathop{\mathrm{' + operator + '}}(' + latex_name + ')'
         return aff_name, aff_latex_name
 
->>>>>>> c9fab37b
     def _polymake_init_(self):
         """
         Return a polymake "Polytope" object corresponding to ``self``.
