"""
Local Field Invariants

This contains routines to compute local (p-adic) invariants of
quadratic forms over the rationals.
"""

#*****************************************************************************
#       Copyright (C) 2007 William Stein and Jonathan Hanke
#       Copyright (C) 2015 Jeroen Demeyer <jdemeyer@cage.ugent.be>
#
# This program is free software: you can redistribute it and/or modify
# it under the terms of the GNU General Public License as published by
# the Free Software Foundation, either version 2 of the License, or
# (at your option) any later version.
#                  http://www.gnu.org/licenses/
#*****************************************************************************


###########################################################################
## TO DO: Add routines for hasse invariants at all places, anisotropic
## places, is_semi_definite, and support for number fields.
###########################################################################


from copy import deepcopy
from sage.rings.integer_ring import ZZ
from sage.rings.rational_field import QQ
from sage.rings.real_mpfr import RR
from sage.rings.arith import prime_divisors, hilbert_symbol
from sage.functions.all import sgn
from sage.matrix.matrix_space import MatrixSpace
from sage.misc.cachefunc import cached_method


def rational_diagonal_form(self, return_matrix=False):
    """
    Return a diagonal form equivalent to the given quadratic from
    over the fraction field of its defining ring.

    INPUT:

    - ``return_matrix`` -- (boolean, default: False) also return the
      transformation matrix.

    OUTPUT: either ``D`` (if ``return_matrix`` is false) or ``(D,T)``
    (if ``return_matrix`` is true) where

    - ``D`` -- the diagonalized form of this quadratic form.

    - ``T`` -- transformation matrix. This is such that
      ``T.transpose() * self.matrix() * T`` gives ``D.matrix()``.

    Both ``D`` and ``T`` are defined over the fraction field of the
    base ring of the given form.

    EXAMPLES::

        sage: Q = QuadraticForm(ZZ, 2, [0,1,-1])
        sage: Q
        Quadratic form in 2 variables over Integer Ring with coefficients:
        [ 0 1 ]
        [ * -1 ]
        sage: Q.rational_diagonal_form()
        Quadratic form in 2 variables over Rational Field with coefficients:
        [ 1/4 0 ]
        [ * -1 ]

    If we start with a diagonal form, we get back the same form defined
    over the fraction field::

        sage: Q = DiagonalQuadraticForm(ZZ, [1,3,5,7])
        sage: Q.rational_diagonal_form()
        Quadratic form in 4 variables over Rational Field with coefficients:
        [ 1 0 0 0 ]
        [ * 3 0 0 ]
        [ * * 5 0 ]
        [ * * * 7 ]

    In the following example, we check the consistency of the
    transformation matrix::

        sage: Q = QuadraticForm(ZZ, 4, range(10))
        sage: D, T = Q.rational_diagonal_form(return_matrix=True)
        sage: D
        Quadratic form in 4 variables over Rational Field with coefficients:
        [ -1/16 0 0 0 ]
        [ * 4 0 0 ]
        [ * * 13 0 ]
        [ * * * 563/52 ]
        sage: T
        [     1      0     11 149/26]
        [  -1/8      1     -2 -10/13]
        [     0      0      1 -29/26]
        [     0      0      0      1]
        sage: T.transpose() * Q.matrix() * T
        [  -1/8      0      0      0]
        [     0      8      0      0]
        [     0      0     26      0]
        [     0      0      0 563/26]
        sage: D.matrix()
        [  -1/8      0      0      0]
        [     0      8      0      0]
        [     0      0     26      0]
        [     0      0      0 563/26]

    ::

        sage: Q1 = QuadraticForm(ZZ, 4, [1, 1, 0, 0, 1, 0, 0, 1, 0, 18])
        sage: Q1
        Quadratic form in 4 variables over Integer Ring with coefficients:
        [ 1 1 0 0 ]
        [ * 1 0 0 ]
        [ * * 1 0 ]
        [ * * * 18 ]
        sage: Q1.rational_diagonal_form(return_matrix=True)
        (
        Quadratic form in 4 variables over Rational Field with coefficients:
        [ 1 0 0 0 ]
        [ * 3/4 0 0 ]
        [ * * 1 0 ]
        [ * * * 18 ]                                                         ,
        <BLANKLINE>
        [   1 -1/2    0    0]
        [   0    1    0    0]
        [   0    0    1    0]
        [   0    0    0    1]
        )

<<<<<<< HEAD
    This example cannot be computed by PARI::

        sage: Q = QuadraticForm(RIF, 4, range(10))
        sage: Q._pari_()
        Traceback (most recent call last):
        ...
        TypeError
        sage: Q.rational_diagonal_form()
        Quadratic form in 4 variables over Real Interval Field with 53 bits of precision with coefficients:
        [ 5 0.?e-14 0.?e-13 0.?e-13 ]
        [ * -0.05000000000000? 0.?e-12 0.?e-12 ]
        [ * * 13.00000000000? 0.?e-10 ]
        [ * * * 10.8269230769? ]
=======
    TESTS:

    Changing the output quadratic form does not affect the caching::

        sage: Q, T = Q1.rational_diagonal_form(return_matrix=True)
        sage: Q[0,0] = 13
        sage: Q1.rational_diagonal_form()
        Quadratic form in 4 variables over Rational Field with coefficients:
        [ 1 0 0 0 ]
        [ * 3/4 0 0 ]
        [ * * 1 0 ]
        [ * * * 18 ]

    The transformation matrix is immutable::

        sage: T[0,0] = 13
        Traceback (most recent call last):
        ...
        ValueError: matrix is immutable; please change a copy instead (i.e., use copy(M) to change a copy of M).
    """
    Q, T = self._rational_diagonal_form_and_transformation()

    # Quadratic forms do not support immutability, so we need to make
    # a copy to be safe. The matrix T is already immutable.
    Q = deepcopy(Q)

    if return_matrix:
        return Q, T
    else:
        return Q


@cached_method
def _rational_diagonal_form_and_transformation(self):
    """
    Return a diagonal form equivalent to the given quadratic from and
    the corresponding transformation matrix. This is over the fraction
    field of the base ring of the given quadratic form.

    OUTPUT: a tuple ``(D,T)`` where

    - ``D`` -- the diagonalized form of this quadratic form.

    - ``T`` -- transformation matrix. This is such that
      ``T.transpose() * self.matrix() * T`` gives ``D.matrix()``.

    Both ``D`` and ``T`` are defined over the fraction field of the
    base ring of the given form.

    EXAMPLES::

        sage: Q = QuadraticForm(ZZ, 4, [1, 1, 0, 0, 1, 0, 0, 1, 0, 18])
        sage: Q
        Quadratic form in 4 variables over Integer Ring with coefficients:
        [ 1 1 0 0 ]
        [ * 1 0 0 ]
        [ * * 1 0 ]
        [ * * * 18 ]
        sage: Q._rational_diagonal_form_and_transformation()
        (
        Quadratic form in 4 variables over Rational Field with coefficients:
        [ 1 0 0 0 ]
        [ * 3/4 0 0 ]
        [ * * 1 0 ]
        [ * * * 18 ]                                                         ,
        <BLANKLINE>
        [   1 -1/2    0    0]
        [   0    1    0    0]
        [   0    0    1    0]
        [   0    0    0    1]
        )
>>>>>>> 3152b5c3
    """
    n = self.dim()
    K = self.base_ring().fraction_field()
    Q = self.base_change_to(K)
    MS = MatrixSpace(K, n, n)

    try:
        # Try PARI if the type is supported
        pariself = self._pari_()
        # Check that conversion back works
        MS(pariself.sage())
    except Exception:
        pass
    else:
        R = pariself.qfgaussred()
        # Diagonal matrix
        D = MS()
        for i in range(n):
            D[i,i] = R[i,i]
        Q = Q.parent()(D)
        if not return_matrix:
            return Q
        # Transformation matrix (inverted)
        T = MS(R.sage())
        for i in range(n):
            T[i,i] = K.one()
        return Q, ~T

    # General case if conversion to/from PARI failed
    T = MS(1)

    ## Clear the entries one row at a time.
    for i in range(n):

        ## Deal with rows where the diagonal entry is zero.
        if Q[i,i] == 0:

            ## Look for a non-zero entry and use it to make the diagonal non-zero (if it exists)
            for j in range(i+1, n):
                if Q[i,j] != 0:
                    temp = MS(1)
                    if Q[i,j] + Q[j,j] == 0:
                        temp[j, i] = -1
                    else:
                        temp[j, i] = 1

                    ## Apply the transformation
                    Q = Q(temp)
                    T = T * temp
                    break

        ## Create a matrix which deals with off-diagonal entries (all at once for each row)
        temp = MS(1)
        for j in range(i+1, n):
            if Q[i,j] != 0:
                temp[i,j] = -Q[i,j] / (Q[i,i] * 2)    ## This should only occur when Q[i,i] != 0, which the above step guarantees.

        Q = Q(temp)
        T = T * temp

    T.set_immutable()
    return Q, T


def signature_vector(self):
    """
    Returns the triple `(p, n, z)` of integers where

    - `p` = number of positive eigenvalues
    - `n` = number of negative eigenvalues
    - `z` = number of zero eigenvalues

    for the symmetric matrix associated to Q.

    INPUT:

    (none)

    OUTPUT:

    a triple of integers >= 0

    EXAMPLES::

        sage: Q = DiagonalQuadraticForm(ZZ, [1,0,0,-4])
        sage: Q.signature_vector()
        (1, 1, 2)

    ::

        sage: Q = DiagonalQuadraticForm(ZZ, [1,2,-3,-4])
        sage: Q.signature_vector()
        (2, 2, 0)

    ::

        sage: Q = QuadraticForm(ZZ, 4, range(10)); Q
        Quadratic form in 4 variables over Integer Ring with coefficients:
        [ 0 1 2 3 ]
        [ * 4 5 6 ]
        [ * * 7 8 ]
        [ * * * 9 ]
        sage: Q.signature_vector()
        (3, 1, 0)

    """
    diag = self.rational_diagonal_form()
    p = 0
    n = 0
    z = 0
    for i in range(diag.dim()):
        if diag[i,i] > 0:
            p += 1
        elif diag[i,i] < 0:
            n += 1
        else:
            z += 1

    return (p, n, z)



def signature(self):
    """
    Returns the signature of the quadratic form, defined as:

       number of positive eigenvalues - number of negative eigenvalues

    of the matrix of the quadratic form.

    INPUT:

        None

    OUTPUT:

        an integer

    EXAMPLES:

        sage: Q = DiagonalQuadraticForm(ZZ, [1,0,0,-4,3,11,3])
        sage: Q.signature()
        3

    ::

        sage: Q = DiagonalQuadraticForm(ZZ, [1,2,-3,-4])
        sage: Q.signature()
        0

    ::

        sage: Q = QuadraticForm(ZZ, 4, range(10)); Q
        Quadratic form in 4 variables over Integer Ring with coefficients:
        [ 0 1 2 3 ]
        [ * 4 5 6 ]
        [ * * 7 8 ]
        [ * * * 9 ]
        sage: Q.signature()
        2

    """
    (p, n, z) = self.signature_vector()
    return p - n





def hasse_invariant(self, p):
    """
    Computes the Hasse invariant at a prime `p`, as given on p55 of
    Cassels's book.  If Q is diagonal with coefficients `a_i`, then the
    (Cassels) Hasse invariant is given by

    .. math::

        c_p = \prod_{i < j} (a_i, a_j)_p

    where `(a,b)_p` is the Hilbert symbol at `p`.  The underlying
    quadratic form must be non-degenerate over `Q_p` for this to make
    sense.

    WARNING: This is different from the O'Meara Hasse invariant, which
    allows `i <= j` in the product.  That is given by the method
    hasse_invariant__OMeara(p).

    NOTE: We should really rename this hasse_invariant__Cassels(), and
    set hasse_invariant() as a front-end to it.


    INPUT:

        `p` -- a prime number > 0

    OUTPUT:

        1 or -1

    EXAMPLES::

        sage: Q = QuadraticForm(ZZ, 2, [1,2,3])
        sage: Q.rational_diagonal_form()
        Quadratic form in 2 variables over Rational Field with coefficients:
        [ 1 0 ]
        [ * 2 ]
        sage: [Q.hasse_invariant(p) for p in prime_range(20)]
        [1, 1, 1, 1, 1, 1, 1, 1]
        sage: [Q.hasse_invariant__OMeara(p) for p in prime_range(20)]
        [1, 1, 1, 1, 1, 1, 1, 1]

    ::

        sage: Q = DiagonalQuadraticForm(ZZ, [1,-1])
        sage: [Q.hasse_invariant(p) for p in prime_range(20)]
        [1, 1, 1, 1, 1, 1, 1, 1]
        sage: [Q.hasse_invariant__OMeara(p) for p in prime_range(20)]
        [-1, 1, 1, 1, 1, 1, 1, 1]

    ::

        sage: Q = DiagonalQuadraticForm(ZZ, [1,-1,5])
        sage: [Q.hasse_invariant(p) for p in prime_range(20)]
        [1, 1, 1, 1, 1, 1, 1, 1]
        sage: [Q.hasse_invariant__OMeara(p) for p in prime_range(20)]
        [-1, 1, 1, 1, 1, 1, 1, 1]

    ::

        sage: K.<a>=NumberField(x^2-23)
        sage: Q=DiagonalQuadraticForm(K,[-a,a+2])
        sage: [Q.hasse_invariant(p) for p in K.primes_above(19)]
        [-1, 1]

    """
    ## TO DO: Need to deal with the case n=1 separately somewhere!

    Diag = self.rational_diagonal_form()
    R = Diag.base_ring()

    ## DIAGNOSTIC
    #print "\n Q = " + str(self)
    #print "\n Q diagonalized at p = " + str(p) + " gives " + str(Diag)

    hasse_temp = 1
    n = Diag.dim()

    if R == QQ:
        for j in range(n-1):
            for k in range(j+1, n):
                hasse_temp = hasse_temp * hilbert_symbol(Diag[j,j], Diag[k,k], p)

    else:
        for j in range(n-1):
            for k in range(j+1, n):
                hasse_temp = hasse_temp * R.hilbert_symbol(Diag[j,j], Diag[k,k], p)

    return hasse_temp


def hasse_invariant__OMeara(self, p):
    """
    Computes the O'Meara Hasse invariant at a prime `p`, as given on
    p167 of O'Meara's book.  If Q is diagonal with coefficients `a_i`,
    then the (Cassels) Hasse invariant is given by

    .. math::

        c_p = \prod_{i <= j} (a_i, a_j)_p

    where `(a,b)_p` is the Hilbert symbol at `p`.

    WARNING: This is different from the (Cassels) Hasse invariant, which
    only allows `i < j` in the product.  That is given by the method
    hasse_invariant(p).


    INPUT:

        `p` -- a prime number > 0

    OUTPUT:

        1 or -1

    EXAMPLES::

        sage: Q = QuadraticForm(ZZ, 2, [1,2,3])
        sage: Q.rational_diagonal_form()
        Quadratic form in 2 variables over Rational Field with coefficients:
        [ 1 0 ]
        [ * 2 ]
        sage: [Q.hasse_invariant(p) for p in prime_range(20)]
        [1, 1, 1, 1, 1, 1, 1, 1]
        sage: [Q.hasse_invariant__OMeara(p) for p in prime_range(20)]
        [1, 1, 1, 1, 1, 1, 1, 1]

    ::

        sage: Q = DiagonalQuadraticForm(ZZ, [1,-1])
        sage: [Q.hasse_invariant(p) for p in prime_range(20)]
        [1, 1, 1, 1, 1, 1, 1, 1]
        sage: [Q.hasse_invariant__OMeara(p) for p in prime_range(20)]
        [-1, 1, 1, 1, 1, 1, 1, 1]

    ::

        sage: Q=DiagonalQuadraticForm(ZZ,[1,-1,-1])
        sage: [Q.hasse_invariant(p) for p in prime_range(20)]
        [-1, 1, 1, 1, 1, 1, 1, 1]
        sage: [Q.hasse_invariant__OMeara(p) for p in prime_range(20)]
        [-1, 1, 1, 1, 1, 1, 1, 1]

    ::

        sage: K.<a>=NumberField(x^2-23)
        sage: Q=DiagonalQuadraticForm(K,[-a,a+2])
        sage: [Q.hasse_invariant__OMeara(p) for p in K.primes_above(19)]
        [1, 1]

    """
    ## TO DO: Need to deal with the case n=1 separately somewhere!

    Diag = self.rational_diagonal_form()
    R = Diag.base_ring()

    ## DIAGNOSTIC
    #print "\n Q = " + str(self)
    #print "\n Q diagonalized at p = " + str(p) + " gives " + str(Diag)

    hasse_temp = 1
    n = Diag.dim()
    if R == QQ:
        for j in range(n):
            for k in range(j, n):
                hasse_temp = hasse_temp * hilbert_symbol(Diag[j,j], Diag[k,k], p)

    else:
        for j in range(n):
            for k in range(j, n):
                hasse_temp = hasse_temp * R.hilbert_symbol(Diag[j,j], Diag[k,k], p)

    return hasse_temp




def is_hyperbolic(self, p):
    """
    Checks if the quadratic form is a sum of hyperbolic planes over
    the p-adic numbers Q_p.

    REFERENCES:

        This criteria follows from Cassels's "Rational Quadratic Forms":
            - local invariants for hyperbolic plane (Lemma 2.4, p58)
            - direct sum formulas (Lemma 2.3 on p58)

    INPUT:

        `p` -- a prime number > 0

    OUTPUT:

        boolean

    EXAMPLES::

        sage: Q = DiagonalQuadraticForm(ZZ, [1,1])
        sage: Q.is_hyperbolic("infinity")
        False
        sage: Q.is_hyperbolic(2)
        False
        sage: Q.is_hyperbolic(3)
        False
        sage: Q.is_hyperbolic(5)     ## Here -1 is a square, so it's true.
        True
        sage: Q.is_hyperbolic(7)
        False
        sage: Q.is_hyperbolic(13)    ## Here -1 is a square, so it's true.
        True

    """
    ## False for odd-dim'l forms
    if self.dim() % 2 != 0:
        return False

    ## True for the zero form
    if self.dim == 0:
        return True

    ## Compare local invariants
    ## (Note: since the dimension is even, the extra powers of 2 in
    ##        self.det() := Det(2*Q) don't affect the answer!)
    m = ZZ(self.dim() // 2)
    if p == "infinity":
        return (self.signature() == 0)

    elif p == 2:
        return QQ(self.det() * (-1)**m).is_padic_square(p) and (self.hasse_invariant(p) == (-1)**m)    ## Actually, this -1 is the Hilbert symbol (-1,-1)_p

    else:
        return QQ(self.det() * (-1)**m).is_padic_square(p) and (self.hasse_invariant(p) == 1)



def is_anisotropic(self, p):
    """
    Checks if the quadratic form is anisotropic over the p-adic numbers `Q_p`.

    INPUT:

        `p` -- a prime number > 0

    OUTPUT:

        boolean

    EXAMPLES::

        sage: Q = DiagonalQuadraticForm(ZZ, [1,1])
        sage: Q.is_anisotropic(2)
        True
        sage: Q.is_anisotropic(3)
        True
        sage: Q.is_anisotropic(5)
        False

    ::

        sage: Q = DiagonalQuadraticForm(ZZ, [1,-1])
        sage: Q.is_anisotropic(2)
        False
        sage: Q.is_anisotropic(3)
        False
        sage: Q.is_anisotropic(5)
        False

    ::

        sage: [DiagonalQuadraticForm(ZZ, [1, -least_quadratic_nonresidue(p)]).is_anisotropic(p)  for p in prime_range(3, 30)]
        [True, True, True, True, True, True, True, True, True]

    ::

        sage: [DiagonalQuadraticForm(ZZ, [1, -least_quadratic_nonresidue(p), p, -p*least_quadratic_nonresidue(p)]).is_anisotropic(p)  for p in prime_range(3, 30)]
        [True, True, True, True, True, True, True, True, True]

    """
    n = self.dim()
    D = self.det()

    ## TO DO: Should check that p is prime

    if (n >= 5):
        return False;

    if (n == 4):
        return ( QQ(D).is_padic_square(p) and (self.hasse_invariant(p) == - hilbert_symbol(-1,-1,p)) )

    if (n == 3):
        return (self.hasse_invariant(p) != hilbert_symbol(-1, -D, p))

    if (n == 2):
        return (not QQ(-D).is_padic_square(p))

    if (n == 1):
        return (self[0,0] != 0)

    raise NotImplementedError("Oops!  We haven't established a convention for 0-dim'l quadratic forms... =(")


def is_isotropic(self, p):
    """
    Checks if Q is isotropic over the p-adic numbers `Q_p`.

    INPUT:

        `p` -- a prime number > 0

    OUTPUT:

        boolean

    EXAMPLES::

        sage: Q = DiagonalQuadraticForm(ZZ, [1,1])
        sage: Q.is_isotropic(2)
        False
        sage: Q.is_isotropic(3)
        False
        sage: Q.is_isotropic(5)
        True

    ::

        sage: Q = DiagonalQuadraticForm(ZZ, [1,-1])
        sage: Q.is_isotropic(2)
        True
        sage: Q.is_isotropic(3)
        True
        sage: Q.is_isotropic(5)
        True

    ::

        sage: [DiagonalQuadraticForm(ZZ, [1, -least_quadratic_nonresidue(p)]).is_isotropic(p)  for p in prime_range(3, 30)]
        [False, False, False, False, False, False, False, False, False]

    ::

        sage: [DiagonalQuadraticForm(ZZ, [1, -least_quadratic_nonresidue(p), p, -p*least_quadratic_nonresidue(p)]).is_isotropic(p)  for p in prime_range(3, 30)]
        [False, False, False, False, False, False, False, False, False]

    """
    return not self.is_anisotropic(p)


def anisotropic_primes(self):
    """
    Returns a list with all of the anisotropic primes of the quadratic form.


    INPUT:

        None

    OUTPUT:

        Returns a list of prime numbers >0.

    EXAMPLES::

        sage: Q = DiagonalQuadraticForm(ZZ, [1,1,1])
        sage: Q.anisotropic_primes()
        [2]

    ::

        sage: Q = DiagonalQuadraticForm(ZZ, [1,1,1,1])
        sage: Q.anisotropic_primes()
        [2]

    ::

        sage: Q = DiagonalQuadraticForm(ZZ, [1,1,1,1,1])
        sage: Q.anisotropic_primes()
        []

    """

    ## Look at all prime divisors of 2 * Det(Q) to find the anisotropic primes...
    possible_primes = prime_divisors(2 * self.det())
    AnisoPrimes = []

    ## DIAGNSOTIC
    #print " Possible anisotropic primes are: " + str(possible_primes)

    for p in possible_primes:
        if (self.is_anisotropic(p)):
            AnisoPrimes += [p]

    ## DIAGNSOTIC
    #print " leaving anisotropic_primes..."

    return AnisoPrimes




def compute_definiteness(self):
    """
    Computes whether the given quadratic form is positive-definite,
    negative-definite, indefinite, degenerate, or the zero form.

    This caches one of the following strings in self.__definiteness_string:
    "pos_def", "neg_def", "indef", "zero", "degenerate".  It is called
    from all routines like:

        is_positive_definite(), is_negative_definite(), is_indefinite(), etc.

    Note:  A degenerate form is considered neither definite nor indefinite.
    Note:  The zero-dim'l form is considered both positive definite and negative definite.

    INPUT:

        QuadraticForm

    OUTPUT:

        boolean

    EXAMPLES::

        sage: Q = DiagonalQuadraticForm(ZZ, [1,1,1,1,1])
        sage: Q.compute_definiteness()
        sage: Q.is_positive_definite()
        True
        sage: Q.is_negative_definite()
        False
        sage: Q.is_indefinite()
        False
        sage: Q.is_definite()
        True

    ::

        sage: Q = DiagonalQuadraticForm(ZZ, [])
        sage: Q.compute_definiteness()
        sage: Q.is_positive_definite()
        True
        sage: Q.is_negative_definite()
        True
        sage: Q.is_indefinite()
        False
        sage: Q.is_definite()
        True

    ::

        sage: Q = DiagonalQuadraticForm(ZZ, [1,0,-1])
        sage: Q.compute_definiteness()
        sage: Q.is_positive_definite()
        False
        sage: Q.is_negative_definite()
        False
        sage: Q.is_indefinite()
        False
        sage: Q.is_definite()
        False

    """
    ## Sanity Check
    if not ((self.base_ring() == ZZ) or (self.base_ring() == QQ) or (self.base_ring() == RR)):
        raise NotImplementedError("Oops!  We can only check definiteness over ZZ, QQ, and RR for now.")

    ## Some useful variables
    n = self.dim()
    M = self.matrix()


    ## Deal with the zero-diml form
    if n == 0:
        self.__definiteness_string = "zero"
        return


    sig_pos, sig_neg, sig_zer = self.signature_vector()

    ## Determine and cache the definiteness string
    if sig_zer > 0:
        self.__definiteness_string = "degenerate"
        return
    elif sig_neg == n:
        self.__definiteness_string = "neg_def"
        return
    elif sig_pos == n:
        self.__definiteness_string = "pos_def"
        return
    else:
        self.__definiteness_string = "indefinite"
        return



def compute_definiteness_string_by_determinants(self):
    """
    Compute the (positive) definiteness of a quadratic form by looking
    at the signs of all of its upper-left subdeterminants.  See also
    self.compute_definiteness() for more documentation.

    INPUT:

        None

    OUTPUT:

        string describing the definiteness

    EXAMPLES:

        sage: Q = DiagonalQuadraticForm(ZZ, [1,1,1,1,1])
        sage: Q.compute_definiteness_string_by_determinants()
        'pos_def'

    ::

        sage: Q = DiagonalQuadraticForm(ZZ, [])
        sage: Q.compute_definiteness_string_by_determinants()
        'zero'

    ::

        sage: Q = DiagonalQuadraticForm(ZZ, [1,0,-1])
        sage: Q.compute_definiteness_string_by_determinants()
        'degenerate'

    ::

        sage: Q = DiagonalQuadraticForm(ZZ, [1,-1])
        sage: Q.compute_definiteness_string_by_determinants()
        'indefinite'

    ::

        sage: Q = DiagonalQuadraticForm(ZZ, [-1,-1])
        sage: Q.compute_definiteness_string_by_determinants()
        'neg_def'

    """
    ## Sanity Check
    if not ((self.base_ring() == ZZ) or (self.base_ring() == QQ) or (self.base_ring() == RR)):
        raise NotImplementedError("Oops!  We can only check definiteness over ZZ, QQ, and RR for now.")

    ## Some useful variables
    n = self.dim()
    M = self.matrix()


    ## Deal with the zero-diml form
    if n == 0:
        return "zero"



    ## Deal with degenerate forms
    if self.det() == 0:
        return "degenerate"


    ## Check the sign of the ratios of consecutive determinants of the upper triangular r x r submatrices
    first_coeff = self[0,0]
    for r in range(1,n+1):
        I = range(r)
        new_det = M.matrix_from_rows_and_columns(I, I).det()

        ## Check for a (non-degenerate) zero -- so it's indefinite
        if new_det == 0:
            return "indefinite"


        ## Check for a change of signs in the upper r x r submatrix -- so it's indefinite
        if sgn(first_coeff)**r != sgn(new_det):
            return "indefinite"


    ## Here all ratios of determinants have the correct sign, so the matrix is (pos or neg) definite.
    if first_coeff > 0:
        return "pos_def"
    else:
        return "neg_def"





def is_positive_definite(self):
    """
    Determines if the given quadratic form is positive-definite.

    Note:  A degenerate form is considered neither definite nor indefinite.
    Note:  The zero-dim'l form is considered both positive definite and negative definite.

    INPUT:

        None

    OUTPUT:

        boolean -- True or False

    EXAMPLES::

        sage: Q = DiagonalQuadraticForm(ZZ, [1,3,5])
        sage: Q.is_positive_definite()
        True

    ::

        sage: Q = DiagonalQuadraticForm(ZZ, [1,-3,5])
        sage: Q.is_positive_definite()
        False

    """
    ## Try to use the cached value
    try:
        def_str = self.__definiteness_string
    except AttributeError:
        self.compute_definiteness()
        def_str = self.__definiteness_string

    ## Return the answer
    return (def_str == "pos_def") or (def_str == "zero")




def is_negative_definite(self):
    """
    Determines if the given quadratic form is negative-definite.

    Note:  A degenerate form is considered neither definite nor indefinite.
    Note:  The zero-dim'l form is considered both positive definite and negative definite.

    INPUT:

        None

    OUTPUT:

        boolean -- True or False

    EXAMPLES::

        sage: Q = DiagonalQuadraticForm(ZZ, [-1,-3,-5])
        sage: Q.is_negative_definite()
        True

    ::

        sage: Q = DiagonalQuadraticForm(ZZ, [1,-3,5])
        sage: Q.is_negative_definite()
        False

    """
    ## Try to use the cached value
    try:
        def_str = self.__definiteness_string
    except AttributeError:
        self.compute_definiteness()
        def_str = self.__definiteness_string

    ## Return the answer
    return (def_str == "neg_def") or (def_str == "zero")



def is_indefinite(self):
    """
    Determines if the given quadratic form is indefinite.

    Note:  A degenerate form is considered neither definite nor indefinite.
    Note:  The zero-dim'l form is not considered indefinite.

    INPUT:

        None

    OUTPUT:

        boolean -- True or False

    EXAMPLES::

        sage: Q = DiagonalQuadraticForm(ZZ, [-1,-3,-5])
        sage: Q.is_indefinite()
        False

    ::

        sage: Q = DiagonalQuadraticForm(ZZ, [1,-3,5])
        sage: Q.is_indefinite()
        True

    """
    ## Try to use the cached value
    try:
        def_str = self.__definiteness_string
    except AttributeError:
        self.compute_definiteness()
        def_str = self.__definiteness_string

    ## Return the answer
    return def_str == "indefinite"


def is_definite(self):
    """
    Determines if the given quadratic form is (positive or negative) definite.

    Note:  A degenerate form is considered neither definite nor indefinite.
    Note:  The zero-dim'l form is considered indefinite.

    INPUT:

        None

    OUTPUT:

        boolean -- True or False

    EXAMPLES::

        sage: Q = DiagonalQuadraticForm(ZZ, [-1,-3,-5])
        sage: Q.is_definite()
        True

    ::

        sage: Q = DiagonalQuadraticForm(ZZ, [1,-3,5])
        sage: Q.is_definite()
        False

    """
    ## Try to use the cached value
    try:
        def_str = self.__definiteness_string
    except AttributeError:
        self.compute_definiteness()
        def_str = self.__definiteness_string

    ## Return the answer
    return (def_str == "pos_def") or (def_str == "neg_def") or (def_str == "zero")

<|MERGE_RESOLUTION|>--- conflicted
+++ resolved
@@ -127,7 +127,6 @@
         [   0    0    0    1]
         )
 
-<<<<<<< HEAD
     This example cannot be computed by PARI::
 
         sage: Q = QuadraticForm(RIF, 4, range(10))
@@ -141,7 +140,7 @@
         [ * -0.05000000000000? 0.?e-12 0.?e-12 ]
         [ * * 13.00000000000? 0.?e-10 ]
         [ * * * 10.8269230769? ]
-=======
+
     TESTS:
 
     Changing the output quadratic form does not affect the caching::
@@ -213,7 +212,6 @@
         [   0    0    1    0]
         [   0    0    0    1]
         )
->>>>>>> 3152b5c3
     """
     n = self.dim()
     K = self.base_ring().fraction_field()
