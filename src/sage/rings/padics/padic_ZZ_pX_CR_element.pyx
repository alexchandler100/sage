--- conflicted
+++ resolved
@@ -2525,11 +2525,7 @@
         """
         R = self.base_ring()
         S = R[var]
-<<<<<<< HEAD
         if self.is_zero():
-=======
-        if self.relprec == 0:
->>>>>>> 04a15791
             return S([])
         prec = self.relprec + self.ordp
         e = self.parent().e()
@@ -2677,13 +2673,6 @@
         """
         Returns a list giving a series representation of self.
 
-        INPUT:
-
-        - ``n`` -- integer (default ``None``).  If given, returns the corresponding
-          entry in the expansion.
-
-        NOTES:
-
         - If ``lift_mode == 'simple'`` or ``'smallest'``, the returned
           list will consist of integers (in the Eisenstein case) or a
           list of lists of integers (in the unramified case).  ``self``
@@ -2739,15 +2728,9 @@
             sage: 5*((-2*5 + 25) + (-1 + 2*5)*a + (-2*5 + 2*125)*a^2)
             4*a*5 + (3*a^2 + a + 3)*5^2 + 4*a^2*5^3 + a^2*5^4 + O(5^6)
             sage: list(W(0).expansion())
-<<<<<<< HEAD
             []
             sage: list(W(0,4).expansion())
             []
-=======
-            []
-            sage: list(W(0,4).expansion())
-            []
->>>>>>> 04a15791
             sage: list(A(0,4).expansion())
             []
         """
