"""
Elements of p-Adic Fields with Capped Relative Precision

AUTHOR:
    -- David Roe
    -- Genya Zaytman: documentation
    -- David Harvey: doctests
"""

#*****************************************************************************
#       Copyright (C) 2007 David Roe <roed@math.harvard.edu>
#                          William Stein <wstein@gmail.com>
#
#  Distributed under the terms of the GNU General Public License (GPL)
#
#                  http://www.gnu.org/licenses/
#*****************************************************************************

#import sage.libs.all
#import sage.rings.arith
#import sage.rings.integer_mod
import sage.rings.padics.padic_field_generic_element
import sage.rings.padics.padic_ring_generic_element
import sage.rings.padics.padic_lazy_element
#import sage.rings.padics.padic_ring_capped_relative_element
#import sage.rings.commutative_ring_element
#import sage.rings.finite_field_element
#import sage.rings.integer
#import sage.rings.rational
#import sage.rings.padics.precision_error
#import sage.rings.infinity

#pAdicRingCappedRelativeElement = sage.rings.padics.padic_ring_capped_relative_element.pAdicRingCappedRelativeElement
pAdicLazyElement = sage.rings.padics.padic_lazy_element.pAdicLazyElement
pAdicFieldGenericElement = sage.rings.padics.padic_field_generic_element.pAdicFieldGenericElement
pAdicGenericElement = sage.rings.padics.padic_generic_element.pAdicGenericElement
PrecisionError = sage.rings.padics.precision_error.PrecisionError
pari = sage.libs.pari.gen.pari
pari_gen = sage.libs.pari.gen.gen
PariError = sage.libs.pari.gen.PariError
#Zp = sage.rings.padics.padic_ring.Zp
Mod = sage.rings.integer_mod.Mod
Integer = sage.rings.integer.Integer
Rational = sage.rings.rational.Rational
infinity = sage.rings.infinity.infinity
QQ = sage.rings.rational_field.QQ

class pAdicFieldCappedRelativeElement(sage.rings.padics.padic_field_generic_element.pAdicFieldGenericElement):
    def __init__(self, parent, x, absprec=None, relprec=None, construct=False):
        sage.rings.commutative_ring_element.CommutativeRingElement.__init__(self, parent)
        if construct:
            (self._ordp, self._unit, self._relprec) = x
            return

        if not absprec is None and not relprec is None:
            raise ValueError, "can only specify one of absprec and relprec"
        if absprec is None:
            if relprec is None or relprec > parent.precision_cap():
                relprec = parent.precision_cap()

        if isinstance(x, pAdicLazyElement):
            if relprec is None:
                try:
                    x.set_precision_absolute(absprec)
                except PrecisionError:
                    pass
                self._relprec = min(parent.precision_cap(), x.precision_relative())
            else:
                relprec = min(relprec, parent.precision_cap())
                try:
                    x.set_precision_relative(relprec)
                except PrecisionError:
                    pass
                self._relprec = min(relprec, x.precision_relative())
            self._ordp = x._min_valuation()
            self._unit = Mod(x._unit_part(), parent.prime_pow(self._relprec))
            return
        if isinstance(x, pAdicGenericElement):
            if parent.prime() != x.parent().prime():
                raise ValueError, "Cannot coerce between p-adic rings with different primes."
            self._ordp = x.valuation()
<<<<<<< HEAD
            self._relprec = min(x.precision_relative(), prec)
            modulus = x.parent().prime_pow(self._relprec)
            self._unit = Mod(x._unit_part(), modulus)
=======
            if relprec is None:
                if self._ordp is infinity:
                    relprec = 0
                else:
                    relprec = absprec - self._ordp
            self._relprec = min(relprec, x.precision_relative(), parent.precision_cap())
            self._unit = Mod(x._unit_part(), parent.prime_pow(self._relprec))
>>>>>>> 0be81883
            return

        if isinstance(x, pari_gen):
            if x.type() == "t_PADIC":
                if not absprec is None:
                    absprec = min(x.padicprec(parent.prime()), absprec)
                else:
                    absprec = x.padicprec(parent.prime())
                x = x.lift()
            if x.type() == "t_INT":
                x = Integer(x)
            elif x.type() == "t_FRAC":
                x = Rational(x)
            else:
                raise TypeError, "unsupported coercion from pari: only p-adics, integers and rationals allowed"

        #if sage.rings.finite_field_element.is_FiniteFieldElement(x):
        #    if x.parent().order() != parent.prime():
        #        raise TypeError, "can only create p-adic element out of finite field when order of field is p"
        #
        #    #prec = min(prec, 1)
        #    x = x.lift()

        elif sage.rings.integer_mod.is_IntegerMod(x):
            k, p = pari(x.modulus()).ispower()
            if not k or p != parent.prime():
                raise TypeError, "cannot change primes in creating p-adic elements"
            x = x.lift()
            if absprec is None:
                absprec = k
            else:
                absprec = min(k, absprec)

            # We now use the code, below, so don't make the next line elif
        if isinstance(x, (int, long)):
            self._ordp = sage.rings.arith.valuation(x, parent.prime())
        elif isinstance(x, (Integer, Rational)):
            self._ordp = x.valuation(self.parent().prime())
        else:
            raise TypeError, "cannot create a p-adic out of %s"%(type(x))
        if self._ordp == infinity:
            self._unit = Mod(0, 1)
            self._relprec = 0
            return
        x = x / self.parent().prime_pow(self._ordp)
        if relprec is None:
            if self._ordp is infinity:
                self._relprec = 0
            else:
                self._relprec = min(absprec - self._ordp, parent.precision_cap())
        elif absprec is None:
            self._relprec = relprec
        else:
            self._relprec = min(relprec, absprec - self._ordp, parent.precision_cap())
        self._unit = Mod(x, self.parent().prime_pow(self._relprec))
        return

    def _repr_(self, mode = None, do_latex = False):
        return sage.rings.padics.padic_generic_element.pAdicGenericElement._repr_(self, mode, do_latex, True)

    def __invert__(self, prec=infinity):
        r"""
        Returns the multiplicative inverse of self.

        EXAMPLES:
            sage: R = Qp(7,4,'capped-rel','series'); a = R(3); a
            3 + O(7^4)
            sage: ~a
            5 + 4*7 + 4*7^2 + 4*7^3 + O(7^4)
        """
        if self.precision_relative() == 0:
            raise PrecisionError, "cannot divide by something indistinguishable from zero."
        prec = min(prec, self.precision_relative())
        ppow = self.parent().prime_pow(prec)
        unit = Mod(sage.rings.arith.inverse_mod(self._unit_part(), ppow), ppow)
        return pAdicFieldCappedRelativeElement(self.parent(), (-self.valuation(), unit, prec), construct = True)

    def _neg_(self):
        return pAdicFieldCappedRelativeElement(self.parent(), (self._ordp, -self._unit, self._relprec), construct=True)

    def __pow__(self, right):
        """
        EXAMPLES:
            sage: K = Qp(19, 5, 'capped-rel','series')
            sage: a = K(-1); a
            18 + 18*19 + 18*19^2 + 18*19^3 + 18*19^4 + O(19^5)
            sage: a^2
            1 + O(19^5)
            sage: a^3
            18 + 18*19 + 18*19^2 + 18*19^3 + 18*19^4 + O(19^5)
            sage: K(5)^30
            11 + 14*19 + 19^2 + 7*19^3 + O(19^5)
        """
        right = Integer(right)
        if self == 0:
            if right == 0:
                raise ValueError, "0^0 not defined"
            return pAdicFieldCappedRelativeElement(self.parent(), (self.valuation() * right, Mod(0, 1), 0), construct = True) #this isn't quite right.
        if right < 0:
            inv = 1/self
            return inv**(-right)
        if right == 0:
            return pAdicFieldCappedRelativeElement(self.parent(), (0, Mod(1, self.parent().prime_pow(self.parent().precision_cap())), self.parent().precision_cap()), construct = True)
        ordp = right * self.valuation()
        prec = self.precision_relative()
        unit = Mod(sage.rings.arith.power_mod(self._unit_part().lift(), right, self.parent().prime_pow(prec)),self.parent().prime_pow(prec))
        return pAdicFieldCappedRelativeElement(self.parent(), (ordp, unit, prec), construct = True)

    def _add_(self, right):
        if self.valuation() == infinity:
            return right
        if right.valuation() == infinity:
            return self
        if self.valuation() == right.valuation():
            if self._relprec == right._relprec:
                u = self._unit + right._unit
                rprec = self._relprec
            elif self._relprec < right._relprec:
                u = self._unit + Mod(right._unit, self.parent().prime_pow(self._relprec))
                rprec = self._relprec
            else:
                u = Mod(self._unit, self.parent().prime_pow(right._relprec)) + right._unit
                rprec = right._relprec
            ul = u.lift()
            if ul == 0: #In this case we set the valuation of the sum to be the minimum possible valuation and say that we have zero precision.
                v = min(self._relprec, right._relprec)
                rprec = 0
                u = Mod(0, 1)
            else:
                v = ul.valuation(self.parent().prime())
                if v > 0:
                    u = Mod(ul // self.parent().prime_pow(v), self.parent().prime_pow(rprec - v))
                    rprec = rprec - v
        else:
            rprec = min(min(self.valuation() + self.precision_relative(), right.valuation() + right.precision_relative()) - min(self.valuation(), right.valuation()), self.parent().precision_cap())
            uself = self._unit.lift() * self.parent().prime_pow(self.valuation() - min(self.valuation(), right.valuation()))
            uright = right._unit.lift() * self.parent().prime_pow(right.valuation() - min(self.valuation(), right.valuation()))
            u = Mod(uself + uright, self.parent().prime_pow(rprec))
            v = 0
        return pAdicFieldCappedRelativeElement(self.parent(), (min(self.valuation(), right.valuation()) + v, u, rprec), construct = True)

    def __floordiv__(self, right):
        return self / right

    def _integer_(self):
        return self._unit.lift() * self.parent().prime_pow(self.valuation())

    def __lshift__(self, shift):
        shift = Integer(shift)
        return pAdicFieldCappedRelativeElement(self.parent(), (self.valuation() + shift, self._unit, self._relprec), construct = True)

    def __rshift__(self, shift):
        shift = Integer(shift)
        return pAdicFieldCappedRelativeElement(self.parent(), (self.valuation() - shift, self._unit, self._relprec), construct = True)

    def _mul_(self, right):
        rprec = min(self._relprec, right._relprec)
        return pAdicFieldCappedRelativeElement(self.parent(), (self.valuation() + right.valuation(), Mod(self._unit, self.parent().prime_pow(rprec)) * Mod(right._unit, self.parent().prime_pow(rprec)), rprec), construct = True)

    def add_bigoh(self, prec):
        """
        Returns a new element with absolute precision decreased to prec
        INPUT:
            self -- a p-adic element
            prec -- an integer
        OUTPUT:
            element -- self with precision set to the minimum of  self's precision and prec

        EXAMPLES:
            sage: R = Qp(7,4); R.set_print_mode('series'); a = R(8); a.add_bigoh(1)
                1 + O(7)
            sage: b = R(0); b.add_bigoh(3)
                O(7^3)
        """
        rprec = min(self._relprec, prec - self.valuation())
        if rprec <= 0:
            return pAdicFieldCappedRelativeElement(self.parent(), (prec, Mod(0, 1), 0), construct = True)
        return pAdicFieldCappedRelativeElement(self.parent(), (self.valuation(), Mod(self._unit, self.parent().prime_pow(rprec)), rprec), construct = True)

    def copy(self):
        return pAdicFieldCappedRelativeElement(self.parent(), (self.valuation(), self._unit, self._relprec), construct = True)

    def is_zero(self, prec):
        r"""
        Returns whether self is zero modulo $p^{\mbox{prec}}$.

        INPUT:
            self -- a p-adic element
            prec -- an integer
        OUTPUT:
            boolean -- whether self is zero
        """
        return (self._relprec <= 0) or (self.valuation() >= prec)

    def is_equal_to(self, right, prec):
        r"""
        Returns whether self is equal to right modulo $p^{\mbox{prec}}$.

        INPUT:
            self -- a p-adic element
            right -- a p-addic element
            prec -- an integer
        OUTPUT:
            boolean -- whether self is equal to right

        """
        return (self - right).is_zero(prec)

    def lift(self):
        """
        Return a rational "congruent" to self modulo self's precision

        INPUT:
            self -- a p-adic element
        OUTPUT:
            rational -- a rational equal to self upto our precision
        EXAMPLES:
            sage: R = Qp(7,4); a = R(8); a.lift()
                8
            sage: R = Qp(7,4); a = R(8/7); a.lift()
                8/7
        """
        if self.valuation() == infinity:
            return 0
        else:
            return self.parent().prime_pow(self.valuation()) * self._unit_part().lift()

    def lift_to_precision(self, absprec):
        if self.valuation() is infinity:
            return self
        newprec = min(absprec - self.valuation(), self.parent().precision_cap())
        return pAdicFieldCappedRelativeElement(self.parent(), (self.valuation(), Mod(self._unit_part(), self.parent().prime_pow(newprec)), newprec), construct = True)

    def list(self):
        """
        Returns a list of coeficiants of p starting with the lowest power of p with non-zero coefficient
        INPUT:
            self -- a p-adic element
        OUTPUT:
            list -- the list of coeficients of self
        EXAMPLES:
            sage: R = Qp(7,4); a = R(2*7+7**2); a.list()
                [2, 1, 0, 0]

        NOTE:
            this differs from the list method of padic_ring_element
        """
        if (self.valuation() == infinity) or (self.precision_relative() <= 0):
            return []
        else:
            def plist(n, p, prec):
                if prec == 0:
                    return []
                else:
                    return [n % p] + plist(n // p, p, prec - 1)
            return plist(self._unit.lift(), self.parent().prime(), self.precision_relative())

    def padded_list(self, n):
        """
        Returns a list of coeficiants of p starting with the lowest power with non-zero coeficient up to $p^n$ exclusive (padded with zeros if needed)
        INPUT:
            self -- a p-adic element
            n - an integer
        OUTPUT:
            list -- the list of coeficients of self
        EXAMPLES:
            sage: R = Qp(7,3); a = R(2*7+7**2); a.padded_list(5)
                [2, 1, 0, 0]
            sage: a.padded_list(3)
                [2, 1]

        NOTE:
            this differs from the padded_list method of padic_ring_element
            the slice operators throw an error if asked for a slice above the precision

        """
        return self.list()[:(n - self.valuation())] + [0 for w in range(self.precision_relative(), (n - self.valuation()))]

    def precision_absolute(self):
        """
        Returns the absolute precision of self
         INPUT:
            self -- a p-adic element
        OUTPUT:
            integer -- the absolute precision of self
        EXAMPLES:
            sage: R = Qp(7,3); a = R(7); a.precision_absolute()
                4
       """
        return self._ordp + self._relprec

    def precision_relative(self):
        """
        Returns the relative precision of self
         INPUT:
            self -- a p-adic element
        OUTPUT:
            integer -- the relative precision of self
        EXAMPLES:
            sage: R = Qp(7,3); a = R(7); a.precision_relative()
                3
       """
        return self._relprec

    def residue(self, prec):
        """
        Reduces this mod $p^prec$
        INPUT:
            self -- a p-adic element that must be integral
            prec - an integer
        OUTPUT:
            element of Z/(p^prec Z) -- self reduced mod p^prec
        EXAMPLES:
            sage: R = Qp(7,4,'capped-rel'); a = R(8); a.residue(1)
                1
        """
        if prec > self.precision_absolute():
            raise PrecisionError, "Not enough precision known in order to compute residue."
        elif self.valuation() >= 0:
            return Mod(self.parent().prime_pow(self.valuation()) * self._unit.lift(), self.parent().prime_pow(prec))
        else:
            raise ValueError, "Element must have non-negative valuation in order to compute residue."

    def unit_part(self):
        r"""
        Returns the unit part of self.

        INPUT:
            self -- a p-adic element
        OUTPUT:
            p-adic element -- the unit part of self
        EXAMPLES:
            sage: R = Qp(17,4,'capped-rel')
            sage: a = R(18*17)
            sage: a.unit_part()
                1 + 17 + O(17^4)
            sage: type(a)
                <class 'sage.rings.padics.padic_field_capped_relative_element.pAdicFieldCappedRelativeElement'>
        """
        if self.precision_relative() == 0:
            raise PrecisionError, "Not enough precision to compute unit part."
        return pAdicFieldCappedRelativeElement(self.parent(), (0, self._unit, self._relprec), construct = True)

    def _unit_part(self):
        return self._unit

    def valuation(self):
        """
        Returns the valuation of self.

        INPUT:
            self -- a p-adic element
        OUTPUT:
            integer -- the valuation of self

        EXAMPLES:
            sage: R = Qp(17, 4)
            sage: a = R(2*17^2)
            sage: a.valuation()
                2
            sage: R = Qp(5, 4)
            sage: R(0).valuation()
                +Infinity
            sage: R(1).valuation()
                0
            sage: R(2).valuation()
                0
            sage: R(5).valuation()
                1
            sage: R(10).valuation()
                1
            sage: R(25).valuation()
                2
            sage: R(50).valuation()
                2
            sage: R(1/2).valuation()
                0
            sage: R(1/5).valuation()
                -1
            sage: R(1/10).valuation()
                -1
            sage: R(1/25).valuation()
                -2
            sage: R(1/50).valuation()
                -2
        """
        return self._ordp<|MERGE_RESOLUTION|>--- conflicted
+++ resolved
@@ -79,11 +79,6 @@
             if parent.prime() != x.parent().prime():
                 raise ValueError, "Cannot coerce between p-adic rings with different primes."
             self._ordp = x.valuation()
-<<<<<<< HEAD
-            self._relprec = min(x.precision_relative(), prec)
-            modulus = x.parent().prime_pow(self._relprec)
-            self._unit = Mod(x._unit_part(), modulus)
-=======
             if relprec is None:
                 if self._ordp is infinity:
                     relprec = 0
@@ -91,7 +86,6 @@
                     relprec = absprec - self._ordp
             self._relprec = min(relprec, x.precision_relative(), parent.precision_cap())
             self._unit = Mod(x._unit_part(), parent.prime_pow(self._relprec))
->>>>>>> 0be81883
             return
 
         if isinstance(x, pari_gen):
