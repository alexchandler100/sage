r"""
Univariate polynomials over `\QQ` implemented via FLINT

AUTHOR:

- Sebastian Pancratz
"""

#*****************************************************************************
#          Copyright (C) 2010 Sebastian Pancratz <sfp@pancratz.org>
#
# This program is free software: you can redistribute it and/or modify
# it under the terms of the GNU General Public License as published by
# the Free Software Foundation, either version 2 of the License, or
# (at your option) any later version.
#                  http://www.gnu.org/licenses/
#*****************************************************************************

include "sage/ext/stdsage.pxi"
include "sage/ext/interrupt.pxi"

<<<<<<< HEAD
include "sage/ext/cdefs.pxi"

from sage.interfaces.all import singular as singular_default

from sage.libs.all import pari, pari_gen
from sage.libs.flint.ntl_interface cimport *
from sage.libs.flint.fmpz_poly cimport fmpz_poly_set
from sage.libs.flint.fmpq_poly cimport *
from sage.libs.flint.fmpz_vec cimport _fmpz_vec_max_limbs
=======
from sage.misc.long cimport pyobject_to_long

from sage.libs.gmp.mpz cimport *
from sage.libs.gmp.mpq cimport *
from sage.libs.flint.fmpz cimport *
from sage.libs.flint.fmpq cimport *
from sage.libs.flint.fmpz_poly cimport *

from sage.interfaces.all import singular as singular_default

from sage.libs.pari.gen import gen as pari_gen
>>>>>>> 698579c2

from sage.rings.integer cimport Integer, smallInteger
from sage.rings.integer_ring import ZZ
from sage.rings.fraction_field_element import FractionFieldElement
from sage.rings.rational cimport Rational
from sage.rings.rational_field import QQ
from sage.rings.polynomial.polynomial_element cimport Polynomial
from sage.rings.polynomial.polynomial_element import is_Polynomial
from sage.rings.polynomial.polynomial_integer_dense_flint cimport Polynomial_integer_dense_flint

from sage.structure.parent cimport Parent
from sage.structure.element cimport Element, ModuleElement, RingElement
from sage.structure.element import coerce_binop

cdef inline bint _do_sig(fmpq_poly_t op):
    """
    Returns 1 when signal handling should be carried out for an operation
    on this polynomial and 0 otherwise.

    Strictly speaking, whether or not signal handling should be carried
    ought to depend on the operation as well as the operands in question.
    For simplicity we carry out signal handling for all but the simplest
    of operands regardless of the operation.

    TESTS::

        sage: R.<t> = QQ[]
        sage: f = 1 + t/2
        sage: g = 2/3 + t^2
        sage: _ = f * g      # indirect doctest
    """
    # Trac #12173: check that the degree is greater than 1000 before computing
    # the max limb size
<<<<<<< HEAD
    return fmpq_poly_length(op) > 0 and \
       (fmpq_poly_degree(op) > 1000 or
        _fmpz_vec_max_limbs(<fmpz*>fmpq_poly_numref(op), fmpq_poly_length(op)) > 1)
=======
    return (fmpq_poly_length(op) > 0 and
            (fmpq_poly_degree(op) > 1000 or
                sage_fmpq_poly_max_limbs(op) > 1))
>>>>>>> 698579c2

cdef class Polynomial_rational_flint(Polynomial):
    """
    Univariate polynomials over the rationals, implemented via FLINT.

    Internally, we represent rational polynomial as the quotient of an integer
    polynomial and a positive denominator which is coprime to the content of
    the numerator.

    .. automethod:: _add_
    .. automethod:: _sub_
    .. automethod:: _lmul_
    .. automethod:: _rmul_
    .. automethod:: _mul_
    .. automethod:: _mul_trunc_
    """

    ###########################################################################
    # Allocation & initialisation                                             #
    ###########################################################################

    cdef Polynomial_rational_flint _new(self):
        """
        Quickly creates a new polynomial object in this class.

        OUTPUT:

        - Polynomial of type Polynomial_rational_flint

        TESTS::

            sage: R.<t> = QQ[]
            sage: f = 2/3*t^2
            sage: g = -1/2*t + 2
            sage: f + g           # indirect doctest
            2/3*t^2 - 1/2*t + 2
        """
        cdef Polynomial_rational_flint res = Polynomial_rational_flint.__new__(Polynomial_rational_flint)
        res._parent = self._parent
        res._is_gen = 0
        return res

    cpdef Polynomial _new_constant_poly(self, x, Parent P):
        r"""
        Quickly creates a new constant polynomial with value x in parent P

        ASSUMPTION:

        x must be a rational or convertible to an int.

        EXAMPLE::

        sage: R.<x> = QQ[]
            sage: x._new_constant_poly(2/1,R)
            2
            sage: x._new_constant_poly(2,R)
            2
            sage: x._new_constant_poly("2",R)
            2
            sage: x._new_constant_poly("2.1",R)
            Traceback (most recent call last):
            ...
            ValueError: invalid literal for int() with base 10: '2.1'

        """
        cdef Polynomial_rational_flint res = Polynomial_rational_flint.__new__(Polynomial_rational_flint)
        res._parent = P
        res._is_gen = <char>0
        if isinstance(x, int):
            fmpq_poly_set_si(res.__poly, <int> x)

        elif isinstance(x, Integer):
            fmpq_poly_set_mpz(res.__poly, (<Integer> x).value)

        elif isinstance(x, Rational):
            fmpq_poly_set_mpq(res.__poly, (<Rational> x).value)

        else:
            fmpq_poly_set_si(res.__poly, int(x))
        return res


    def __cinit__(self):
        """
        Initialises the underlying data structure.

        TESTS::

            sage: R.<t> = QQ[]
            sage: f = 2/3 * t - 7  #indirect doctest
        """
        fmpq_poly_init(self.__poly)

    def __dealloc__(self):
        """
        Deallocates the underlying data structure.

        TESTS::

            sage: R.<t> = QQ[]
            sage: f = 1/3 * t
            sage: del f        # untested
        """
        fmpq_poly_clear(self.__poly)

    def __init__(self, parent, x=None, check=True, is_gen=False, construct=False):
        """
        Initialises the associated data for the polynomial self.

        INPUT:

        - ``parent`` - Polynomial ring, the parent of self
        - ``x`` - Data for the new polynomial self, e.g. a polynomial, an
          integer, a rational, a list of rationals, a dictionary with keys
          the degrees and the rational coefficients, etc (default: ``None``)
        - `check`` - Whether the integrity of the data needs to be verified,
          largely ignored by this method (default: ``True``)
        - ``is_gen`` - Whether self shall be initialised as the generator of
          the parent polynomial ring
        - ``construct`` - Whether the element shall always be constructed
          as an independent copy of any input data (default: ``False``)

        TESTS::

            sage: R.<t> = QQ[]
            sage: f = -4 * t^2 + 1/3 * t - 1/7  # indirect doctest

            sage: f = ZZ['x']([1..10^6])
            sage: g = f.change_ring(QQ)
            sage: g[:10]
            10*x^9 + 9*x^8 + 8*x^7 + 7*x^6 + 6*x^5 + 5*x^4 + 4*x^3 + 3*x^2 + 2*x + 1
        """
        cdef long deg
        cdef unsigned long n
        cdef Rational c
        cdef list L1
        cdef mpq_t * L2

        Polynomial.__init__(self, parent, is_gen=is_gen)

        if is_gen:
            fmpq_poly_set_coeff_si(self.__poly, 1, 1)

        elif isinstance(x, Polynomial_rational_flint):
            fmpq_poly_set(self.__poly, (<Polynomial_rational_flint> x).__poly)

        elif isinstance(x, int):
            fmpq_poly_set_si(self.__poly, <int> x)

        elif isinstance(x, Integer):
            fmpq_poly_set_mpz(self.__poly, (<Integer> x).value)

        elif isinstance(x, Rational):
            fmpq_poly_set_mpq(self.__poly, (<Rational> x).value)

        elif isinstance(x, list) or isinstance(x, tuple):

            if len(x) == 0:
                return
            elif len(x) == 1:
                Polynomial_rational_flint.__init__(self, parent, x[0],
                                check=check, is_gen=False, construct=construct)
                return

            L1 = [e if isinstance(e, Rational) else Rational(e) for e in x]
            n  = <unsigned long> len(x)
            sig_on()
            L2 = <mpq_t *> sage_malloc(n * sizeof(mpq_t))
            for deg from 0 <= deg < n:
                mpq_init(L2[deg])
                mpq_set(L2[deg], (<Rational> L1[deg]).value)
            fmpq_poly_set_array_mpq(self.__poly, L2, n)
            for deg from 0 <= deg < n:
                mpq_clear(L2[deg])
            sage_free(L2)
            sig_off()

#           deg = 0
#           for e in x:
#               c = Rational(e)
#               fmpq_poly_set_coeff_mpq(self.__poly, deg, c.value)
#               deg += 1

        elif isinstance(x, dict):
            for deg, e in x.iteritems():
                c = Rational(e)
                fmpq_poly_set_coeff_mpq(self.__poly, deg, c.value)

        elif isinstance(x, pari_gen):
            k = self._parent.base_ring()
            x = [k(w) for w in x.list()]
            Polynomial_rational_flint.__init__(self, parent, x, check=True,
                                             is_gen=False, construct=construct)

        elif isinstance(x, Polynomial_integer_dense_flint):
            fmpq_poly_set_fmpz_poly(self.__poly, (<Polynomial_integer_dense_flint>x).__poly)

        elif isinstance(x, Polynomial):
            k = self._parent.base_ring()
            x = [k(w) for w in list(x)]
            Polynomial_rational_flint.__init__(self, parent, x, check=True,
                                             is_gen=False, construct=construct)

        elif isinstance(x, FractionFieldElement) and (x.parent().base() is parent or x.parent().base() == parent) and x.denominator() == 1:
            x = x.numerator()
            Polynomial_rational_flint.__init__(self, parent, x, check=check,
                                            is_gen=is_gen, construct=construct)

        else:
            x = parent.base_ring()(x)
            Polynomial_rational_flint.__init__(self, parent, x, check=check,
                                            is_gen=is_gen, construct=construct)

    def __reduce__(self):
        """
        This is used when pickling polynomials.

        TESTS::

            sage: R.<t> = QQ[]
            sage: f = 2/3 * t^2 + 1
            sage: r = f.__reduce__(); r
            (<type 'sage.rings.polynomial.polynomial_rational_flint.Polynomial_rational_flint'>, (Univariate Polynomial Ring in t over Rational Field, [1, 0, 2/3], False, False))
            sage: r[0](*r[1])
            2/3*t^2 + 1
            sage: loads(dumps(f)) == f
            True
        """
        return (Polynomial_rational_flint,
               (self.parent(), self.list(), False, self.is_gen()))

    def __copy__(self):
        """
        Returns a copy of self.

        TESTS::

            sage: R.<t> = QQ[]
            sage: f = 4/5 * t^3 - 1/17
            sage: copy(f) == f
            True
        """
        cdef Polynomial_rational_flint res = self._new()
        fmpq_poly_set(res.__poly, self.__poly)
        return res

    def _singular_(self, singular=singular_default, have_ring=False):
        """
        Returns a Singular representation of self.

        INPUT:

        - ``singular`` - Singular interpreter (default: default interpreter)
        - ``have_ring`` - set to True if the ring was already set in Singular

        EXAMPLES::

            sage: P.<x> = PolynomialRing(QQ)
            sage: f = 3*x^2 + 2*x + 5
            sage: singular(f)
            3*x^2+2*x+5
        """
        if not have_ring:
            self._parent._singular_(singular).set_ring()  # Expensive!
        return singular(self._singular_init_())

    def list(self):
        """
        Returns a list with the coefficients of self.

        EXAMPLES::

            sage: R.<t> = QQ[]
            sage: f = 1 + t + t^2/2 + t^3/3 + t^4/4
            sage: f.list()
            [1, 1, 1/2, 1/3, 1/4]
            sage: g = R(0)
            sage: g.list()
            []
        """
        cdef unsigned long length = fmpq_poly_length(self.__poly)
        return [self[n] for n in range(length)]

    ###########################################################################
    # Basis access                                                            #
    ###########################################################################

    def degree(self):
        """
        Return the degree of ``self``.

        By convention, the degree of the zero polynomial is -1.

        EXAMPLES::

            sage: R.<t> = QQ[]
            sage: f = 1 + t + t^2/2 + t^3/3 + t^4/4
            sage: f.degree()
            4
            sage: g = R(0)
            sage: g.degree()
            -1

        TESTS::

            sage: type(f.degree())
            <type 'sage.rings.integer.Integer'>
        """
        return smallInteger(fmpq_poly_degree(self.__poly))

    def __getitem__(self, n):
        """
        Returns coefficient of the monomial of degree `n` if `n` is an integer,
        returns the monomials of self of degree in slice `n` if `n` is a slice.

        INPUT:

        - ``n`` - Degree of the monomial whose coefficient is to be returned
                  or a slice.

        EXAMPLES::

            sage: R.<t> = QQ[]
            sage: f = 1 + t + t^2/2 + t^3/3 + t^4/4
            sage: f[-1], f[0], f[3], f[5]            # indirect doctest
            (0, 1, 1/3, 0)
            sage: f[1:3]                             # indirect doctest
            1/2*t^2 + t
        """
        cdef Rational z = Rational.__new__(Rational)
        cdef Polynomial_rational_flint res = self._new()
        cdef bint do_sig = _do_sig(self.__poly)
        if isinstance(n, slice):
            start, stop, step = n.indices(self.degree() + 1)
            if do_sig: sig_str("FLINT exception")
            fmpq_poly_get_slice(res.__poly, self.__poly, start, stop)
            if do_sig: sig_off()
            return res
        else:
            if 0 <= n and n < fmpq_poly_length(self.__poly):
                fmpq_poly_get_coeff_mpq(z.value, self.__poly, n)
            return z

    cpdef _unsafe_mutate(self, unsigned long n, value):
        """
        Sets the `n`th coefficient of self to value.

        TESTS::

            sage: R.<t> = QQ[]
            sage: f = 1 + t + t^2/2 + t^3/3 + t^4/4
            sage: f._unsafe_mutate(4, 1/5)
            sage: f
            1/5*t^4 + 1/3*t^3 + 1/2*t^2 + t + 1

        WARNING:

        Polynomials in Sage are meant to be immutable, and some methods may
        rely on this convention.  This method should be used only with the
        utmost care.
        """
        cdef bint do_sig = _do_sig(self.__poly)

        if isinstance(value, int):
            if do_sig: sig_str("FLINT exception")
            fmpq_poly_set_coeff_si(self.__poly, n, value)
            if do_sig: sig_off()
        elif isinstance(value, Integer):
            if do_sig: sig_str("FLINT exception")
            fmpq_poly_set_coeff_mpz(self.__poly, n, (<Integer> value).value)
            if do_sig: sig_off()
        elif isinstance(value, Rational):
            if do_sig: sig_str("FLINT exception")
            fmpq_poly_set_coeff_mpq(self.__poly, n, (<Rational> value).value)
            if do_sig: sig_off()
        else:
            value = Rational(value)
            if do_sig: sig_str("FLINT exception")
            fmpq_poly_set_coeff_mpq(self.__poly, n, (<Rational> value).value)
            if do_sig: sig_off()

    def __call__(self, *x, **kwds):
        """
        Calls this polynomial with the given parameters, which can be
        interpreted as polynomial composition or evaluation by this
        method.

        If the argument is not simply an integer, a rational, or a
        polynomial, the call is passed on to the generic implementation
        in the Polynomial class.

        EXAMPLES:

        The first example illustrates polynomial composition::

            sage: R.<t> = QQ[]
            sage: f = t^2 - 1
            sage: g = t + 1
            sage: f(g)          # indirect doctest
            t^2 + 2*t

        Now we illustrate how a polynomial can be evaluated at a rational
        number::

            sage: f(-2/3)       # indirect doctest
            -5/9
        """
        cdef Polynomial_rational_flint f
        cdef Rational r

        if len(x) == 1:
            a = x[0]
            if isinstance(a, Polynomial_rational_flint):
                f = (<Polynomial_rational_flint> a)._new()
                sig_str("FLINT exception")
                fmpq_poly_compose(f.__poly, self.__poly,
                    (<Polynomial_rational_flint> a).__poly)
                sig_off()
                return f
            if isinstance(a, Rational):
                r = Rational.__new__(Rational)
                sig_str("FLINT exception")
                fmpq_poly_evaluate_mpq(r.value, self.__poly, (<Rational> a).value)
                sig_off()
                return r
            if isinstance(a, Integer):
                r = Rational.__new__(Rational)
                sig_str("FLINT exception")
                fmpq_poly_evaluate_mpz(r.value, self.__poly, (<Integer> a).value)
                sig_off()
                return r

        return Polynomial.__call__(self, *x, **kwds)

    cpdef Polynomial truncate(self, long n):
        """
        Returns self truncated modulo `t^n`.

        INPUT:

        - ``n`` - The power of `t` modulo which self is truncated

        EXAMPLES::

            sage: R.<t> = QQ[]
            sage: f = 1 - t + 1/2*t^2 - 1/3*t^3
            sage: f.truncate(0)
            0
            sage: f.truncate(2)
            -t + 1
        """
        cdef Polynomial_rational_flint res
        cdef bint do_sig

        if (n >= fmpq_poly_length(self.__poly)):
            return self
        else:
            res = self._new()
            if n > 0:
                do_sig = _do_sig(self.__poly)
                if do_sig: sig_str("FLINT exception")
                fmpq_poly_get_slice(res.__poly, self.__poly, 0, n)
                if do_sig: sig_off()
            return res

    def reverse(self, n = None):
        """
        Reverses the coefficients of self - thought of as a polynomial of
        length `n`.

        Assumes that whenever `n` is not ``None`` it is an integral value
        that fits into an unsigned long.  Otherwise, a ValueError is raised.

        INPUT:

        - ``n`` - Integral value that fits in an unsigned long:  the power
          of `t` modulo which we consider self before reversing it
          (default:  ``None``, interpreted as the length of self)

        OUTPUT:

        - The reversed polynomial as a Polynomial_rational_flint

        EXAMPLES:

        We first consider the simplest case, where we reverse all coefficients
        of a polynomial and obtain a polynomial of the same degree::

            sage: R.<t> = QQ[]
            sage: f = 1 + t + t^2 / 2 + t^3 / 3 + t^4 / 4
            sage: f.reverse()
            t^4 + t^3 + 1/2*t^2 + 1/3*t + 1/4

        Next, an example we the returned polynomial has lower degree because
        the original polynomial has low coefficients equal to zero::

            sage: R.<t> = QQ[]
            sage: f = 3/4*t^2 + 6*t^7
            sage: f.reverse()
            3/4*t^5 + 6

        The next example illustrates the passing of a value for `n` less than
        the length of self, notationally resulting in truncation prior to
        reversing::

            sage: R.<t> = QQ[]
            sage: f = 1 + t + t^2 / 2 + t^3 / 3 + t^4 / 4
            sage: f.reverse(3)
            t^2 + t + 1/2

        Now we illustrate the passing of a value for `n` greater than the
        length of self, notationally resulting in zero padding at the top
        end prior to reversing::

            sage: R.<t> = QQ[]
            sage: f = 1 + t + t^2 / 2 + t^3 / 3
            sage: f.reverse(5)
            t^4 + t^3 + 1/2*t^2 + 1/3*t

        TESTS:

        We illustrate two ways in which the interpretation of `n` as an
        unsigned long int may fail.  Firstly, an integral value which is
        too large, yielding an OverflowError::

            sage: R.<t> = QQ[]
            sage: f = 1 + t/2
            sage: f.reverse(2**64)
            Traceback (most recent call last):
            ...
            OverflowError: long int too large to convert

        Secondly, a value which cannot be converted to an integral value,
        resulting in a ValueError::

            sage: R.<t> = QQ[]
            sage: f = 1 + t/2
            sage: f.reverse(I)
            Traceback (most recent call last):
            ...
            ValueError: cannot convert I to int
        """
        cdef unsigned long len
        cdef Polynomial_rational_flint res
        cdef bint do_sig

        if n is None:
            len = fmpq_poly_length(self.__poly)
        else:
            len = <unsigned long> n

        res = self._new()
        do_sig = _do_sig(self.__poly)
        if do_sig: sig_str("FLINT exception")
        fmpq_poly_reverse(res.__poly, self.__poly, len)
        if do_sig: sig_off()
        return res

    def revert_series(self, n):
        r"""
        Return a polynomial `f` such that `f(self(x)) = self(f(x)) = x mod x^n`.

        EXAMPLES::

            sage: R.<t> = QQ[]
            sage: f = t - t^3/6 + t^5/120
            sage: f.revert_series(6)
            3/40*t^5 + 1/6*t^3 + t

            sage: f.revert_series(-1)
            Traceback (most recent call last):
            ValueError: argument n must be a non-negative integer, got -1

            sage: g = - t^3/3 + t^5/5
            sage: g.revert_series(6)
            Traceback (most recent call last):
            ...
            ValueError: self must have constant coefficient 0 and a unit for coefficient t^1
        """

        cdef Polynomial_rational_flint res = self._new()
        cdef unsigned long m
        if n < 0:
            raise ValueError("argument n must be a non-negative integer, got {}".format(n))
        m = n
        if not self[0].is_zero() or not self[1].is_unit():
            raise ValueError("self must have constant coefficient 0 and a unit for coefficient {}^1".format(self.parent().gen()))

        sig_str("FLINT exception")
        fmpq_poly_revert_series(res.__poly, self.__poly, m)
        sig_off()

        return res

    ###########################################################################
    # Comparisons                                                             #
    ###########################################################################

    cpdef bint is_zero(self):
        """
        Returns whether or not self is the zero polynomial.

        EXAMPLES::

            sage: R.<t> = QQ[]
            sage: f = 1 - t + 1/2*t^2 - 1/3*t^3
            sage: f.is_zero()
            False
            sage: R(0).is_zero()
            True
        """
        return fmpq_poly_is_zero(self.__poly)

    cpdef bint is_one(self):
        r"""
        Returns whether or not this polynomial is one.

        EXAMPLES::

            sage: R.<x> = QQ[]
            sage: R([0,1]).is_one()
            False
            sage: R([1]).is_one()
            True
            sage: R([0]).is_one()
            False
            sage: R([-1]).is_one()
            False
            sage: R([1,1]).is_one()
            False
        """
        return fmpq_poly_is_one(self.__poly)

    def __nonzero__(self):
        """
        Returns whether or not self is non-zero.

        EXAMPLES::

            sage: R.<t> = QQ[]
            sage: f = 1 - t + 1/2*t^2 - 1/3*t^3
            sage: bool(f)
            True
            sage: bool(R(0))
            False
        """
        return not fmpq_poly_is_zero(self.__poly)

    ###########################################################################
    # Shifting                                                                #
    ###########################################################################

    def __lshift__(self, n):
        """
        Notationally multiplies self by `t^n`.

        EXAMPLES::

            sage: R.<t> = QQ[]
            sage: t << 10                     # indirect doctest
            t^11

        TESTS::

            sage: R.<t> = QQ[]
            sage: f = R.random_element(1000)
            sage: (f << 23) >> 23 == f        # indirect doctest
            True
        """
        cdef unsigned long k = <unsigned long> n
        cdef Polynomial_rational_flint f = <Polynomial_rational_flint> self
        cdef Polynomial_rational_flint res
        cdef bint do_sig

        if k == 0 or fmpq_poly_is_zero(f.__poly):
            return self
        else:
            res = f._new()
            do_sig = fmpq_poly_length(f.__poly) > 5000 or n > 5000

            if do_sig: sig_str("FLINT exception")
            fmpq_poly_shift_left(res.__poly, f.__poly, k)
            if do_sig: sig_off()
            return res

    def __rshift__(self, n):
        """
        Notationally returns the quotient of Euclidean division of self
        by `t^n`.

        EXAMPLES::

            sage: R.<t> = QQ[]
            sage: f = 1 + t + t^2/2 + t^3/3 + t^4/4
            sage: f >> 2
            1/4*t^2 + 1/3*t + 1/2
        """
        cdef unsigned long k = <unsigned long> n
        cdef Polynomial_rational_flint f = <Polynomial_rational_flint> self
        cdef Polynomial_rational_flint res
        cdef bint do_sig

        if k == 0 or fmpq_poly_is_zero(f.__poly):
            return self
        else:
            res = f._new()
            do_sig = _do_sig(f.__poly)

            if do_sig: sig_str("FLINT exception")
            fmpq_poly_shift_right(res.__poly, f.__poly, k)
            if do_sig: sig_off()
            return res

    ###########################################################################
    # Arithmetic                                                              #
    ###########################################################################

    cpdef ModuleElement _add_(self, ModuleElement right):
        """
        Returns the sum of two rational polynomials.

        EXAMPLES::

            sage: R.<t> = QQ[]
            sage: f = 2/3 + t + 2*t^3
            sage: g = -1 + t/3 - 10/11*t^4
            sage: f + g
            -10/11*t^4 + 2*t^3 + 4/3*t - 1/3

        TESTS::

            sage: R.<t> = QQ[]
            sage: f = R.random_element(2000)
            sage: f + f == 2 * f              # indirect doctest
            True
        """
        cdef Polynomial_rational_flint op2 = <Polynomial_rational_flint> right
        cdef Polynomial_rational_flint res = self._new()
        cdef bint do_sig = _do_sig(self.__poly) or _do_sig(op2.__poly)

        if do_sig: sig_str("FLINT exception")
        fmpq_poly_add(res.__poly, self.__poly, op2.__poly)
        if do_sig: sig_off()
        return res

    cpdef ModuleElement _sub_(self, ModuleElement right):
        """
        Returns the difference of two rational polynomials.

        EXAMPLES::

            sage: R.<t> = QQ[]
            sage: f = -10/11*t^4 + 2*t^3 + 4/3*t - 1/3
            sage: g = 2*t^3
            sage: f - g                                 # indirect doctest
            -10/11*t^4 + 4/3*t - 1/3

        TESTS::

            sage: R.<t> = QQ[]
            sage: f = R.random_element(2000)
            sage: f - f/2 == 1/2 * f          # indirect doctest
            True
            sage: f[:1000] == f - f[1000:]    # indirect doctest
            True
        """
        cdef Polynomial_rational_flint op2 = <Polynomial_rational_flint> right
        cdef Polynomial_rational_flint res = self._new()
        cdef bint do_sig = _do_sig(self.__poly) or _do_sig(op2.__poly)

        if do_sig: sig_str("FLINT exception")
        fmpq_poly_sub(res.__poly, self.__poly, op2.__poly)
        if do_sig: sig_off()
        return res

    cpdef ModuleElement _neg_(self):
        """
        Returns the difference of two rational polynomials.

        EXAMPLES::

            sage: R.<t> = QQ[]
            sage: f = 3*t/2
            sage: -f            # indirect doctest
            -3/2*t

        TESTS::

            sage: R.<t> = QQ[]
            sage: f = R.random_element(2000)
            sage: f + (-f) == 0               # indirect doctest
            True
        """
        cdef Polynomial_rational_flint res = self._new()
        cdef bint do_sig = _do_sig(self.__poly)

        if do_sig: sig_str("FLINT exception")
        fmpq_poly_neg(res.__poly, self.__poly)
        if do_sig: sig_off()
        return res

    @coerce_binop
    def quo_rem(self, right):
        """
        Returns the quotient and remainder of the Euclidean division of
        self and right.

        Raises a ZerodivisionError if right is zero.

        EXAMPLES::

            sage: R.<t> = QQ[]
            sage: f = R.random_element(2000)
            sage: g = R.random_element(1000)
            sage: q, r = f.quo_rem(g)
            sage: f == q*g + r
            True
        """
        if right.is_zero():
            raise ZeroDivisionError, "division by zero polynomial"
        if self.is_zero():
            return self, self

        cdef Polynomial_rational_flint qq = self._new()
        cdef Polynomial_rational_flint rr = self._new()

        sig_str("FLINT exception")
        fmpq_poly_divrem(qq.__poly, rr.__poly, self.__poly,
                         (<Polynomial_rational_flint> right).__poly)
        sig_off()
        return qq, rr

    @coerce_binop
    def gcd(self, right):
        """
        Returns the (monic) greatest common divisor of self and right.

        Corner cases:  if self and right are both zero, returns zero.  If
        only one of them is zero, returns the other polynomial, up to
        normalisation.

        EXAMPLES::

            sage: R.<t> = QQ[]
            sage: f = -2 + 3*t/2 + 4*t^2/7 - t^3
            sage: g = 1/2 + 4*t + 2*t^4/3
            sage: f.gcd(g)
            1
            sage: f = (-3*t + 1/2) * f
            sage: g = (-3*t + 1/2) * (4*t^2/3 - 1) * g
            sage: f.gcd(g)
            t - 1/6
        """
        cdef Polynomial_rational_flint res = self._new()

        sig_str("FLINT exception")
        fmpq_poly_gcd(res.__poly, self.__poly,
                (<Polynomial_rational_flint> right).__poly)
        sig_off()
        return res

    @coerce_binop
    def lcm(self, right):
        """
        Returns the monic (or zero) least common multiple of self and right.

        Corner cases:  if either of self and right are zero, returns zero.
        This behaviour is ensures that the relation lcm(a,b) gcd(a,b) == a b
        holds up to multiplication by rationals.

        EXAMPLES::

            sage: R.<t> = QQ[]
            sage: f = -2 + 3*t/2 + 4*t^2/7 - t^3
            sage: g = 1/2 + 4*t + 2*t^4/3
            sage: f.lcm(g)
            t^7 - 4/7*t^6 - 3/2*t^5 + 8*t^4 - 75/28*t^3 - 66/7*t^2 + 87/8*t + 3/2
            sage: f.lcm(g) * f.gcd(g) // (f * g)
            -3/2
        """
        cdef Polynomial_rational_flint res = self._new()

        sig_str("FLINT exception")
        fmpq_poly_lcm(res.__poly, self.__poly,
                      (<Polynomial_rational_flint> right).__poly)
        sig_off()
        return res

    @coerce_binop
    def xgcd(self, right):
        """
        Returns polynomials d, s, and t such that d == s * self + t * right,
        where d is the (monic) greatest common divisor of self and right.
        The choice of s and t is not specified any further.

        Corner cases:  if self and right are zero, returns zero polynomials.
        Otherwise, if only self is zero, returns (d, s, t) = (right, 0, 1) up
        to normalisation, and similarly if only right is zero.

        EXAMPLES::

            sage: R.<t> = QQ[]
            sage: f = 2/3 + 3/4 * t - t^2
            sage: g = -3 + 1/7 * t
            sage: f.xgcd(g)
            (1, -12/5095, -84/5095*t - 1701/5095)

        TESTS:

        The following example used to crash (cf. #11771)::

            sage: R.<t> = QQ[]
            sage: f = 10**383 * (t+1)
            sage: g = 10**445 * t^2 + 1
            sage: r = f.xgcd(g)
            sage: r[0] == f.gcd(g)
            True
            sage: r[1]*f + r[2]*g == r[0]
            True
        """
        cdef Polynomial_rational_flint d = self._new()
        cdef Polynomial_rational_flint s = self._new()
        cdef Polynomial_rational_flint t = self._new()

        sig_str("FLINT exception")
        fmpq_poly_xgcd(d.__poly, s.__poly, t.__poly, self.__poly, (<Polynomial_rational_flint>right).__poly)
        sig_off()
        return d, s, t

    cpdef RingElement _mul_(self, RingElement right):
        """
        Returns the product of self and right.

        EXAMPLES::

            sage: R.<t> = QQ[]
            sage: f = -1 + 3*t/2 - t^3
            sage: g = 2/3 + 7/3*t + 3*t^2
            sage: f * g                           # indirect doctest
            -3*t^5 - 7/3*t^4 + 23/6*t^3 + 1/2*t^2 - 4/3*t - 2/3

        TESTS::

            sage: R.<t> = QQ[]
            sage: f = R.random_element(2000)
            sage: g = R.random_element(2000)
            sage: (f + g) * (f - g) == f^2 - g^2  # indirect doctest
            True
        """
        cdef Polynomial_rational_flint op2 = <Polynomial_rational_flint> right
        cdef Polynomial_rational_flint res = self._new()
        cdef bint do_sig = _do_sig(self.__poly) or _do_sig(op2.__poly)

        if do_sig: sig_str("FLINT exception")
        fmpq_poly_mul(res.__poly, self.__poly, op2.__poly)
        if do_sig: sig_off()
        return res

    cpdef Polynomial _mul_trunc_(self, Polynomial right, long n):
        r"""
        Truncated multiplication.

        EXAMPLES::

            sage: x = polygen(QQ)
            sage: p1 = 1/2 - 3*x + 2/7*x**3
            sage: p2 = x + 2/5*x**5 + x**7
            sage: p1._mul_trunc_(p2, 5)
            2/7*x^4 - 3*x^2 + 1/2*x
            sage: (p1*p2).truncate(5)
            2/7*x^4 - 3*x^2 + 1/2*x

            sage: p1._mul_trunc_(p2, 1)
            0
            sage: p1._mul_trunc_(p2, 0)
            Traceback (most recent call last):
            ...
            ValueError: n must be > 0

        ALGORITHM:

        Call the FLINT method ``fmpq_poly_mullow``.
        """
        cdef Polynomial_rational_flint op2 = <Polynomial_rational_flint> right
        cdef Polynomial_rational_flint res = self._new()
        cdef bint do_sig = _do_sig(self.__poly) or _do_sig(op2.__poly)

        if n <= 0:
            raise ValueError("n must be > 0")

        if do_sig: sig_str("FLINT exception")
        fmpq_poly_mullow(res.__poly, self.__poly, op2.__poly, n)
        if do_sig: sig_off()
        return res

    cpdef ModuleElement _rmul_(self, RingElement left):
        r"""
        Returns left * self, where left is a rational number.

        EXAMPLES::

            sage: R.<t> = QQ[]
            sage: f = 3/2*t^3 - t + 1/3
            sage: 6 * f                  # indirect doctest
            9*t^3 - 6*t + 2
        """
        cdef Polynomial_rational_flint res = self._new()
        cdef bint do_sig = _do_sig(self.__poly)

        if do_sig: sig_str("FLINT exception")
        fmpq_poly_scalar_mul_mpq(res.__poly, self.__poly,
                                 (<Rational> left).value)
        if do_sig: sig_off()
        return res

    cpdef ModuleElement _lmul_(self, RingElement right):
        r"""
        Returns self * right, where right is a rational number.

        EXAMPLES::

            sage: R.<t> = QQ[]
            sage: f = 3/2*t^3 - t + 1/3
            sage: f * 6                   # indirect doctest
            9*t^3 - 6*t + 2
        """
        cdef Polynomial_rational_flint res = self._new()
        cdef bint do_sig = _do_sig(self.__poly)

        if do_sig: sig_str("FLINT exception")
        fmpq_poly_scalar_mul_mpq(res.__poly, self.__poly,
                                 (<Rational> right).value)
        if do_sig: sig_off()
        return res

    def __pow__(Polynomial_rational_flint self, exp, ignored):
        """
        Returns self raised to the power of exp.

        The corner case of exp == 0 is handled by returning the constant
        polynomial 1.  Note that this includes the case 0^0 == 1.

        This method only supports integral values for exp that fit into
        a signed long int.

        INPUT:

        - exp - Exponent

        OUTPUT:

        - Polynomial; self raised to the power of exp

        EXAMPLES::

            sage: R.<t> = QQ[]
            sage: f = 1/2 + 2*t - t^2/3
            sage: f^0
            1
            sage: f^3
            -1/27*t^6 + 2/3*t^5 - 23/6*t^4 + 6*t^3 + 23/4*t^2 + 3/2*t + 1/8
            sage: f^(-3)
            1/(-1/27*t^6 + 2/3*t^5 - 23/6*t^4 + 6*t^3 + 23/4*t^2 + 3/2*t + 1/8)

        TESTS::

            sage: R.<t> = QQ[]
            sage: t^0
            1
            sage: R(0)^0
            1
            sage: R(0)^(-1)
            Traceback (most recent call last):
            ...
            ZeroDivisionError: negative exponent in power of zero

        We verify the checking of the exponent::

            sage: R.<t> = QQ[]
            sage: (1 + t)^(2/3)
            Traceback (most recent call last):
            ...
            TypeError: rational is not an integer
            sage: (1 + t)^(2^63)
            Traceback (most recent call last):
            ...
            OverflowError: Sage Integer too large to convert to C long

        FLINT memory errors do not crash Sage (:trac:`17629`)::

            sage: t^(sys.maxsize//2)
            Traceback (most recent call last):
            ...
            RuntimeError: FLINT exception
        """
        cdef Polynomial_rational_flint res

        cdef long n = pyobject_to_long(exp)

        if n < 0:
            if fmpq_poly_is_zero(self.__poly):
                raise ZeroDivisionError("negative exponent in power of zero")
            res = self._new()
            sig_str("FLINT exception")
            fmpq_poly_pow(res.__poly, self.__poly, -n)
            sig_off()
            return ~res
        else:
            res = self._new()
            sig_str("FLINT exception")
            if self._is_gen:
                fmpq_poly_set_coeff_si(res.__poly, n, 1)
            else:
                fmpq_poly_pow(res.__poly, self.__poly, n)
            sig_off()
            return res

    def __floordiv__(Polynomial_rational_flint self, right):
        """
        Returns the quotient of self and right obtain by Euclidean division.

        EXAMPLES::

            sage: R.<t> = QQ[]
            sage: f = t^3 - t/2 + 1/5
            sage: g = 2/3*t - 1
            sage: f // g                       # indirect doctest
            3/2*t^2 + 9/4*t + 21/8

        TESTS::

            sage: R.<t> = QQ[]
            sage: f  = R.random_element(1000)
            sage: g  = R.random_element(500)
            sage: if g == 0: g = R(1)
            sage: qr = f.quo_rem(g)
            sage: q  = f // g                  # indirect doctest
            sage: qr[0] == q
            True
        """
        cdef Polynomial_rational_flint res
        cdef bint do_sig

        if right == 0:
            raise ZeroDivisionError, "division by zero polynomial"

        if not isinstance(right, Polynomial_rational_flint):
            if right in QQ:
                res = self._new()
                do_sig = _do_sig(self.__poly)

                if do_sig: sig_str("FLINT exception")
                fmpq_poly_scalar_div_mpq(res.__poly, self.__poly,
                                                  (<Rational> QQ(right)).value)
                if do_sig: sig_off()
                return res

            right = self._parent(right)

        res = self._new()
        sig_str("FLINT exception")
        fmpq_poly_div(res.__poly, self.__poly,
                                     (<Polynomial_rational_flint>right).__poly)
        sig_off()
        return res

    cpdef Polynomial inverse_series_trunc(self, long prec):
        r"""
        Return a polynomial approximation of precision ``prec`` of the inverse
        series of this polynomial.

        EXAMPLES::

            sage: x = polygen(QQ)
            sage: p = 2 + x - 3/5*x**2
            sage: q5 = p.inverse_series_trunc(5)
            sage: q5
            151/800*x^4 - 17/80*x^3 + 11/40*x^2 - 1/4*x + 1/2
            sage: q5 * p
            -453/4000*x^6 + 253/800*x^5 + 1

            sage: q100 = p.inverse_series_trunc(100)
            sage: (q100 * p).truncate(100)
            1

        TESTS::

            sage: (0*x).inverse_series_trunc(4)
            Traceback (most recent call last):
            ...
            ValueError: constant term is zero
            sage: x.inverse_series_trunc(4)
            Traceback (most recent call last):
            ...
            ValueError: constant term is zero
            sage: (x+1).inverse_series_trunc(0)
            Traceback (most recent call last):
            ...
            ValueError: the precision must be positive, got 0
        """
        if prec <= 0:
            raise ValueError("the precision must be positive, got {}".format(prec))
        if fmpq_poly_degree(self.__poly) == -1 or \
           fmpz_is_zero(fmpq_poly_numref(self.__poly)):
            raise ValueError("constant term is zero")

        cdef Polynomial_rational_flint res = self._new()
        if prec <= 0:
            return res
        sig_on()
        fmpq_poly_inv_series(res.__poly, self.__poly, prec)
        sig_off()
        return res

    def __mod__(Polynomial_rational_flint self, right):
        """
        Returns the remainder of self and right obtain by Euclidean division.

        EXAMPLES::

            sage: R.<t> = QQ[]
            sage: f = t^3 - t/2 + 1/5
            sage: g = 2/3*t - 1
            sage: f % g                        # indirect doctest
            113/40

        TESTS::

            sage: R.<t> = QQ[]
            sage: f  = R.random_element(1000)
            sage: g  = R.random_element(500)
            sage: if g == 0: g = R(1)
            sage: qr = f.quo_rem(g)
            sage: r  = f % g                   # indirect doctest
            sage: qr[1] == r
            True
        """
        cdef Polynomial_rational_flint res

        if right == 0:
            raise ZeroDivisionError, "division by zero polynomial"

        if not isinstance(right, Polynomial_rational_flint):
            right = self._parent(right)

        res = self._new()
        sig_str("FLINT exception")
        fmpq_poly_rem(res.__poly, self.__poly,
                                     (<Polynomial_rational_flint>right).__poly)
        sig_off()
        return res

    ###########################################################################
    # Further methods                                                         #
    ###########################################################################

    def numerator(self):
        """
        Returns the numerator of self.

        Representing self as the quotient of an integer polynomial and
        a positive integer denominator (coprime to the content of the
        polynomial), returns the integer polynomial.

        EXAMPLE::

            sage: R.<t> = QQ[]
            sage: f = (3 * t^3 + 1) / -3
            sage: f.numerator()
            -3*t^3 - 1
        """
        cdef Polynomial_integer_dense_flint num
        num = Polynomial_integer_dense_flint.__new__(Polynomial_integer_dense_flint)
        parent = ZZ[self.variable_name()]
        Polynomial_integer_dense_flint.__init__(num, parent, x=None,
                                    check=False, is_gen=False, construct=False)
        sig_str("FLINT exception")
        fmpq_poly_get_numerator(num.__poly, self.__poly)
        sig_off()
        return num

    def denominator(self):
        """
        Returns the denominator of self.

        EXAMPLE::

            sage: R.<t> = QQ[]
            sage: f = (3 * t^3 + 1) / -3
            sage: f.denominator()
            3
        """
        cdef Integer den = PY_NEW(Integer)
        if fmpq_poly_denref(self.__poly) is NULL:
            mpz_set_ui(den.value, 1)
        else:
            fmpz_get_mpz(den.value, <fmpz *> fmpq_poly_denref(self.__poly))
        return den

    def _derivative(self, var = None):
        """
        Returns the derivative of self with respect to ``var``.

        INPUT:

        -  ``var`` - Must be either (equal to) the generator of the polynomial
           ring to which this polynomial belongs, or ``None``; either way the
           behaviour is the same.

        OUTPUT:

        -  Derivative as a ``Polynomial_rational_flint``

        .. seealso:: :meth:`.derivative`

        EXAMPLES::

            sage: R.<x> = QQ[]
            sage: f = x^4 - x - 1
            sage: f._derivative()
            4*x^3 - 1
            sage: f._derivative(None)
            4*x^3 - 1
            sage: f._derivative(2*x)
            Traceback (most recent call last):
            ...
            ValueError: Cannot differentiate with respect to 2*x
            sage: y = var("y")
            sage: f._derivative(y)
            Traceback (most recent call last):
            ...
            ValueError: Cannot differentiate with respect to y
        """
        cdef Polynomial_rational_flint der
        cdef bint do_sig

        if var is not None and var != self._parent.gen():
            raise ValueError, "Cannot differentiate with respect to %s" %var

        der = self._new()
        do_sig = _do_sig(self.__poly)

        if do_sig: sig_str("FLINT exception")
        fmpq_poly_derivative(der.__poly, self.__poly)
        if do_sig: sig_off()
        return der

    def real_root_intervals(self):
        """
        Returns isolating intervals for the real roots of self.

        EXAMPLES:

        We compute the roots of the characteristic polynomial of some
        Salem numbers::

            sage: R.<t> = QQ[]
            sage: f = 1 - t^2 - t^3 - t^4 + t^6
            sage: f.real_root_intervals()
            [((1/2, 3/4), 1), ((1, 3/2), 1)]
        """
        from sage.rings.polynomial.real_roots import real_roots
        return real_roots(self)

    @coerce_binop
    def resultant(Polynomial_rational_flint self, right):
        r"""
        Returns the resultant of self and right.

        Enumerating the roots over `\QQ` as `r_1, \cdots, r_m` and
        `s_1, \cdots, s_n` and letting `x` and `y` denote the leading
        coefficients of `f` and `g`, the resultant of the two polynomials
        is defined by

        .. math::

            x^{\deg g} y^{\deg f} \prod_{i,j} (r_i - s_j).

        Corner cases:  if one of the polynomials is zero, the resultant
        is zero.  Note that otherwise if one of the polynomials is constant,
        the last term in the above is the empty product.

        EXAMPLES::

            sage: R.<t> = QQ[]
            sage: f = (t - 2/3) * (t + 4/5) * (t - 1)
            sage: g = (t - 1/3) * (t + 1/2) * (t + 1)
            sage: f.resultant(g)
            119/1350
            sage: h = (t - 1/3) * (t + 1/2) * (t - 1)
            sage: f.resultant(h)
            0
        """
        cdef Rational res = Rational.__new__(Rational)
        cdef fmpq_t t
        fmpq_init(t)
        sig_str("FLINT exception")
        fmpq_poly_resultant(t, self.__poly,
                            (<Polynomial_rational_flint>right).__poly)
        fmpq_get_mpq(res.value, t)
        sig_off()
        fmpq_clear(t)
        return res

    def is_irreducible(self):
        r"""
        Returns whether self is irreducible.

        This method computes the primitive part as an element of `\ZZ[t]` and
        calls the method ``is_irreducible`` for elements of that polynomial
        ring.

        By definition, over any integral domain, an element `r` is irreducible
        if and only if it is non-zero, not a unit and whenever `r = ab` then
        `a` or `b` is a unit.

        OUTPUT:

        -  ``bool`` - Whether this polynomial is irreducible

        EXAMPLES::

            sage: R.<t> = QQ[]
            sage: (t^2 + 2).is_irreducible()
            True
            sage: (t^2 - 1).is_irreducible()
            False

        TESTS::

            sage: R.<t> = QQ[]
            sage: R(0).is_irreducible()
            False
            sage: R(-1/2).is_irreducible()
            False
            sage: (t+1).is_irreducible()
            True
        """
        cdef Polynomial_integer_dense_flint primitive
        cdef unsigned long length = fmpq_poly_length(self.__poly)

        if length < 2:
            return False
        elif length == 2:
            return True
        else:
            primitive = Polynomial_integer_dense_flint.__new__(Polynomial_integer_dense_flint)
            parent = ZZ[self.variable_name()]
            Polynomial_integer_dense_flint.__init__(primitive, parent,
                             x=None, check=True, is_gen=False, construct=False)

            sig_str("FLINT exception")
            fmpq_poly_get_numerator(primitive.__poly, self.__poly)
            fmpz_poly_primitive_part(primitive.__poly, primitive.__poly)
            sig_off()
            return primitive.is_irreducible()

    #######################################################
    # Transcendental functions (return truncated series)  #
    #######################################################

    def _log_series(self, long prec):
        r"""
        Return the logarithm of this polynomial up to precision ``prec``.

        EXAMPLES::

            sage: x = polygen(QQ)
            sage: (1+x)._log_series(5)
            -1/4*x^4 + 1/3*x^3 - 1/2*x^2 + x

            sage: (1/3*x^3 - 2*x^2 + x + 1)._log_series(10)._exp_series(10)
            1/3*x^3 - 2*x^2 + x + 1

        TESTS::

            sage: x._log_series(5)
            Traceback (most recent call last):
            ...
            ValueError: constant term should be 1 in order to take logarithm
            sage: (0*x)._log_series(5)
            Traceback (most recent call last):
            ...
            ValueError: constant term should be 1 in order to take logarithm
        """
        if fmpq_poly_degree(self.__poly) == -1 or \
           fmpz_cmp(fmpq_poly_numref(self.__poly),
                    fmpq_poly_denref(self.__poly)):
            raise ValueError("constant term should be 1 in order to take logarithm")

        cdef Polynomial_rational_flint res = self._new()
        sig_on()
        fmpq_poly_log_series(res.__poly, self.__poly, prec)
        sig_off()
        return res

    def _exp_series(self, long prec):
        r"""
        Return the exponential of this polynomial up to precision ``prec``.

        EXAMPLES::

            sage: x = polygen(QQ)
            sage: x._exp_series(5)
            1/24*x^4 + 1/6*x^3 + 1/2*x^2 + x + 1
            sage: (1/3*x^4 - 3*x^2 - 1/2*x)._exp_series(5)._log_series(5)
            1/3*x^4 - 3*x^2 - 1/2*x

        TESTS::

            sage: (x+1)._exp_series(5)
            Traceback (most recent call last):
            ...
            ValueError: constant term should be 0 in order to take exponential
            sage: (0*x)._exp_series(5)
            1
            sage: _.parent()
            Univariate Polynomial Ring in x over Rational Field
        """
        if fmpq_poly_degree(self.__poly) == -1:
            return self._parent.one()
        elif not fmpz_is_zero(fmpq_poly_numref(self.__poly)):
            raise ValueError("constant term should be 0 in order to take exponential")

        cdef Polynomial_rational_flint res = self._new()
        sig_on()
        fmpq_poly_exp_series(res.__poly, self.__poly, prec)
        sig_off()
        return res

    def _atan_series(self, long prec):
        r"""
        Return the arctangent of this polynomial up to precision ``prec``.

        EXAMPLES::

            sage: x = polygen(QQ)
            sage: x._atan_series(7)
            1/5*x^5 - 1/3*x^3 + x
            sage: (1/5*x^3 + 2*x^2 - x)._atan_series(10)._tan_series(10)
            1/5*x^3 + 2*x^2 - x

        TESTS::

            sage: (1+x)._atan_series(3)
            Traceback (most recent call last):
            ...
            ValueError: constant term should be 0 in order to take arctangent
            sage: (0*x)._atan_series(10)
            0
            sage: _.parent()
            Univariate Polynomial Ring in x over Rational Field
        """
        if fmpq_poly_degree(self.__poly) == -1:
            return self._parent.zero()
        elif not fmpz_is_zero(fmpq_poly_numref(self.__poly)):
            raise ValueError("constant term should be 0 in order to take arctangent")

        cdef Polynomial_rational_flint res = self._new()
        sig_on()
        fmpq_poly_atan_series(res.__poly, self.__poly, prec)
        sig_off()
        return res

    def _atanh_series(self, long prec):
        r"""
        Return the hyperbolic arctangent of this polynomial up to precision
        ``prec``.

        EXAMPLES::

            sage: x = polygen(QQ)
            sage: x._atanh_series(7)
            1/5*x^5 + 1/3*x^3 + x
            sage: (1/5*x^3 + 2*x^2 - x)._atanh_series(10)._tanh_series(10)
            1/5*x^3 + 2*x^2 - x

        TESTS::

            sage: (0*x)._atanh_series(10)
            0
            sage: _.parent()
            Univariate Polynomial Ring in x over Rational Field
        """
        if fmpq_poly_degree(self.__poly) == -1:
            return self._parent.zero()
        elif not fmpz_is_zero(fmpq_poly_numref(self.__poly)):
            raise ValueError("constant term should be 0 in order to take hyperbolic arctangent")

        cdef Polynomial_rational_flint res = self._new()
        sig_on()
        fmpq_poly_atanh_series(res.__poly, self.__poly, prec)
        sig_off()
        return res

    def _asin_series(self, long prec):
        r"""
        Return the arcsine of this polynomial up to precision ``prec``.

        EXAMPLES::

            sage: x = polygen(QQ)
            sage: x._asin_series(7)
            3/40*x^5 + 1/6*x^3 + x
            sage: (1/5*x^3 + 2*x^2 - x)._asin_series(10)._sin_series(10)
            1/5*x^3 + 2*x^2 - x

        TESTS::

            sage: (x+1)._asin_series(5)
            Traceback (most recent call last):
            ...
            ValueError: constant term should be 0 in order to take arcsine
            sage: (0*x)._asin_series(5)
            0
            sage: _.parent()
            Univariate Polynomial Ring in x over Rational Field
        """
        if fmpq_poly_degree(self.__poly) == -1:
            return self._parent.zero()
        elif not fmpz_is_zero(fmpq_poly_numref(self.__poly)):
            raise ValueError("constant term should be 0 in order to take arcsine")

        cdef Polynomial_rational_flint res = self._new()
        sig_on()
        fmpq_poly_asin_series(res.__poly, self.__poly, prec)
        sig_off()
        return res

    def _asinh_series(self, long prec):
        r"""
        Return the hyperbolic arcsine of this polynomial up to precision
        ``prec``.

        EXAMPLES::

            sage: x = polygen(QQ)
            sage: x._asinh_series(7)
            3/40*x^5 - 1/6*x^3 + x
            sage: (1/5*x^3 + 2*x^2 - x)._asinh_series(10)._sinh_series(10)
            1/5*x^3 + 2*x^2 - x

        TESTS::

            sage: (x+1)._asinh_series(5)
            Traceback (most recent call last):
            ...
            ValueError: constant term should be 0 in order to take hyperbolic arcsine
            sage: (0*x)._asinh_series(5)
            0
            sage: _.parent()
            Univariate Polynomial Ring in x over Rational Field
        """
        if fmpq_poly_degree(self.__poly) == -1:
            return self._parent.zero()
        elif not fmpz_is_zero(fmpq_poly_numref(self.__poly)):
            raise ValueError("constant term should be 0 in order to take hyperbolic arcsine")

        cdef Polynomial_rational_flint res = self._new()
        sig_on()
        fmpq_poly_asinh_series(res.__poly, self.__poly, prec)
        sig_off()
        return res

    def _tan_series(self, long prec):
        r"""
        Return the tangent of this polynomial up to precision ``prec``.

        EXAMPLES::

            sage: x = polygen(QQ)
            sage: x._tan_series(8)
            17/315*x^7 + 2/15*x^5 + 1/3*x^3 + x
            sage: (1/5*x^3 + 2*x^2 - x)._tan_series(10)._atan_series(10)
            1/5*x^3 + 2*x^2 - x

        TESTS::

            sage: (x+1)._tan_series(10)
            Traceback (most recent call last):
            ...
            ValueError: constant term should be 0 in order to take tangent
            sage: (0*x)._tan_series(5)
            0
            sage: _.parent()
            Univariate Polynomial Ring in x over Rational Field
        """
        if fmpq_poly_degree(self.__poly) == -1:
            return self._parent.zero()
        elif not fmpz_is_zero(fmpq_poly_numref(self.__poly)):
            raise ValueError("constant term should be 0 in order to take tangent")

        cdef Polynomial_rational_flint res = self._new()
        sig_on()
        fmpq_poly_tan_series(res.__poly, self.__poly, prec)
        sig_off()
        return res

    def _sin_series(self, long prec):
        r"""
        Return the sine of this polynomial up to precision ``prec``.

        EXAMPLES::

            sage: x = polygen(QQ)
            sage: x._sin_series(8)
            -1/5040*x^7 + 1/120*x^5 - 1/6*x^3 + x
            sage: (1/5*x^3 - 2*x^2 + 1/2*x)._sin_series(10)._asin_series(10)
            1/5*x^3 - 2*x^2 + 1/2*x

        TESTS::

            sage: (x+1)._sin_series(10)
            Traceback (most recent call last):
            ...
            ValueError: constant term should be 0 in order to take sine
            sage: (0*x)._sin_series(5)
            0
            sage: _.parent()
            Univariate Polynomial Ring in x over Rational Field
        """
        if fmpq_poly_degree(self.__poly) == -1:
            return self._parent.zero()
        elif not fmpz_is_zero(fmpq_poly_numref(self.__poly)):
            raise ValueError("constant term should be 0 in order to take sine")

        cdef Polynomial_rational_flint res = self._new()
        sig_on()
        fmpq_poly_sin_series(res.__poly, self.__poly, prec)
        sig_off()
        return res

    def _cos_series(self, long prec):
        r"""
        Return the cosine of this polynomial up to precision ``prec``

        EXAMPLES::

            sage: x = polygen(QQ)
            sage: x._cos_series(10)
            1/40320*x^8 - 1/720*x^6 + 1/24*x^4 - 1/2*x^2 + 1

        TESTS::

            sage: (x+1)._cos_series(5)
            Traceback (most recent call last):
            ...
            ValueError: constant term should be 0 in order to take cosine
            sage: (0*x)._cos_series(5)
            0
            sage: _.parent()
            Univariate Polynomial Ring in x over Rational Field
        """
        if fmpq_poly_degree(self.__poly) == -1:
            return self._parent.zero()
        elif not fmpz_is_zero(fmpq_poly_numref(self.__poly)):
            raise ValueError("constant term should be 0 in order to take cosine")

        cdef Polynomial_rational_flint res = self._new()
        sig_on()
        fmpq_poly_cos_series(res.__poly, self.__poly, prec)
        sig_off()
        return res

    def _sinh_series(self, long prec):
        r"""
        Return the hyperbolic sine of this polynomial up to precision ``prec``.

        EXAMPLES::

            sage: x = polygen(QQ)
            sage: x._sinh_series(8)
            1/5040*x^7 + 1/120*x^5 + 1/6*x^3 + x

        TESTS::

            sage: (x+1)._sinh_series(5)
            Traceback (most recent call last):
            ...
            ValueError: constant term should be 0 in order to take hyperbolic sine
            sage: (0*x)._sinh_series(5)
            0
            sage: _.parent()
            Univariate Polynomial Ring in x over Rational Field
        """
        if fmpq_poly_degree(self.__poly) == -1:
            return self._parent.zero()
        elif not fmpz_is_zero(fmpq_poly_numref(self.__poly)):
            raise ValueError("constant term should be 0 in order to take hyperbolic sine")

        cdef Polynomial_rational_flint res = self._new()
        sig_on()
        fmpq_poly_sinh_series(res.__poly, self.__poly, prec)
        sig_off()
        return res

    def _cosh_series(self, long prec):
        r"""
        Return the hyperbolic cosine of this polynomial up to precision
        ``prec``.

        EXAMPLES::

            sage: x = polygen(QQ)
            sage: x._cosh_series(8)
            1/720*x^6 + 1/24*x^4 + 1/2*x^2 + 1

        A trigonometric identity::

            sage: x._cosh_series(8) + x._sinh_series(8) == x._exp_series(8)
            True

        TESTS::

            sage: (x+1)._cosh_series(5)
            Traceback (most recent call last):
            ...
            ValueError: constant term should be 0 in order to take hyperbolic cosine
            sage: (0*x)._cosh_series(5)
            1
            sage: _.parent()
            Univariate Polynomial Ring in x over Rational Field
        """
        if fmpq_poly_degree(self.__poly) == -1:
            return self._parent.one()
        elif not fmpz_is_zero(fmpq_poly_numref(self.__poly)):
            raise ValueError("constant term should be 0 in order to take hyperbolic cosine")

        cdef Polynomial_rational_flint res = self._new()
        sig_on()
        fmpq_poly_cosh_series(res.__poly, self.__poly, prec)
        sig_off()
        return res

    def _tanh_series(self, long prec):
        r"""
        Return the hyperbolic tangent of this polynomial up to precision
        ``prec``.

        EXAMPLES::

            sage: x = polygen(QQ)
            sage: x._tanh_series(8)
            -17/315*x^7 + 2/15*x^5 - 1/3*x^3 + x

        TESTS::

            sage: (x+1)._tanh_series(5)
            Traceback (most recent call last):
            ...
            ValueError: constant term should be 0 in order to take hyperbolic tangent
            sage: (0*x)._tanh_series(5)
            0
            sage: _.parent()
            Univariate Polynomial Ring in x over Rational Field
        """
        if fmpq_poly_degree(self.__poly) == -1:
            return self._parent.zero()
        elif not fmpz_is_zero(fmpq_poly_numref(self.__poly)):
            raise ValueError("constant term should be 0 in order to take hyperbolic tangent")

        cdef Polynomial_rational_flint res = self._new()
        sig_on()
        fmpq_poly_tanh_series(res.__poly, self.__poly, prec)
        sig_off()
        return res

    ###########################################################################
    # Methods using PARI                                                      #
    ###########################################################################

    def galois_group(self, pari_group = False, algorithm = 'pari'):
        """
        Returns the Galois group of self as a permutation group.

        INPUT:

        -  ``self`` - Irreducible polynomial

        -  ``pari_group`` - bool (default: ``False``); if ``True`` instead
           return the Galois group as a PARI group.  This has a useful label
           in it, and may be slightly faster since it doesn't require looking
           up a group in Gap.  To get a permutation group from a PARI
           group ``P``, type ``PermutationGroup(P)``.

        -  ``algorithm`` - ``'pari'``, ``'kash'``, ``'magma'`` (default:
           ``'pari'``, except when the degree is at least 12 in which case
           ``'kash'`` is tried).

        OUTPUT:

        -  Galois group

        ALGORITHM:

        The Galois group is computed using PARI in C library mode, or possibly
        KASH or MAGMA.

        .. note::

            The PARI documentation contains the following warning: The method
            used is that of resolvent polynomials and is sensitive to the
            current precision. The precision is updated internally but, in very
            rare cases, a wrong result may be returned if the initial precision
            was not sufficient.

            MAGMA does not return a provably correct result.  Please see the
            MAGMA documentation for how to obtain a provably correct result.

        EXAMPLES::

            sage: R.<x> = QQ[]
            sage: f = x^4 - 17*x^3 - 2*x + 1
            sage: G = f.galois_group(); G            # optional - database_gap
            Transitive group number 5 of degree 4
            sage: G.gens()                           # optional - database_gap
            [(1,2), (1,2,3,4)]
            sage: G.order()                          # optional - database_gap
            24

        It is potentially useful to instead obtain the corresponding PARI
        group, which is little more than a 4-tuple.  See the PARI manual for
        the exact details.  (Note that the third entry in the tuple is in the
        new standard ordering.)

        ::

            sage: f = x^4 - 17*x^3 - 2*x + 1
            sage: G = f.galois_group(pari_group=True); G
            PARI group [24, -1, 5, "S4"] of degree 4
            sage: PermutationGroup(G)                # optional - database_gap
            Transitive group number 5 of degree 4

        You can use KASH to compute Galois groups as well.  The advantage is
        that KASH can compute Galois groups of fields up to degree 21, whereas
        PARI only goes to degree 11.  (In my not-so-thorough experiments PARI
        is faster than KASH.)

        ::

            sage: f = x^4 - 17*x^3 - 2*x + 1
            sage: f.galois_group(algorithm='kash')   # optional - kash
            Transitive group number 5 of degree 4

            sage: f = x^4 - 17*x^3 - 2*x + 1
            sage: f.galois_group(algorithm='magma')  # optional - magma database_gap
            Transitive group number 5 of degree 4

        TESTS:

        We illustrate the behaviour in the case of reducible polynomials::

            sage: R.<t> = QQ[]
            sage: f = (1 + t)^2
            sage: f.galois_group()
            Traceback (most recent call last):
            ...
            ValueError: The polynomial must be irreducible
        """
        from sage.groups.all import PariGroup, PermutationGroup, TransitiveGroup

        if not self.is_irreducible():
            raise ValueError, "The polynomial must be irreducible"

        if self.degree() > 11 and algorithm == 'pari':
            algorithm = 'kash'

        if self.degree() > 21 and algorithm == 'kash':
            raise NotImplementedError("Galois group computation is "
                "supported for degrees up to 11 using PARI, or up to 21 "
                "if the optional package KASH is installed.  Try "
                "algorithm='magma' if you have magma.")

        if algorithm == 'pari':
            G = self._pari_().Polrev().polgalois()
            H = PariGroup(G, self.degree())
            if pari_group:
                return H
            else:
                return PermutationGroup(H)

        elif algorithm == 'kash':
            try:
                from sage.interfaces.all import kash
                kash.eval('X := PolynomialRing(RationalField()).1')
                s = self._repr(name='X')
                G = kash('Galois(%s)'%s)
                d = int(kash.eval('%s.ext1'%G.name()))
                n = int(kash.eval('%s.ext2'%G.name()))
                return TransitiveGroup(d, n)
            except RuntimeError as msg:
                raise NotImplementedError, (str(msg) + "\nSorry, " +
                    "computation of Galois groups of fields of degree " +
                    "bigger than 11 is not yet implemented.  Try installing " +
                    "the optional free (closed source) KASH package, which " +
                    "supports degrees up to 21, or use algorithm='magma' if " +
                    "you have magma.")

        elif algorithm == 'magma':
            from sage.interfaces.all import magma
            X = magma(self).GaloisGroup()
            try:
                n, d = X.TransitiveGroupIdentification(nvals=2)
                d = int(d)
                n = int(n)
            except RuntimeError as msg:
                raise RuntimeError, (str(msg) + "\nUnable to lookup " +
                    "description of Galois group as a transitive " +
                    "group.\n%s" %X)
            return TransitiveGroup(d, n)

        else:
            raise ValueError, "Algorithm %s not supported." %algorithm

    def factor_mod(self, p):
        """
        Returns the factorization of self modulo the prime ``p``.

        Assumes that the degree of this polynomial is at least one, and raises
        a ``ValueError`` otherwise.

        INPUT:

        -  ``p`` - Prime number

        OUTPUT:

        -  Factorization of this polynomial  modulo ``p``

        EXAMPLES::

            sage: R.<x> = QQ[]
            sage: (x^5 + 17*x^3 + x+ 3).factor_mod(3)
            x * (x^2 + 1)^2
            sage: (x^5 + 2).factor_mod(5)
            (x + 2)^5
        """
        from sage.rings.finite_rings.constructor import FiniteField

        p = Integer(p)
        if not p.is_prime():
            raise ValueError, "p must be prime"

        if self.degree() < 1:
            raise ValueError, "The polynomial must have degree at least 1"

        G = self._pari_().factormod(p)
        K = FiniteField(p)
        R = K[self.parent().variable_name()]
        return R(1)._factor_pari_helper(G, unit=R(self).leading_coefficient())

    def factor_padic(self, p, prec=10):
        """
        Return the `p`-adic factorization of this polynomial to the given
        precision.

        INPUT:

        -  ``p`` - Prime number

        -  ``prec`` - Integer; the precision

        OUTPUT:

        - factorization of ``self`` viewed as a `p`-adic polynomial

        EXAMPLES::

            sage: R.<x> = QQ[]
            sage: f = x^3 - 2
            sage: f.factor_padic(2)
            (1 + O(2^10))*x^3 + (O(2^10))*x^2 + (O(2^10))*x + (2 + 2^2 + 2^3 + 2^4 + 2^5 + 2^6 + 2^7 + 2^8 + 2^9 + O(2^10))
            sage: f.factor_padic(3)
            (1 + O(3^10))*x^3 + (O(3^10))*x^2 + (O(3^10))*x + (1 + 2*3 + 2*3^2 + 2*3^3 + 2*3^4 + 2*3^5 + 2*3^6 + 2*3^7 + 2*3^8 + 2*3^9 + O(3^10))
            sage: f.factor_padic(5)
            ((1 + O(5^10))*x + (2 + 4*5 + 2*5^2 + 2*5^3 + 5^4 + 3*5^5 + 4*5^7 + 2*5^8 + 5^9 + O(5^10))) * ((1 + O(5^10))*x^2 + (3 + 2*5^2 + 2*5^3 + 3*5^4 + 5^5 + 4*5^6 + 2*5^8 + 3*5^9 + O(5^10))*x + (4 + 5 + 2*5^2 + 4*5^3 + 4*5^4 + 3*5^5 + 3*5^6 + 4*5^7 + 4*5^9 + O(5^10)))

        The input polynomial is considered to have "infinite" precision,
        therefore the `p`-adic factorization of the polynomial is not
        the same as first coercing to `Q_p` and then factoring
        (see also :trac:`15422`)::

            sage: f = x^2 - 3^6
            sage: f.factor_padic(3,5)
            ((1 + O(3^5))*x + (3^3 + O(3^5))) * ((1 + O(3^5))*x + (2*3^3 + 2*3^4 + O(3^5)))
            sage: f.change_ring(Qp(3,5)).factor()
            Traceback (most recent call last):
            ...
            PrecisionError: p-adic factorization not well-defined since the discriminant is zero up to the requestion p-adic precision

        A more difficult example::

            sage: f = 100 * (5*x + 1)^2 * (x + 5)^2
            sage: f.factor_padic(5, 10)
            (4*5^4 + O(5^14)) * ((1 + O(5^9))*x + (5^-1 + O(5^9)))^2 * ((1 + O(5^10))*x + (5 + O(5^10)))^2

        Try some bogus inputs::

            sage: f.factor_padic(3,-1)
            Traceback (most recent call last):
            ...
            ValueError: prec_cap must be non-negative.
            sage: f.factor_padic(6,10)
            Traceback (most recent call last):
            ...
            ValueError: p must be prime
            sage: f.factor_padic('hello', 'world')
            Traceback (most recent call last):
            ...
            TypeError: unable to convert 'hello' to an integer
        """
        from sage.rings.padics.factory import Qp

        p = Integer(p)
        prec = Integer(prec)

        # Parent field for coefficients and polynomial
        K = Qp(p, prec, type='capped-rel')
        R = K[self.parent().variable_name()]

        # Factor the *exact* polynomial using factorpadic()
        G = self._pari_with_name().factorpadic(p, prec)

        from sage.rings.polynomial.padics.polynomial_padic import _pari_padic_factorization_to_sage
        return _pari_padic_factorization_to_sage(G, R, self.leading_coefficient())

    def hensel_lift(self, p, e):
        r"""
        Assuming that this polynomial factors modulo `p` into distinct
        monic factors, computes the Hensel lifts of these factors modulo
        `p^e`. We assume that ``self`` has integer coefficients.

        Returns an empty list if this polynomial has degree less than one.

        INPUT:

        -  ``p`` - Prime number; coerceable to ``Integer``
        -  ``e`` - Exponent; coerceable to ``Integer``

        OUTPUT:

        -  Hensel lifts; list of polynomials over `\ZZ / p^e \ZZ`

        EXAMPLES::

            sage: R.<x> = QQ[]
            sage: R((x-1)*(x+1)).hensel_lift(7, 2)
            [x + 1, x + 48]

        If the input polynomial `f` is not monic, we get a factorization of
        `f / lc(f)`::

            sage: R(2*x^2 - 2).hensel_lift(7, 2)
            [x + 1, x + 48]

        TESTS::

            sage: R.<x> = QQ[]
            sage: R(0).hensel_lift(7, 2)
            []
            sage: R(x).hensel_lift(7, 2)
            [x]
            sage: R(x-1).hensel_lift(7, 2)
            [x + 48]
        """
        from sage.rings.finite_rings.integer_mod_ring import IntegerModRing

        p = Integer(p)
        if not p.is_prime():
            raise ValueError, "p must be prime"
        e = Integer(e)
        if e < 1:
            raise ValueError, "e must be at least 1"

        # The relevant PARI method doesn't seem to play well with constant and
        # linear polynomials, so we handle these separately.
        #
        if self.degree() < 1:
            return [ ]
        elif self.degree() == 1:
            R = IntegerModRing(p**e)
            S = R[self.parent().variable_name()]
            return [S(self)]

        F = self.factor_mod(p)
        y = []
        for g, n in F:
            if n > 1:
                raise ArithmeticError, ("The polynomial must be square free " +
                    "modulo p")
            y.append(self.parent()(g))
        H = self._pari_().polhensellift(y, p, e)
        R = IntegerModRing(p**e)
        S = R[self.parent().variable_name()]
        return [S(m) for m in H]

    def discriminant(self):
        r"""
        Returns the discriminant of this polynomial.

        The discriminant `R_n` is defined as

        .. math::

            R_n = a_n^{2 n-2} \prod_{1 \le i < j \le n} (r_i - r_j)^2,

        where `n` is the degree of this polynomial, `a_n` is the leading
        coefficient and the roots over `\QQbar` are `r_1, \ldots, r_n`.

        The discriminant of constant polynomials is defined to be 0.

        OUTPUT:

        -  Discriminant, an element of the base ring of the polynomial ring

        .. note::

            Note the identity `R_n(f) := (-1)^(n (n-1)/2) R(f,f') a_n^(n-k-2)`,
            where `n` is the degree of this polynomial, `a_n` is the leading
            coefficient, `f'` is the derivative of `f`, and `k` is the degree
            of `f'`.  Calls :meth:`.resultant`.

        ALGORITHM:

        Use PARI.

        EXAMPLES:

        In the case of elliptic curves in special form, the discriminant is
        easy to calculate::

            sage: R.<t> = QQ[]
            sage: f = t^3 + t + 1
            sage: d = f.discriminant(); d
            -31
            sage: d.parent() is QQ
            True
            sage: EllipticCurve([1, 1]).discriminant() / 16
            -31

        ::

            sage: R.<t> = QQ[]
            sage: f = 2*t^3 + t + 1
            sage: d = f.discriminant(); d
            -116

        ::

            sage: R.<t> = QQ[]
            sage: f = t^3 + 3*t - 17
            sage: f.discriminant()
            -7911

        TESTS::

            sage: R.<t> = QQ[]
            sage: R(0).discriminant()
            0
            sage: R(2/3).discriminant()
            0
            sage: (t + 1/2).discriminant()
            1
        """
        return QQ(self._pari_().poldisc())

    # Alias for discriminant
    disc = discriminant

<|MERGE_RESOLUTION|>--- conflicted
+++ resolved
@@ -19,17 +19,6 @@
 include "sage/ext/stdsage.pxi"
 include "sage/ext/interrupt.pxi"
 
-<<<<<<< HEAD
-include "sage/ext/cdefs.pxi"
-
-from sage.interfaces.all import singular as singular_default
-
-from sage.libs.all import pari, pari_gen
-from sage.libs.flint.ntl_interface cimport *
-from sage.libs.flint.fmpz_poly cimport fmpz_poly_set
-from sage.libs.flint.fmpq_poly cimport *
-from sage.libs.flint.fmpz_vec cimport _fmpz_vec_max_limbs
-=======
 from sage.misc.long cimport pyobject_to_long
 
 from sage.libs.gmp.mpz cimport *
@@ -41,7 +30,6 @@
 from sage.interfaces.all import singular as singular_default
 
 from sage.libs.pari.gen import gen as pari_gen
->>>>>>> 698579c2
 
 from sage.rings.integer cimport Integer, smallInteger
 from sage.rings.integer_ring import ZZ
@@ -75,15 +63,9 @@
     """
     # Trac #12173: check that the degree is greater than 1000 before computing
     # the max limb size
-<<<<<<< HEAD
-    return fmpq_poly_length(op) > 0 and \
-       (fmpq_poly_degree(op) > 1000 or
-        _fmpz_vec_max_limbs(<fmpz*>fmpq_poly_numref(op), fmpq_poly_length(op)) > 1)
-=======
     return (fmpq_poly_length(op) > 0 and
             (fmpq_poly_degree(op) > 1000 or
                 sage_fmpq_poly_max_limbs(op) > 1))
->>>>>>> 698579c2
 
 cdef class Polynomial_rational_flint(Polynomial):
     """
