--- conflicted
+++ resolved
@@ -8819,7 +8819,6 @@
                     raise ValueError("not a %s power"%m.ordinal_str())
             raise ValueError("not a %s power"%m.ordinal_str())
 
-<<<<<<< HEAD
     @coerce_binop
     def divides(self, p):
         r"""
@@ -8863,7 +8862,6 @@
         except ArithmeticError:
             return False                     # if division is not exact
 
-=======
     def _log_series(self, long n):
         r"""
         Return the power series expansion of logarithm of this polynomial,
@@ -9019,7 +9017,6 @@
             -1/3*x^3 + x
         """
         raise NotImplementedError
->>>>>>> 14216c62
 
 # ----------------- inner functions -------------
 # Cython can't handle function definitions inside other function
