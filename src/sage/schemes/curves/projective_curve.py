--- conflicted
+++ resolved
@@ -685,7 +685,6 @@
         # otherwise they are distinct
         return True
 
-<<<<<<< HEAD
     def quadratic_transformation(self):
         r"""
         Return the image of this curve by the standard Cremona transformation.
@@ -713,7 +712,7 @@
             G = PP.coordinate_ring()(G/L[i]**t)
         from constructor import Curve
         return Curve(G, PP)
-=======
+
     def is_transverse(self, C, P):
         r"""
         Return whether the intersection of this curve with the curve ``C`` at the point ``P`` is transverse.
@@ -764,7 +763,6 @@
 
         # there is only one tangent at a nonsingular point of a plane curve
         return not self.tangents(P)[0] == C.tangents(P)[0]
->>>>>>> cae16fe7
 
 class ProjectivePlaneCurve_finite_field(ProjectivePlaneCurve):
     def rational_points_iterator(self):
