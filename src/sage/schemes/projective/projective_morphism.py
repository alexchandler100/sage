--- conflicted
+++ resolved
@@ -3436,11 +3436,7 @@
 
         The default parameter values are typically good choices for `\mathbb{P}^1`. If you are having
         trouble getting a particular map to finish, try first computing the possible periods, then
-<<<<<<< HEAD
-        try various different ``lifting_prime``.
-=======
         try various different ``lifting_prime`` values.
->>>>>>> dd7dabf3
 
         ALGORITHM:
             Modulo each prime of good reduction `p` determine the set of periodic points modulo `p`.
