--- conflicted
+++ resolved
@@ -38,26 +38,6 @@
         R = self.base_ring()
         return [Algebras(R), Coalgebras(R)]
 
-<<<<<<< HEAD
-    def is_structure_category(self):
-        r"""
-        Return whether ``self`` is a structure category.
-
-        .. SEEALSO:: :meth:`Category.is_structure_category`
-
-        The category of bialgebras defines no new structure: a
-        morphism of coalgebras and of algebras between two bialgebras
-        is a bialgebra morphism.
-
-        .. TODO:: This category should be a :class:`CategoryWithAxiom`
-
-        EXAMPLES::
-
-            sage: Bialgebras(QQ).is_structure_category()
-            False
-        """
-        return False
-=======
     def additional_structure(self):
         r"""
         Return ``None``.
@@ -75,7 +55,6 @@
             sage: Bialgebras(QQ).additional_structure()
         """
         return None
->>>>>>> 43b25d4a
 
     class ParentMethods:
         pass
