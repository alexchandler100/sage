"""
Symplectic Linear Groups

EXAMPLES::

    sage: G = Sp(4,GF(7));  G
    Symplectic Group of degree 4 over Finite Field of size 7
    sage: g = prod(G.gens());  g
    [3 0 3 0]
    [1 0 0 0]
    [0 1 0 1]
    [0 2 0 0]
    sage: m = g.matrix()
    sage: m * G.invariant_form() * m.transpose() == G.invariant_form()
    True
    sage: G.order()
    276595200

AUTHORS:

- David Joyner (2006-03): initial version, modified from
  special_linear (by W. Stein)

- Volker Braun (2013-1) port to new Parent, libGAP, extreme refactoring.

- Sebastian Oehms (2018-8) add option for user defined invariant bilinear
  form and bug-fix in
  :meth:`~sage.groups.matrix_gps.symplectic.SymplecticMatrixGroup_generic.invariant_form`
  (see :trac:`26028`)
"""

#*****************************************************************************
#       Copyright (C) 2006 David Joyner and William Stein
#       Copyright (C) 2013 Volker Braun <vbraun.name@gmail.com>
#
# This program is free software: you can redistribute it and/or modify
# it under the terms of the GNU General Public License as published by
# the Free Software Foundation, either version 2 of the License, or
# (at your option) any later version.
#                  http://www.gnu.org/licenses/
#*****************************************************************************

from sage.misc.latex import latex
from sage.misc.cachefunc import cached_method
from sage.rings.finite_rings.finite_field_base import is_FiniteField
from sage.groups.matrix_gps.named_group import (
    normalize_args_vectorspace, normalize_args_invariant_form,
    NamedMatrixGroup_generic, NamedMatrixGroup_gap)
<<<<<<< HEAD

=======
from sage.groups.matrix_gps.finitely_generated import FinitelyGeneratedMatrixGroup_gap
>>>>>>> 0e90f15e


###############################################################################
# Symplectic Group
###############################################################################

def Sp(n, R, var='a', invariant_form=None):
    r"""
    Return the symplectic group.

    The special linear group `GL( d, R )` consists of all `d \times d`
    matrices that are invertible over the ring `R` with determinant one.

    .. NOTE::

        This group is also available via ``groups.matrix.Sp()``.

    INPUT:

    - ``n`` -- a positive integer
<<<<<<< HEAD

    - ``R`` -- ring or an integer; if an integer is specified, the
      corresponding finite field is used

    - ``var`` -- (optional, default: ``'a'``) variable used to
      represent generator of the finite field, if needed

=======

    - ``R`` -- ring or an integer; if an integer is specified, the
      corresponding finite field is used

    - ``var`` -- (optional, default: ``'a'``) variable used to
      represent generator of the finite field, if needed

>>>>>>> 0e90f15e
    - ``invariant_form`` --  (optional) instances being accepted by 
      the matrix-constructor which define a `n \times n` square matrix
      over ``R`` describing the alternating form to be kept invariant 
      by the symplectic group

    EXAMPLES::

        sage: Sp(4, 5)
        Symplectic Group of degree 4 over Finite Field of size 5

        sage: Sp(4, IntegerModRing(15))
        Symplectic Group of degree 4 over Ring of integers modulo 15

        sage: Sp(3, GF(7))
        Traceback (most recent call last):
        ...
        ValueError: the degree must be even

    Using the ``invariant_form`` option::

        sage: m = matrix(QQ, 4,4, [[0, 0, 1, 0], [0, 0, 0, 2], [-1, 0, 0, 0], [0, -2, 0, 0]])
        sage: Sp4m = Sp(4, QQ, invariant_form=m)
        sage: Sp4 = Sp(4, QQ)
        sage: Sp4 == Sp4m
        False
        sage: Sp4.invariant_form()
        [ 0  0  0  1]
        [ 0  0  1  0]
        [ 0 -1  0  0]
        [-1  0  0  0]
        sage: Sp4m.invariant_form()
        [ 0  0  1  0]
        [ 0  0  0  2]
        [-1  0  0  0]
        [ 0 -2  0  0]
        sage: pm = Permutation([2,1,4,3]).to_matrix()
        sage: g = Sp4(pm); g in Sp4; g
        True
        [0 1 0 0]
        [1 0 0 0]
        [0 0 0 1]
        [0 0 1 0]
        sage: Sp4m(pm)
        Traceback (most recent call last):
        ...
        TypeError: matrix must be symplectic with respect to the alternating form
        [ 0  0  1  0]
        [ 0  0  0  2]
        [-1  0  0  0]
        [ 0 -2  0  0]

        sage: Sp(4,3, invariant_form=[[0,0,0,1],[0,0,1,0],[0,2,0,0], [2,0,0,0]])
        Traceback (most recent call last):
        ...
        NotImplementedError: invariant_form for finite groups is fixed by GAP

    TESTS::

        sage: TestSuite(Sp4).run()
        sage: TestSuite(Sp4m).run()
        sage: groups.matrix.Sp(2, 3)
        Symplectic Group of degree 2 over Finite Field of size 3

        sage: G = Sp(4,5)
        sage: TestSuite(G).run()
    """
    degree, ring = normalize_args_vectorspace(n, R, var=var)
    if degree % 2 != 0:
        raise ValueError('the degree must be even')

    if invariant_form is not None:
        if is_FiniteField(ring):
            raise NotImplementedError("invariant_form for finite groups is fixed by GAP")

        invariant_form = normalize_args_invariant_form(ring, degree, invariant_form)
        if not invariant_form.is_alternating():
            raise ValueError("invariant_form must be alternating")

        name = 'Symplectic Group of degree {0} over {1} with respect to alternating bilinear form\n{2}'.format(
                                                degree, ring, invariant_form)
        ltx  = r'\text{{Sp}}_{{{0}}}({1})\text{{ with respect to alternating bilinear form}}{2}'.format(
                                    degree, latex(ring), latex(invariant_form))
    else:
        name = 'Symplectic Group of degree {0} over {1}'.format(degree, ring)
        ltx  = r'\text{{Sp}}_{{{0}}}({1})'.format(degree, latex(ring))

    try:
        cmd = 'Sp({0}, {1})'.format(degree, ring._gap_init_())
        return SymplecticMatrixGroup_gap(degree, ring, True, name, ltx, cmd)
    except ValueError:
        return SymplecticMatrixGroup_generic(degree, ring, True, name, ltx, invariant_form=invariant_form)



class SymplecticMatrixGroup_generic(NamedMatrixGroup_generic):
    r"""
    Symplectic Group over arbitrary rings.

    EXAMPLES::

        sage: Sp43 = Sp(4,3); Sp43
        Symplectic Group of degree 4 over Finite Field of size 3
        sage: latex(Sp43)
        \text{Sp}_{4}(\Bold{F}_{3})

        sage: Sp4m = Sp(4,QQ, invariant_form=(0, 0, 1, 0, 0, 0, 0, 2, -1, 0, 0, 0, 0, -2, 0, 0)); Sp4m
        Symplectic Group of degree 4 over Rational Field with respect to alternating bilinear form
        [ 0  0  1  0]
        [ 0  0  0  2]
        [-1  0  0  0]
        [ 0 -2  0  0]
        sage: latex(Sp4m)
        \text{Sp}_{4}(\Bold{Q})\text{ with respect to alternating bilinear form}\left(\begin{array}{rrrr}
        0 & 0 & 1 & 0 \\
        0 & 0 & 0 & 2 \\
        -1 & 0 & 0 & 0 \\
        0 & -2 & 0 & 0
        \end{array}\right)
    """

    @cached_method
    def invariant_form(self):
        """
        Return the quadratic form preserved by the symplectic group.

        OUTPUT:

        A matrix.

        EXAMPLES::

            sage: Sp(4, QQ).invariant_form()
            [ 0  0  0  1]
            [ 0  0  1  0]
            [ 0 -1  0  0]
            [-1  0  0  0]
        """
        if self._invariant_form is not None:
            return self._invariant_form

        R = self.base_ring()
        d = self.degree()
        from sage.matrix.constructor import zero_matrix
        m = zero_matrix(R, d)
        for i in range(d):
            m[i, d-i-1] = 1 if i < d/2 else -1
        m.set_immutable()
        return m

    def _check_matrix(self, x, *args):
        """
        Check whether the matrix ``x`` is symplectic.

        See :meth:`~sage.groups.matrix_gps.matrix_group._check_matrix`
        for details.

        EXAMPLES::

            sage: G = Sp(4,GF(5))
            sage: G._check_matrix(G.an_element().matrix())
        """
        F = self.invariant_form()
        if x * F * x.transpose() != F:
            raise TypeError('matrix must be symplectic with respect to the alternating form\n{}'.format(F))


class SymplecticMatrixGroup_gap(SymplecticMatrixGroup_generic, NamedMatrixGroup_gap, FinitelyGeneratedMatrixGroup_gap):
    r"""
    Symplectic group in GAP.

    EXAMPLES::

        sage: Sp(2,4)
        Symplectic Group of degree 2 over Finite Field in a of size 2^2

        sage: latex(Sp(4,5))
        \text{Sp}_{4}(\Bold{F}_{5})

    TESTS:

    Check that :trac:`20867` is fixed::

        sage: from sage.groups.matrix_gps.finitely_generated import FinitelyGeneratedMatrixGroup_gap
        sage: G = Sp(4,3)
        sage: isinstance(G, FinitelyGeneratedMatrixGroup_gap)
        True
    """

    @cached_method
    def invariant_form(self):
        """
        Return the quadratic form preserved by the symplectic group.

        OUTPUT:

        A matrix.

        EXAMPLES::

            sage: Sp(4, GF(3)).invariant_form()
            [0 0 0 1]
            [0 0 1 0]
            [0 2 0 0]
            [2 0 0 0]
        """
        m = self.gap().InvariantBilinearForm()['matrix'].matrix()
        m.set_immutable()
        return m
<|MERGE_RESOLUTION|>--- conflicted
+++ resolved
@@ -46,11 +46,7 @@
 from sage.groups.matrix_gps.named_group import (
     normalize_args_vectorspace, normalize_args_invariant_form,
     NamedMatrixGroup_generic, NamedMatrixGroup_gap)
-<<<<<<< HEAD
-
-=======
 from sage.groups.matrix_gps.finitely_generated import FinitelyGeneratedMatrixGroup_gap
->>>>>>> 0e90f15e
 
 
 ###############################################################################
@@ -71,7 +67,6 @@
     INPUT:
 
     - ``n`` -- a positive integer
-<<<<<<< HEAD
 
     - ``R`` -- ring or an integer; if an integer is specified, the
       corresponding finite field is used
@@ -79,15 +74,6 @@
     - ``var`` -- (optional, default: ``'a'``) variable used to
       represent generator of the finite field, if needed
 
-=======
-
-    - ``R`` -- ring or an integer; if an integer is specified, the
-      corresponding finite field is used
-
-    - ``var`` -- (optional, default: ``'a'``) variable used to
-      represent generator of the finite field, if needed
-
->>>>>>> 0e90f15e
     - ``invariant_form`` --  (optional) instances being accepted by 
       the matrix-constructor which define a `n \times n` square matrix
       over ``R`` describing the alternating form to be kept invariant 
