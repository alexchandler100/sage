r"""
Interface to polymake

polymake (https://polymake.org) is a mature open source package for
research in polyhedral geometry and related fields, developed since 1997
by Ewgenij Gawrilow and Michael Joswig and various contributors.

polymake has been described in [GJ1997]_, [GJ2006]_, [JMP2009]_, [GJRW2010]_,
[GHJ2016]_, and [AGHJLPR2017]_.
"""


# ****************************************************************************
#       Copyright (C) 2017 Simon King <simon.king@uni-jena.de>
#
#  Distributed under the terms of the GNU General Public License (GPL)
#
#    This code is distributed in the hope that it will be useful,
#    but WITHOUT ANY WARRANTY; without even the implied warranty of
#    MERCHANTABILITY or FITNESS FOR A PARTICULAR PURPOSE.  See the GNU
#    General Public License for more details.
#
#  The full text of the GPL is available at:
#
#                  hsttp://www.gnu.org/licenses/
# ****************************************************************************
from __future__ import print_function, absolute_import
import six
from six.moves import range
from six import reraise as raise_

import os
import re
import sys
import time

from .expect import Expect, ExpectElement, FunctionElement
from .interface import (Interface, InterfaceElement, InterfaceFunctionElement,
                        InterfaceFunction)

from sage.misc.misc import get_verbose
from sage.misc.cachefunc import cached_method
from sage.interfaces.tab_completion import ExtraTabCompletion

import pexpect
from random import randrange

from time import sleep
import warnings
from warnings import warn

_name_pattern = re.compile('SAGE[0-9]+')

_available_polymake_answers = {
    0: "returns prompt",
    1: "returns continuation prompt",
    2: "requests interactive input",
    3: "kills computation",
    4: "raises error",
    5: "issues warning",
    6: "shows additional information",
    7: "lost connection",
    8: "fails to respond timely"
        }


class PolymakeError(RuntimeError):
    """
    Raised if polymake yields an error message.

    TESTS::

        sage: polymake.eval('print foo;')    # optional polymake
        Traceback (most recent call last):
        ...
        PolymakeError: Unquoted string "foo" may clash with future reserved word...

    """
    pass


def polymake_console(command=''):
    """
    Spawn a new polymake command-line session.

    EXAMPLES::

        sage: from sage.interfaces.polymake import polymake_console
        sage: polymake_console()        # not tested
        Welcome to polymake version ...
        ...
        Ewgenij Gawrilow, Michael Joswig (TU Berlin)
        http://www.polymake.org

        This is free software licensed under GPL; see the source for copying conditions.
        There is NO warranty; not even for MERCHANTABILITY or FITNESS FOR A PARTICULAR PURPOSE.

        Press F1 or enter 'help;' for basic instructions.

        Application polytope currently uses following third-party software packages:
        4ti2, bliss, cdd, latte, libnormaliz, lrs, permlib, ppl, sketch, sympol, threejs, tikz, topcom, tosimplex
        For more details:  show_credits;
        polytope >

    """
    from sage.repl.rich_output.display_manager import get_display_manager
    if not get_display_manager().is_in_terminal():
        raise RuntimeError('Can use the console only in the terminal. Try %%polymake magics instead.')
    os.system(command or os.getenv('SAGE_POLYMAKE_COMMAND') or 'polymake')


class PolymakeAbstract(ExtraTabCompletion, Interface):
    r"""
    Abstract interface to the polymake interpreter.

    This class should not be instantiated directly,
    but through its subclasses Polymake (Pexpect interface)
    or PolymakeJuPyMake (JuPyMake interface).

    EXAMPLES:

        sage: from sage.interfaces.polymake import PolymakeAbstract, polymake_expect, polymake_jupymake

    We test the verbosity management with very early doctests
    because messages will not be repeated.

    Testing the Pexpect interface::

        sage: type(polymake_expect)
        <...sage.interfaces.polymake.PolymakeExpect...
        sage: isinstance(polymake_expect, PolymakeAbstract)
        True
        sage: p = polymake_expect.rand_sphere(4, 20, seed=5)       # optional - polymake
        sage: p                                             # optional - polymake
        Random spherical polytope of dimension 4; seed=5...
        sage: set_verbose(3)
        sage: p.H_VECTOR                                    # optional - polymake
        used package ppl
          The Parma Polyhedra Library ...
        1 16 40 16 1
        sage: set_verbose(0)
        sage: p.F_VECTOR                                    # optional - polymake
        20 94 148 74

    Testing the JuPyMake interface::

        sage: isinstance(polymake_jupymake, PolymakeAbstract)
        True
        sage: p = polymake_jupymake.rand_sphere(4, 20, seed=5)       # optional - jupymake
        sage: p                                             # optional - jupymake
        Random spherical polytope of dimension 4; seed=5...
        sage: set_verbose(3)
        sage: p.H_VECTOR                                    # optional - jupymake
        polymake: used package ppl
          The Parma Polyhedra Library ...
        1 16 40 16 1
        sage: set_verbose(0)
        sage: p.F_VECTOR                                    # optional - jupymake
        20 94 148 74
    """
    def __init__(self, seed=None):
        """
        TESTS::

            sage: from sage.interfaces.polymake import PolymakeAbstract
            sage: PolymakeAbstract()
            Polymake

        """
        Interface.__init__(self, "polymake")
        self._seed = seed
        self.__tab_completion = {}

    @cached_method
    def version(self):
        """
        Version of the polymake installation.

        EXAMPLES::

            sage: polymake.version()               # optional - polymake
            '3...'

        TESTS::

            sage: from sage.interfaces.polymake import Polymake
            sage: Polymake(command='foobar').version()
            Traceback (most recent call last):
            ...
            RuntimeError: unable to start polymake because the command 'foobar' failed:
            The command was not found or was not executable: foobar.
            Please install the optional polymake package for sage (but read its SPKG.txt first!)
            or install polymake system-wide

        """
        return self.get('$Polymake::Version')

    # Pickling etc

    def __reduce__(self):
        """
        EXAMPLES::

            sage: loads(dumps(polymake)) is polymake
            True

        """
        return reduce_load_Polymake, tuple([])

    def _object_class(self):
        """
        Return the class by which elements in this interface are implemented.

        TESTS::

            sage: C = polymake('cube(3)')  # indirect doctest   # optional - polymake
            sage: C                                             # optional - polymake
            cube of dimension 3
            sage: type(C)                                       # optional - polymake
            <class 'sage.interfaces.polymake.PolymakeElement'>

        """
        return PolymakeElement

    def _function_element_class(self):
        """
        Return the class by which member functions of this interface are implemented.

        TESTS:

        We use ellipses in the tests, to make it more robust against future
        changes in polymake::

            sage: p = polymake.rand_sphere(4, 20, seed=5)    # optional - polymake
            sage: p.get_schedule                            # optional - polymake  # indirect doctest
            Member function 'get_schedule' of Polymake::polytope::Polytope__Rational object
            sage: p.get_schedule('"F_VECTOR"')                # optional - polymake  # random
            CONE_DIM : RAYS | INPUT_RAYS
            precondition : BOUNDED ( POINTED : )
            POINTED :
            N_INPUT_RAYS : INPUT_RAYS
            precondition : N_RAYS | N_INPUT_RAYS ( ppl.convex_hull.primal: FACETS, LINEAR_SPAN : RAYS | INPUT_RAYS )
            sensitivity check for FacetPerm
            ppl.convex_hull.primal: FACETS, LINEAR_SPAN : RAYS | INPUT_RAYS
            INPUT_RAYS_IN_FACETS : INPUT_RAYS, FACETS
            sensitivity check for VertexPerm
            RAYS_IN_FACETS, RAYS, LINEALITY_SPACE : INPUT_RAYS_IN_FACETS, INPUT_RAYS
            GRAPH.ADJACENCY : RAYS_IN_FACETS
            DUAL_GRAPH.ADJACENCY : RAYS_IN_FACETS
            N_EDGES : ADJACENCY ( applied to GRAPH )
            N_EDGES : ADJACENCY ( applied to DUAL_GRAPH )
            precondition : POINTED ( LINEALITY_DIM, LINEALITY_SPACE : )
            LINEALITY_DIM, LINEALITY_SPACE :
            COMBINATORIAL_DIM : CONE_DIM, LINEALITY_DIM
            N_RAYS : RAYS
            N_FACETS : FACETS
            precondition : COMBINATORIAL_DIM ( F_VECTOR : N_FACETS, N_RAYS, GRAPH.N_EDGES, DUAL_GRAPH.N_EDGES, COMBINATORIAL_DIM )
            F_VECTOR : N_FACETS, N_RAYS, GRAPH.N_EDGES, DUAL_GRAPH.N_EDGES, COMBINATORIAL_DIM

        """
        return PolymakeFunctionElement

    def function_call(self, function, args=None, kwds=None):
        """
        EXAMPLES::

            sage: polymake.rand_sphere(4, 30, seed=15)           # optional - polymake  # indirect doctest
            Random spherical polytope of dimension 4; seed=15...

        """
        args, kwds = self._convert_args_kwds(args, kwds)
        self._check_valid_function_name(function)
        s = self._function_call_string(function,
                                       [s.name() for s in args],
                                       ['{}=>{}'.format(key, value.name()) for key, value in kwds.items()])
        return self(s)

    def _function_call_string(self, function, args, kwds):
        """
        Returns the string used to make function calls.

        EXAMPLES::

            sage: polymake._function_call_string('cube', ['2','7','3'], ['group=>1']) # optional - polymake
            'cube(2,7,3, group=>1);'
            sage: c = polymake('cube(2,7,3, group=>1)')                 # optional - polymake
            sage: c.VERTICES                                            # optional - polymake
            1 3 3
            1 7 3
            1 3 7
            1 7 7
            sage: c.GROUP                                               # optional - polymake
            full combinatorial group

        """
        if kwds:
            if args:
                call_str = "{}({}, {});".format(function, ",".join(list(args)), ",".join(list(kwds)))
                return call_str
            return "{}({});".format(function, ",".join(list(kwds)))
        return "{}({});".format(function, ",".join(list(args)))

    def console(self):
        """
        Raise an error, pointing to :meth:`~sage.interfaces.interface.Interface.interact` and :func:`polymake_console`.

        EXAMPLES::

            sage: polymake.console()
            Traceback (most recent call last):
            ...
            NotImplementedError: Please use polymake_console() function or the .interact() method

        """
        raise NotImplementedError("Please use polymake_console() function or the .interact() method")

    # Methods concerning interface communication

    def _install_hints(self):
        """
        TESTS::

            sage: print(polymake._install_hints())
            Please install the optional polymake package for sage (but read its SPKG.txt first!)
            or install polymake system-wide

        """
        return "Please install the optional polymake package for sage  (but read its SPKG.txt first!)"+os.linesep+"or install polymake system-wide"

    def _start(self):
        """
        Start the polymake interface in the application "polytope".

        NOTE:

        There should be no need to call this explicitly.

        TESTS::

            sage: polymake._start()                         # optional - polymake

        Since 'normal_fan' is not defined in the polymake application 'polytope',
        we now get
        ::

            sage: 'normal_fan' in dir(polymake)             # optional - polymake
            False

        """
        self.application("polytope")
        self.eval('use Scalar::Util qw(reftype);')
        self.eval('use Scalar::Util qw(blessed);')

    def _assign_symbol(self):
        """
        TESTS::

            sage: polymake._assign_symbol()
            '='
        """
        return "="

    def _equality_symbol(self):
        """
        TESTS::

            sage: polymake._equality_symbol()
            '=='
        """
        return "=="

    def _read_in_file_command(self, filename):
        """
        TESTS::

            sage: polymake._read_in_file_command('foobar')
            'eval read_file "foobar";\n'

        Force use of file::

            sage: L = polymake([42] * 400)                      # optional - polymake
            sage: len(L)                                        # optional - polymake
            400

        Just below standard file cutoff of 1024::

            sage: L = polymake([42] * 84)                       # optional - polymake
            sage: len(L)                                        # optional - polymake
            84

        """
        return 'eval read_file "{}";\n'.format(filename)

    def _next_var_name(self):
        r"""
        Returns the next unused variable name.

        TESTS::

            sage: print(polymake._next_var_name())
            SAGE...

        """
        if len(self._available_vars):
            return self._available_vars.pop(0)
        try:
            self.__seq += 1
        except AttributeError:
            self.__seq = 0
        return r'SAGE{}'.format(self.__seq)

    def clear(self, var):
        """
        Clear the variable named var.

        NOTE:

        This is implicitly done when deleting an element in the interface.

        TESTS::

            sage: c = polymake.cube(15)                 # optional - polymake
            sage: polymake._available_vars = []         # optional - polymake
            sage: old = c._name                         # optional - polymake
            sage: del c                                 # optional - polymake  # indirect doctest
            sage: len(polymake._available_vars)         # optional - polymake
            1
            sage: polymake._next_var_name() in old      # optional - polymake
            True

        """
        self._available_vars.append(_name_pattern.search(var).group())

    def _create(self, value, name=None):
        """
        Assign a value to a name in the polymake interface.

        INPUT:

        - ``value``, a string: Polymake command (or value) whose result
          is to be assigned to a variable
        - ``name``, optional string: If given, the new variable has this name.
          Otherwise, the name is automatically generated.

        RETURN:

        The command by which the assigned value can now be retrieved.

        NOTE:

        In order to overcome problems with the perl programming language,
        we store *all* data as arrays. If the given value is an array
        of length different from one, then the new variable contains that
        array. Otherwise, the new variable is an array of length one whose
        only entry is the given value, which has to be a scalar (which
        also includes Perl references). In other words, perl hashes
        are not suitable.

        EXAMPLES::

            sage: polymake._create("('foo', 'bar')", name="my_array")   # optional - polymake
            '@my_array'
            sage: print(polymake.eval('print join(", ", @my_array);'))  # optional - polymake
            foo, bar
            sage: polymake._create('"foobar"', name="my_string")        # optional - polymake
            '$my_string[0]'
            sage: print(polymake.eval('print $my_string[0];'))          # optional - polymake
            foobar

        """
        name = self._next_var_name() if name is None else name
        self.set(name, value)
        # If value is a list, then @name is now equal to that list.
        # Otherwise, value is obtained by $name[0]. So, we modify
        # the name returned by _create so that it can be used to
        # access the wrapped value.
        if self.eval('print scalar @{};'.format(name)).strip() == '1':
            return '$'+name+'[0]'
        return '@'+name

    def set(self, var, value):
        """
        Set the variable var to the given value.

        Eventually, ``var`` is a reference to ``value``.

        .. WARNING::

            This method, although it doesn't start with an underscore, is
            an internal method and not part of the interface. So, please do
            not try to call it explicitly. Instead, use the polymake interface
            as shown in the examples.

        REMARK:

        Polymake's user language is Perl. In Perl, if one wants to assign
        the return value of a function to a variable, the syntax to do so
        depends on the type of the return value. While this is fine in
        compiled code, it seems quite awkward in user interaction.

        To make this polymake pexpect interface a bit more user friendly,
        we treat *all* variables as arrays. A scalar value (most typically
        a reference) is thus interpreted as the only item in an array of
        length one. It is, of course, possible to use the interface without
        knowing these details.

        EXAMPLES::

            sage: c = polymake('cube(3)')                       # optional - polymake # indirect doctest
            sage: d = polymake.cube(3)                          # optional - polymake

        Equality is, for "big" objects such as polytopes, comparison by
        identity::

            sage: c == d                                        # optional - polymake
            False

        However, the list of vertices is equal::

            sage: c.VERTICES == d.VERTICES                      # optional - polymake
            True

        TESTS:

        The following shows how polymake variables are wrapped in our interface.
        It should, however, **never** be needed to do the following
        *explicitly*::

            sage: polymake.set('myvar', 'cube(3)')              # optional - polymake
            sage: polymake.get('$myvar[0]')                     # optional - polymake
            'Polymake::polytope::Polytope__Rational=ARRAY(...)'

        The following tests against :trac:`22658`::

            sage: P = polymake.new_object("Polytope", FACETS=[[12, -2, -3, -5, -8, -13, -21, -34, -55],   # optional - polymake
            ....:  [0, 1, 0, 0, 0, 0, 0, 0, 0],
            ....:  [0, 0, 0, 0, 0, 0, 0, 0, 1],
            ....:  [0, 0, 0, 0, 0, 0, 0, 1, 0],
            ....:  [0, 0, 0, 0, 0, 0, 1, 0, 0],
            ....:  [0, 0, 0, 0, 0, 1, 0, 0, 0],
            ....:  [0, 0, 0, 0, 1, 0, 0, 0, 0],
            ....:  [0, 0, 0, 1, 0, 0, 0, 0, 0],
            ....:  [0, 0, 1, 0, 0, 0, 0, 0, 0]])
            sage: P.VERTICES                        # optional - polymake
            1 6 0 0 0 0 0 0 0
            1 0 4 0 0 0 0 0 0
            1 0 0 0 0 0 0 0 0
            1 0 0 12/5 0 0 0 0 0
            1 0 0 0 0 0 0 0 12/55
            1 0 0 0 0 0 0 6/17 0
            1 0 0 0 0 0 4/7 0 0
            1 0 0 0 0 12/13 0 0 0
            1 0 0 0 3/2 0 0 0 0
            sage: P.F_VECTOR                        # optional - polymake
            9 36 84 126 126 84 36 9

        """
        if isinstance(value, six.string_types):
            value = value.strip().rstrip(';').strip()
        cmd = "@{}{}({});".format(var, self._assign_symbol(), value)
        self.eval(cmd)

    def get(self, cmd):
        """
        Return the string representation of an object in the polymake interface.

        EXAMPLES::

            sage: polymake.get('cube(3)')                     # optional - polymake
            'Polymake::polytope::Polytope__Rational=ARRAY(...)'

        Note that the above string representation is what polymake provides.
        In our interface, we use what polymake calls a "description"::

            sage: polymake('cube(3)')                         # optional - polymake
            cube of dimension 3


        """
        return self.eval("print {};".format(cmd)).strip()

    def help(self, topic, pager=True):
        """
        Displays polymake's help on a given topic, as a string.

        INPUT:

        - ``topic``, a string
        - ``pager``, optional bool, default ``True``: When True, display help, otherwise return as a string.

        EXAMPLES::

            sage: print(polymake.help('Polytope', pager=False))         # optional - polymake # random
            objects/Polytope:
             Not necessarily bounded or unbounded polyhedron.
             Nonetheless, the name "Polytope" is used for two reasons:
             Firstly, combinatorially we always deal with polytopes; see the description of VERTICES_IN_FACETS for details.
             The second reason is historical.
             We use homogeneous coordinates, which is why Polytope is derived from Cone.
             Note that a pointed polyhedron is projectively equivalent to a polytope.
             Scalar is the numeric data type used for the coordinates.

        In some cases, polymake expects user interaction to choose from
        different available help topics. In these cases, a warning is given,
        and the available help topics are displayed resp. printed, without
        user interaction::

            sage: polymake.help('TRIANGULATION')                        # optional - polymake # random
            doctest:warning
            ...
            UserWarning: Polymake expects user interaction. We abort and return the options that Polymake provides.
            There are 5 help topics matching 'TRIANGULATION':
            1: objects/Visualization/Visual::Polytope/methods/TRIANGULATION
            2: objects/Visualization/Visual::PointConfiguration/methods/TRIANGULATION
            3: objects/Cone/properties/Triangulation and volume/TRIANGULATION
            4: objects/PointConfiguration/properties/Triangulation and volume/TRIANGULATION
            5: objects/Polytope/properties/Triangulation and volume/TRIANGULATION

        If an unknown help topic is requested, a :class:`PolymakeError`
        results::

            sage: polymake.help('Triangulation')      # optional - polymake
            Traceback (most recent call last):
            ...
            PolymakeError: unknown help topic 'Triangulation'
        """
        H = self.eval('help("{}");\n'.format(topic))
        if not H:
            raise PolymakeError("unknown help topic '{}'".format(topic))
        if pager:
            from IPython.core.page import page
            page(H, start=0)
        else:
            return H

    def _tab_completion(self):
        """
        Returns a list of polymake function names.

        NOTE:

        - The list of functions depends on the current application. The
          result is cached, of course separately for each application.
        - It is generally not the case that all the returned function names
          can actually successfully be called.

        TESTS::

            sage: polymake.application('fan')                   # optional - polymake
            sage: 'normal_fan' in dir(polymake)                 # optional - polymake  # indirect doctest
            True
            sage: polymake.application('polytope')              # optional - polymake

        Since 'normal_fan' is not defined in the polymake application 'polytope',
        we now get
        ::

            sage: 'normal_fan' in dir(polymake)                 # optional - polymake
            False

        Global functions from 'core' are available::

            sage: 'show_credits' in dir(polymake)               # optional - polymake
            True

        Global functions from 'common' are available::

            sage: 'lex_ordered' in dir(polymake)                # optional - polymake
            True
        """
        if not self.is_running():
            self._start()
        try:
            return self.__tab_completion[self._application]
        except KeyError:
            pass
        s = self.eval("apropos '';").split('\n')
        out = []
        for name in s:
            if name.startswith("/common/functions/") or name.startswith("/core/functions") or name.startswith("/" + self._application + "/functions/"):
                out.append(name.split("/")[-1])
        self.__tab_completion[self._application] = sorted(out)
        return self.__tab_completion[self._application]

    # Polymake specific methods

    def application(self, app):
        """
        Change to a given polymake application.

        INPUT:

        - ``app``, a string, one of "common", "fulton", "group", "matroid", "topaz",
          "fan", "graph", "ideal", "polytope", "tropical"

        EXAMPLES:

        We expose a computation that uses both the 'polytope' and the 'fan'
        application of polymake. Let us start by defining a polytope `q` in
        terms of inequalities. Polymake knows to compute the f- and h-vector
        and finds that the polytope is very ample::

            sage: q = polymake.new_object("Polytope", INEQUALITIES=[[5,-4,0,1],[-3,0,-4,1],[-2,1,0,0],[-4,4,4,-1],[0,0,1,0],[8,0,0,-1],[1,0,-1,0],[3,-1,0,0]]) # optional - polymake
            sage: q.H_VECTOR                    # optional - polymake
            1 5 5 1
            sage: q.F_VECTOR                    # optional - polymake
            8 14 8
            sage: q.VERY_AMPLE                  # optional - polymake
            true

        In the application 'fan', polymake can now compute the normal fan
        of `q` and its (primitive) rays::

            sage: polymake.application('fan')   # optional - polymake
            sage: g = q.normal_fan()            # optional - polymake
            sage: g.RAYS                        # optional - polymake
            -1 0 1/4
            0 -1 1/4
            1 0 0
            1 1 -1/4
            0 1 0
            0 0 -1
            0 -1 0
            -1 0 0
            sage: g.RAYS.primitive()            # optional - polymake
            -4 0 1
            0 -4 1
            1 0 0
            4 4 -1
            0 1 0
            0 0 -1
            0 -1 0
            -1 0 0

        Note that the list of functions available by tab completion depends
        on the application.

        TESTS:

        Since 'trop_witness' is not defined in the polymake application 'polytope'
        but only in 'tropical', the following shows the effect of changing
        the application. ::

            sage: polymake.application('polytope')                   # optional - polymake
            sage: 'trop_witness' in dir(polymake)                 # optional - polymake
            False
            sage: polymake.application('tropical')                   # optional - polymake
            sage: 'trop_witness' in dir(polymake)                 # optional - polymake
            True
            sage: polymake.application('polytope')                   # optional - polymake
            sage: 'trop_witness' in dir(polymake)                 # optional - polymake
            False

        For completeness, we show what happens when asking for an application
        that doesn't exist::

            sage: polymake.application('killerapp')                  # optional - polymake
            Traceback (most recent call last):
            ...
            ValueError: Unknown polymake application 'killerapp'

        Of course, a different error results when we send an explicit
        command in polymake to change to an unknown application::

<<<<<<< HEAD
            sage: polymake.eval('application "killerapp";')         # optional - polymake
=======
            sage: c = polymake.cube(15)             # optional - polymake
            sage: polymake.eval('print {}->F_VECTOR;'.format(c.name()), timeout=1) # not tested # optional - polymake
>>>>>>> 0c1b044b
            Traceback (most recent call last):
            ...
            PolymakeError: Unknown application killerapp

        """
        if app not in ["common", "fulton", "group", "matroid", "topaz", "fan", "graph", "ideal", "polytope", "tropical"]:
            raise ValueError("Unknown polymake application '{}'".format(app))
        self._application = app
        self.eval('application "{}";'.format(app))

    def new_object(self, name, *args, **kwds):
        """
        Return a new instance of a given polymake type, with given positional or named arguments.

        INPUT:

        - ``name`` of a polymake class (potentially templated), as string.
        - further positional or named arguments, to be passed to the constructor.

        EXAMPLES::

            sage: q = polymake.new_object("Polytope<Rational>", INEQUALITIES=[[4,-4,0,1],[-4,0,-4,1],[-2,1,0,0],[-4,4,4,-1],[0,0,1,0],[8,0,0,-1]]) # optional - polymake
            sage: q.N_VERTICES                  # optional - polymake
            4
            sage: q.BOUNDED                     # optional - polymake
            true
            sage: q.VERTICES                    # optional - polymake
            1 2 0 4
            1 3 0 8
            1 2 1 8
            1 3 1 8
            sage: q.full_typename()             # optional - polymake
            'Polytope<Rational>'

        """
        try:
            f = self.__new[name]
        except AttributeError:
            self.__new = {}
            f = self.__new[name] = self._function_class()(self, "new {}".format(name))
        except KeyError:
            f = self.__new[name] = self._function_class()(self, "new {}".format(name))
        return f(*args, **kwds)


########################################
## Elements

class PolymakeElement(ExtraTabCompletion, InterfaceElement):
    """
    Elements in the polymake interface.

    EXAMPLES:

    We support all "big" polymake types, Perl arrays of length
    different from one, and Perl scalars::

<<<<<<< HEAD
        sage: p = polymake.rand_sphere(4, 20, seed=5)            # optional - polymake
        sage: p.typename()                                      # optional - polymake
        'Polytope'
        sage: p                                                 # optional - polymake
        Random spherical polytope of dimension 4; seed=5...
=======
            sage: 'show_credits' in dir(polymake)               # optional - polymake
            True
>>>>>>> 0c1b044b

    Now, one can work with that element in Python syntax, for example::

<<<<<<< HEAD
        sage: p.VERTICES[2][2]                                  # optional - polymake
        1450479926727001/2251799813685248

    """
    def _repr_(self):
=======
            sage: 'lex_ordered' in dir(polymake)                # optional - polymake
            True
>>>>>>> 0c1b044b
        """
        String representation of polymake elements.

        EXAMPLES:

        In the case of a "big" object, if polymake provides a description
        of the object that is not longer than single line, it is used for
        printing::

            sage: p = polymake.rand_sphere(3, 12, seed=15)           # optional - polymake
            sage: p                                                 # optional - polymake
            Random spherical polytope of dimension 3; seed=15...
            sage: c = polymake.cube(4)                              # optional - polymake
            sage: c                                                 # optional - polymake
            cube of dimension 4

        We use the print representation of scalars to display scalars::

            sage: p.N_VERTICES                                      # optional - polymake
            12

        The items of a Perl arrays are shown separated by commas::

            sage: p.get_member('list_properties')                   # optional - polymake  # random
            POINTS, CONE_AMBIENT_DIM, BOUNDED, FEASIBLE, N_POINTS, POINTED,
            CONE_DIM, FULL_DIM, LINEALITY_DIM, LINEALITY_SPACE,
            COMBINATORIAL_DIM, AFFINE_HULL, VERTICES, N_VERTICES

        We chose to print rule chains explicitly, so that the user doesn't
        need to know how to list the rules using polymake commands::

            sage: r = p.get_schedule('"H_VECTOR"')                  # optional - polymake
            sage: r                                                 # optional - polymake  # random
            precondition : N_RAYS | N_INPUT_RAYS ( ppl.convex_hull.primal: FACETS, LINEAR_SPAN : RAYS | INPUT_RAYS )
            sensitivity check for FacetPerm
            ppl.convex_hull.primal: FACETS, LINEAR_SPAN : RAYS | INPUT_RAYS
            RAYS_IN_FACETS : RAYS, FACETS
            SIMPLICIAL : COMBINATORIAL_DIM, RAYS_IN_FACETS
            N_FACETS : FACETS
            precondition : COMBINATORIAL_DIM ( F_VECTOR : N_FACETS, N_RAYS, COMBINATORIAL_DIM )
            F_VECTOR : N_FACETS, N_RAYS, COMBINATORIAL_DIM
            precondition : SIMPLICIAL ( H_VECTOR : F_VECTOR )
            H_VECTOR : F_VECTOR
            sage: r.typeof()                                        # optional - polymake
            ('Polymake::Core::Scheduler::RuleChain', 'ARRAY')

        Similarly, polymake matrices and vectors are explicitly listed::

            sage: c.VERTICES.typename()                         # optional - polymake
            'Matrix'
            sage: c.VERTICES[0].typename()                      # optional - polymake
            'Vector'
            sage: c.VERTICES                                    # optional - polymake # random
            1 -1 -1 -1 -1
            1 1 -1 -1 -1
            1 -1 1 -1 -1
            1 1 1 -1 -1
            1 -1 -1 1 -1
            1 1 -1 1 -1
            1 -1 1 1 -1
            1 1 1 1 -1
            1 -1 -1 -1 1
            1 1 -1 -1 1
            1 -1 1 -1 1
            1 1 1 -1 1
            1 -1 -1 1 1
            1 1 -1 1 1
            1 -1 1 1 1
            1 1 1 1 1
            sage: c.VERTICES[0]                                 # optional - polymake
            1 -1 -1 -1 -1

        For other types, we simply use the print representation offered
        by polymake::

            sage: p.TWO_FACE_SIZES.typename()                   # optional - polymake
            'Map'
            sage: p.TWO_FACE_SIZES                              # optional - polymake
            {(3 20)}

    """
        T1, T2 = self.typeof()
        P = self._check_valid()
        name = self._name
        if T1:
            Temp = self.typename()
            if Temp:
                T1 = Temp
        if T1 in ['Matrix', 'Vector']:
            out = P.get(name).strip()
        elif 'RuleChain' in T1:
            out = os.linesep.join(P.get('join("##",{}->list)'.format(name)).split('##'))
        else:
            try:
                out = P.get('{}->description'.format(name)).strip()
            except PolymakeError:
                out = ''
            if os.linesep in out:
                out = ''
        if not out:
            if "Polytope" == T1:
                out = "{}[{}]".format(P.get("{}->type->full_name".format(name)) or "PolymakeElement", _name_pattern.search(name).group())
            elif T1 == '' and T2 == 'ARRAY':
                out = P.eval('print join(", ", @{});'.format(name)).strip()
            elif T1 == '' and T2 == 'HASH':
                out = P.get('%{}'.format(name)).strip()
            elif self._name[0] == '@':
                out = P.eval('print join(", ", {});'.format(name)).strip()
            else:
                out = P.get(name).strip()
        return out

    def _cmp_(self, other):
        """
        Comparison of polymake elements.

        EXAMPLES:

        The default for comparing equality for polytopes is *identity*::

            sage: p1 = polymake.rand_sphere(3, 12, seed=15)          # optional - polymake
            sage: p2 = polymake.rand_sphere(3, 12, seed=15)          # optional - polymake
            sage: p1 == p2                                          # optional - polymake
            False

        However, other data types are compared by equality, not identity::

            sage: p1.VERTICES == p2.VERTICES                        # optional - polymake
            True

        A computation applied to a polytope can change the available
        properties, and thus we have
        ::

            sage: p1.get_member('list_properties') == p2.get_member('list_properties')  # optional - polymake
            True
            sage: p1.F_VECTOR                                       # optional - polymake
            12 30 20
            sage: p1.get_member('list_properties') == p2.get_member('list_properties')  # optional - polymake
            False

        """
        P = self._check_valid()
        if P.eval("print {} {} {};".format(self.name(), P._equality_symbol(), other.name())).strip() == P._true_symbol():
            return 0
        if P.eval("print {} {} {};".format(self.name(), P._lessthan_symbol(), other.name())).strip() == P._true_symbol():
            return -1
        if P.eval("print {} {} {};".format(self.name(), P._greaterthan_symbol(), other.name())).strip() == P._true_symbol():
            return 1
        return -2  # that's supposed to be an error value.

    def bool(self):
        """
        Return whether this polymake element is equal to ``True``.

        EXAMPLES::

            sage: from sage.interfaces.polymake import polymake
            sage: polymake(0).bool()                # optional polymake
            False
            sage: polymake(1).bool()                # optional polymake
            True

        """
        P = self._check_valid()
        t = P._true_symbol()
        cmd = '{} {} {};'.format(self._name, P._equality_symbol(), t)
        return P.get(cmd) == t

    def known_properties(self):
        """
        List the names of properties that have been computed so far on this element.

        NOTE:

        This is in many cases equivalent to use polymake's ``list_properties``,
        which returns a blank separated string representation of the list of properties.
        However, on some elements, ``list_properties`` would simply result in
        an error.

        EXAMPLES::

            sage: c = polymake.cube(4)                      # optional - polymake
            sage: c.known_properties()                      # optional - polymake
            ['AFFINE_HULL',
             'BOUNDED',
             'CONE_AMBIENT_DIM',
             'CONE_DIM',
            ...
             'VERTICES_IN_FACETS']
            sage: c.list_properties()                       # optional - polymake
            CONE_AMBIENT_DIM, CONE_DIM, FACETS, AFFINE_HULL, VERTICES_IN_FACETS,
            BOUNDED...

        A computation can change the list of known properties::

            sage: c.F_VECTOR                                # optional - polymake
            16 32 24 8
            sage: c.known_properties()                      # optional - polymake
            ['AFFINE_HULL',
             'BOUNDED',
             'COMBINATORIAL_DIM',
             'CONE_AMBIENT_DIM',
             'CONE_DIM',
            ...
             'VERTICES_IN_FACETS']

        """
        P = self._check_valid()
        try:
            return sorted(P.get('join(", ", {}->list_properties)'.format(self._name)).split(', '))
        except PolymakeError:
            return []

    @cached_method
    def _member_list(self):
        """
        The list of properties that polymake knows to compute for this element.

        The resulting list is used for tab completion.

        TESTS::

            sage: c = polymake.cube(4)                          # optional - polymake
            sage: c._member_list()                              # optional - polymake
            ['AFFINE_HULL',
            ...
             'WEAKLY_CENTERED',
            ...]

        """
        # return the members of a "big" object.
        P = self._check_valid()
        try:
            cmd = '$SAGETMP = ' + self._name + ' -> type;'
            P.eval(cmd)
        except (TypeError, PolymakeError):  # this happens for a perl type that isn't a Polymake type
            return []
        cmd = 'print join(", ", sorted_uniq(sort { $a cmp $b } map { keys %{$_->properties} }$SAGETMP, @{$SAGETMP->super}));'
        try:
            out = P.eval(cmd).split(', ')
        except PolymakeError:
            return []
        return sorted(out)

    def typename(self):
        """
        The name of the underlying base type of this element in polymake.

        EXAMPLES::

            sage: c = polymake.cube(4)          # optional - polymake
            sage: c.typename()                  # optional - polymake
            'Polytope'
            sage: c.VERTICES.typename()         # optional - polymake
            'Matrix'

        """
        P = self._check_valid()
        try:
            return P.eval('print {}->type->name;'.format(self._name))
        except PolymakeError:
            return ''

    def full_typename(self):
        """
        The name of the specialised type of this element.

        EXAMPLES::

            sage: c = polymake.cube(4)          # optional - polymake
            sage: c.full_typename()             # optional - polymake
            'Polytope<Rational>'
            sage: c.VERTICES.full_typename()    # optional - polymake
            'Matrix<Rational, NonSymmetric>'

        """
        P = self._check_valid()
        try:
            return P.eval('print {}->type->full_name;'.format(self._name))
        except PolymakeError:
            return ''

    def qualified_typename(self):
        """
        The qualified name of the type of this element.

        EXAMPLES::

            sage: c = polymake.cube(4)              # optional - polymake
            sage: c.qualified_typename()            # optional - polymake
            'polytope::Polytope<Rational>'
            sage: c.VERTICES.qualified_typename()   # optional - polymake
            'common::Matrix<Rational, NonSymmetric>'

        """
        P = self._check_valid()
        try:
            return P.eval('print {}->type->qualified_name;'.format(self._name))
        except PolymakeError:
            return ''

    def _tab_completion(self):
        """
        Return a list of available function and property names.

        NOTE:

        This currently returns the names of functions defined in the current
        application, regardless whether they can be applied to this element
        or not, together with the list of properties of this element that
        polymake knows how to compute. It does not contain the list of available
        member functions of this element. This may change in future versions
        of polymake.

        EXAMPLES::

            sage: c = polymake.cube(4)              # optional - polymake
            sage: c._tab_completion()               # optional - polymake
            ['AFFINE_HULL',
             ...
             'zero_vector',
             'zonotope',
             'zonotope_tiling_lattice',
             'zonotope_vertices_fukuda']

        """
        return sorted(self._member_list()+self.parent()._tab_completion())

    def __getattr__(self, attrname):
        """
        Return a property of this element, or a polymake function with this
        element as first argument, or a member function of this element.

        NOTE:

        If the attribute name is known as the name of a property, it is
        interpreted as such. Otherwise, if it is known as a function in
        the current application, the function is returned with this
        element inserted as first argument, and potential further arguments,
        when called. Otherwise, it is assumed that it is a member function
        of this element, and treated as such. Note that member functions
        are currently invisible in tab completion, thus, the user has
        to know the name of the member function.

        EXAMPLES:

        A property::

            sage: c = polymake.cube(3)                  # optional - polymake
            sage: c.H_VECTOR                            # optional - polymake
            1 5 5 1
            sage: c.N_VERTICES                          # optional - polymake
            8
            sage: d = polymake.cross(3)                 # optional - polymake
            sage: d.N_VERTICES                          # optional - polymake
            6

        A function::

            sage: c.minkowski_sum_fukuda                # optional - polymake
            minkowski_sum_fukuda (bound to Polymake::polytope::Polytope__Rational object)
            sage: s = c.minkowski_sum_fukuda(d)         # optional - polymake
            sage: s.N_VERTICES                          # optional - polymake
            24
            sage: s                                     # optional - polymake
            Polytope<Rational>[SAGE...]

        A member function::

            sage: c = polymake.cube(2)                          # optional - polymake
            sage: V = polymake.new_object('Vector', [1,0,0])    # optional - polymake
            sage: V                                             # optional - polymake
            1 0 0
            sage: c.contains                                    # optional - polymake
            Member function 'contains' of Polymake::polytope::Polytope__Rational object
            sage: c.contains(V)                                 # optional - polymake
            true

        """
        P = self._check_valid()
        if attrname[:1] == "_":
            raise AttributeError
        if attrname not in P._tab_completion():
            # Does not appear in list of global functions.
            if attrname in self._member_list():
                try:
                    return P('{}->{}'.format(self._name, attrname))
                except (TypeError, PolymakeError):
                    raise AttributeError
            else:
                return P._function_element_class()(self, '{}->{}'.format(self._name, attrname), memberfunction=True)
        return P._function_element_class()(self, attrname, memberfunction=False)

    def get_member_function(self, attrname):
        """
        Request a member function of this element.

        NOTE:

        It is not checked whether a member function with the given name
        exists.

        EXAMPLES::

            sage: c = polymake.cube(2)                                  # optional - polymake
            sage: c.contains                                            # optional - polymake
            Member function 'contains' of Polymake::polytope::Polytope__Rational object
            sage: V = polymake.new_object('Vector', [1,0,0])            # optional - polymake
            sage: V                                                     # optional - polymake
            1 0 0
            sage: c.contains(V)                                         # optional - polymake
            true

        Whether a member function of the given name actually exists for that
        object will only be clear when calling it::

            sage: c.get_member_function("foo")                          # optional - polymake
            Member function 'foo' of Polymake::polytope::Polytope__Rational object
            sage: c.get_member_function("foo")()                        # optional - polymake
            Traceback (most recent call last):
            ...
            TypeError: Can't locate object method "foo" via package "Polymake::polytope::Polytope__Rational"
        """
        P = self._check_valid()
        return P._function_element_class()(self, '{}->{}'.format(self._name, attrname), memberfunction=True)

    def get_member(self, attrname):
        """
        Get a member/property of this element.

        NOTE:

        Normally, it should be possible to just access the property
        in the usual Python syntax for attribute access. However, if
        that fails, one can request the member explicitly.

        EXAMPLES::

            sage: p = polymake.rand_sphere(4, 20, seed=5)    # optional - polymake

        Normally, a property would be accessed as follows::

            sage: p.F_VECTOR                                # optional - polymake
            20 94 148 74

        However, explicit access is possible as well::

            sage: p.get_member('F_VECTOR')                  # optional - polymake
            20 94 148 74

        In some cases, the explicit access works better::

            sage: p.type                                    # optional - polymake
            Member function 'type' of Polymake::polytope::Polytope__Rational object
            sage: p.get_member('type')                      # optional - polymake
            Polytope<Rational>[SAGE...]
            sage: p.get_member('type').get_member('name')   # optional - polymake
            Polytope

        Note that in the last example calling the erroneously constructed
        member function ``type`` still works::

            sage: p.type()                                  # optional - polymake
            Polytope<Rational>[SAGE...]

        """
        P = self._check_valid()
        return P('{}->{}'.format(self.name(), attrname))

    def __getitem__(self, key):
        """
        Indexing and slicing.

        Slicing returns a Python list.

        EXAMPLES::

            sage: p = polymake.rand_sphere(3, 12, seed=15)  # optional - polymake
            sage: p.VERTICES[3]                             # optional - polymake
            1 7977905618560809/18014398509481984 -1671539598851959/144115188075855872 8075083879632623/9007199254740992
            sage: p.list_properties()[2]                    # optional - polymake
            BOUNDED

        Slicing::

            sage: p.F_VECTOR[:]                             # optional - polymake
            [12, 30, 20]
            sage: p.F_VECTOR[0:1]                           # optional - polymake
            [12]
            sage: p.F_VECTOR[0:3:2]                         # optional - polymake
            [12, 20]
        """
        P = self._check_valid()
        if isinstance(key, slice):
            indices = key.indices(len(self))
            return [ self[i] for i in range(*indices) ]
        _, T = self.typeof()
        if self._name.startswith('@'):
            return P('${}[{}]'.format(self._name[1:], key))
        if T == 'ARRAY':
            return P('{}[{}]'.format(self._name, key))
        if T == 'HASH':
            try:
                if key.parent() is self.parent():
                    key = key._name
                else:
                    key = str(key)
            except AttributeError:
                key = str(key)
            return P(self._name + "{" + key + "}")
        raise NotImplementedError("Cannot get items from Perl type {}".format(T))

    def __iter__(self):
        """
        Return an iterator for ``self``.

        OUTPUT: iterator

        EXAMPLES::

            sage: p = polymake.rand_sphere(3, 12, seed=15)  # optional - polymake
            sage: [ x for x in p.VERTICES[3] ]              # optional - polymake
            [1, 7977905618560809/18014398509481984, -1671539598851959/144115188075855872, 8075083879632623/9007199254740992]
        """
        for i in range(len(self)):
            yield self[i]

    def __len__(self):
        """
        EXAMPLES::

            sage: p = polymake.rand_sphere(3, 12, seed=15)           # optional - polymake
            sage: len(p.FACETS)                                     # optional - polymake
            20
            sage: len(p.list_properties()) >= 12                     # optional - polymake
            True

        """
        P = self._check_valid()
        T1, T2 = self.typeof()
        name = self._name
        if T2 == 'ARRAY':
            return int(P.eval('print scalar @{+%s};'%name))
        if T2 == 'HASH':
            return int(P.eval('print scalar keys %{+%s};'%name))
        if T1:
            raise TypeError("Don't know how to compute the length of {} object".format(T1))
        return int(P.eval('print scalar {};'.format(name)))

    @cached_method
    def typeof(self):
        """
        Returns the type of a polymake "big" object, and its underlying Perl type.

        NOTE:

        This is mainly for internal use.

        EXAMPLES::

            sage: p = polymake.rand_sphere(3, 13, seed=12)               # optional - polymake
            sage: p.typeof()                                            # optional - polymake
            ('Polymake::polytope::Polytope__Rational', 'ARRAY')
            sage: p.VERTICES.typeof()                                   # optional - polymake
            ('Polymake::common::Matrix_A_Rational_I_NonSymmetric_Z', 'ARRAY')
            sage: p.get_schedule('"F_VECTOR"').typeof()                   # optional - polymake
            ('Polymake::Core::Scheduler::RuleChain', 'ARRAY')

        On "small" objects, it just returns empty strings::

            sage: p.N_VERTICES.typeof()                                 # optional - polymake
            ('', '')
            sage: p.list_properties().typeof()                          # optional - polymake
            ('', '')
        """
        P = self._check_valid()
        name = self._name
        T1, T2 = P.eval('print ref({});'.format(name)), P.eval('print reftype({});'.format(name))
        if T1 == 'false':                 # Polymake 3.4 returns this
            T1 = ''
        return T1, T2

    def _sage_(self):
        """
        Convert self to a Sage object.

        EXAMPLES::

            sage: a = polymake(1/2); a    # optional - polymake
            1/2
            sage: a.sage()                # optional - polymake
            1/2
            sage: _.parent()              # optional - polymake
            Rational Field

        Quadratic extensions::

            sage: K.<sqrt5> = QuadraticField(5)
            sage: polymake(K(0)).sage()   # optional - polymake
            0
            sage: _.parent()              # optional - polymake
            Rational Field
            sage: polymake(sqrt5).sage()   # optional - polymake
            a
            sage: polymake(-sqrt5).sage()   # optional - polymake
            -a
            sage: polymake(1/3-1/2*sqrt5).sage()   # optional - polymake
            -1/2*a + 1/3
            sage: polymake(-1+sqrt5).sage()   # optional - polymake
            a - 1

        Vectors::

            sage: PP = polymake.cube(3)   # optional - polymake
            sage: PP.F_VECTOR.sage()      # optional - polymake
            (8, 12, 6)
            sage: _.parent()              # optional - polymake
            Ambient free module of rank 3 over the principal ideal domain Integer Ring

        Matrices::

            sage: polymake.unit_matrix(2).sage()   # optional - polymake
            [1 0]
            [0 1]
            sage: _.parent()              # optional - polymake
            Full MatrixSpace of 2 by 2 dense matrices over Integer Ring

        """
        T1, T2 = self.typeof()
        self._check_valid()
        if T1:
            Temp = self.typename()
            if Temp:
                T1 = Temp
        if T1 == 'QuadraticExtension':
            # We can't seem to access a, b, r by method calls, so let's parse.
            from re import match
            m = match(r'(-?[0-9/]+)[+]?((-?[0-9/]+)r([0-9/]+))?', repr(self))
            if m is None:
                raise NotImplementedError("Cannot parse QuadraticExtension element: {}".format(self))
            a, b, r = m.group(1), m.group(3), m.group(4)
            from sage.rings.rational_field import QQ
            if r is None:
                # Prints like a rational, so we can't know the extension. Coerce to rational.
                return QQ(a)
            else:
                from sage.rings.number_field.number_field import QuadraticField
                K = QuadraticField(r)
                return QQ(a) + QQ(b) * K.gen()
        elif T1 == 'Vector' or T1 == 'SparseVector':
            from sage.modules.free_module_element import vector
            return vector([x.sage() for x in self])
        elif T1 == 'Matrix' or T1 == 'SparseMatrix':
            from sage.matrix.constructor import matrix
            return matrix([x.sage() for x in self])
        else:
            return super(PolymakeElement, self)._sage_()

    def _sage_doc_(self):
        """
        EXAMPLES::

            sage: c = polymake.cube(3)                  # optional - polymake
            sage: print(c._sage_doc_())                 # optional - polymake # random
            objects/Polytope:
             Not necessarily bounded or unbounded polyhedron.
             Nonetheless, the name "Polytope" is used for two reasons:
             Firstly, combinatorially we always deal with polytopes; see the description of VERTICES_IN_FACETS for details.
             The second reason is historical.
             We use homogeneous coordinates, which is why Polytope is derived from Cone.
             Note that a pointed polyhedron is projectively equivalent to a polytope.
             Scalar is the numeric data type used for the coordinates.
            <BLANKLINE>
            objects/Polytope/specializations/Polytope<Rational>:
             A rational polyhedron realized in Q^d
            sage: print(c.FACETS._sage_doc_())          # optional - polymake # random
            property_types/Algebraic Types/SparseMatrix:
             A SparseMatrix is a two-dimensional associative array with row and column indices as keys; elements equal to the default value (ElementType(), which is 0 for most numerical types) are not stored, but implicitly encoded by the gaps in the key set. Each row and column is organized as an AVL-tree.
            <BLANKLINE>
             Use dense to convert this into its dense form.
            <BLANKLINE>
             You can create a new SparseMatrix by entering its entries row by row, as a list of SparseVectors e.g.:
                $A = new SparseMatrix<Int>(<< '.');
                (5) (1 1)
                (5) (4 2)
                (5)
                (5) (0 3) (1 -1)
                .

        """
        P = self._check_valid()
        # according to Julian Pfeifle, the only case in which the fully qualified
        # typename would not provide the doc.
        Tname = self.typename()
        Tqname = self.qualified_typename()
        Tfname = self.full_typename()
        if Tname == 'Polytope':
            try:
                doc = P.eval('help "Polytope";')
            except PolymakeError:
                doc = ''
        else:
            try:
                doc = P.eval('help "{}";'.format(Tname))
            except PolymakeError:
                doc = ''
            try:
                doc2 = P.eval('help "{}";'.format(Tqname))
            except PolymakeError:
                doc2 = ''
            if doc:
                if doc2:
                    doc = doc+os.linesep+doc2
            else:
                doc = doc2
        try:
            doc3 = P.eval('help "{}";'.format(Tfname))
        except PolymakeError:
            doc3 = ''
        if doc:
            if doc3:
                doc = doc+os.linesep+doc3
        else:
            doc = doc3
        if doc:
            return doc
        return "Undocumented polymake type '{}'".format(self.full_typename())


class PolymakeFunctionElement(InterfaceFunctionElement):
    """
    A callable (function or member function) bound to a polymake element.

    EXAMPLES::

        sage: c = polymake.cube(2)                          # optional - polymake
        sage: V = polymake.new_object('Vector', [1,0,0])    # optional - polymake
        sage: V                                             # optional - polymake
        1 0 0
        sage: c.contains                                    # optional - polymake
        Member function 'contains' of Polymake::polytope::Polytope__Rational object
        sage: c.contains(V)                                 # optional - polymake
        true

    """
    def __init__(self, obj, name, memberfunction=False):
        """
        INPUT:

        - Polymake object that this function is bound to
        - name (string): It actually says how to call this function in polymake.
          So, if it is a member function, it will look like `"$SAGE123[0]->func_name"`.
        - ``memberfunction`` (bool, default False): Whether this is a member function
          or a plain function applied with this element as first argument.

        EXAMPLES::

            sage: p = polymake.rand_sphere(3, 13, seed=12)   # optional - polymake
            sage: p.minkowski_sum_fukuda                    # optional - polymake
            minkowski_sum_fukuda (bound to Polymake::polytope::Polytope__Rational object)
            sage: p.get_schedule                            # optional - polymake
            Member function 'get_schedule' of Polymake::polytope::Polytope__Rational object

        """
        self._obj = obj
        self._name = name
        self._is_memberfunc = memberfunction

    def _repr_(self):
        """
        EXAMPLES::

            sage: p = polymake.rand_sphere(3, 13, seed=12)  # optional - polymake
            sage: p.minkowski_sum_fukuda                    # optional - polymake
            minkowski_sum_fukuda (bound to Polymake::polytope::Polytope__Rational object)
            sage: p.contains                                # optional - polymake
            Member function 'contains' of Polymake::polytope::Polytope__Rational object

        """
        if self._is_memberfunc:
            return "Member function '{}' of {} object".format(self._name.split("->")[-1], self._obj.typeof()[0])
        return "{} (bound to {} object)".format(self._name, self._obj.typeof()[0])

    def __call__(self, *args, **kwds):
        """
        EXAMPLES:

        We consider both member functions of an element and global functions
        bound to an element::

            sage: p = polymake.rand_sphere(3, 13, seed=12)      # optional - polymake
            sage: p.get_schedule('"VERTICES"')                    # optional - polymake  # random
            sensitivity check for VertexPerm
            cdd.convex_hull.canon: POINTED, RAYS, LINEALITY_SPACE : INPUT_RAYS
            sage: p.minkowski_sum_fukuda(p).F_VECTOR            # optional - polymake
            13 33 22

        """
        if self._is_memberfunc:
            return self._obj._check_valid().function_call(self._name, list(args), kwds)
        return self._obj._check_valid().function_call(self._name, [self._obj] + list(args), kwds)

    def _sage_doc_(self):
        """
        Return documentation of this function.

        NOTE:

        For unclear reasons, accessing documentation with `?` sometimes
        does not include the return value of this method.

        EXAMPLES::

            sage: p = polymake.rand_sphere(3, 13, seed=12)           # optional - polymake
            sage: print(p.get_schedule._sage_doc_())                 # optional - polymake # random
            objects/Core::Object/methods/get_schedule:
            get_schedule(request;  ... ) -> Core::RuleChain
            <BLANKLINE>
             Compose an optimal chain of production rules providing all requested properties.
             The returned RuleChain object can be applied to the original object as well as to any other object
             with the same initial set of properties.  If no feasible rule chain exists, `undef' is returned.
            <BLANKLINE>
             To watch the rule scheduler at work, e.g. to see announcements about tried preconditions,
             you may temporarily increase the verbosity levels $Verbose::rules and $Verbose::scheduler.
            <BLANKLINE>
            Arguments:
              String request : name of a property with optional alternatives or a property path in dotted notation.
                Several requests may be listed.
            <BLANKLINE>
            Returns Core::RuleChain
            sage: print(p.minkowski_sum_fukuda._sage_doc_())        # optional - polymake # random
            functions/Producing a polytope from polytopes/minkowski_sum_fukuda:
            minkowski_sum_fukuda(summands) -> Polytope<Scalar>
            <BLANKLINE>
             Computes the (VERTICES of the) Minkowski sum of a list of polytopes using the algorithm by Fukuda described in
                   Komei Fukuda, From the zonotope construction to the Minkowski addition of convex polytopes, J. Symbolic Comput., 38(4):1261-1272, 2004.
            <BLANKLINE>
            Arguments:
              Array<Polytope<Scalar>> summands
            <BLANKLINE>
            Returns Polytope<Scalar>
            <BLANKLINE>
            Example:
                > $p = minkowski_sum_fukuda([cube(2),simplex(2),cross(2)]);
                > print $p->VERTICES;
                1 -2 -1
                1 -1 -2
                1 3 -1
                1 3 1
                1 2 -2
                1 -2 2
                1 -1 3
                1 1 3

        """
        P = self._obj._check_valid()
        return P.help(self._name.split("->")[-1], pager=False)


class PolymakeExpect(PolymakeAbstract, Expect):
    r"""
    Interface to the polymake interpreter using pexpect.

    In order to use this interface, you need to either install the
    optional polymake package for Sage, or install polymake system-wide
    on your computer; it is available from https://polymake.org.

    Type ``polymake.[tab]`` for a list of most functions
    available from your polymake install. Type
    ``polymake.Function?`` for polymake's help about a given ``Function``.
    Type ``polymake(...)`` to create a new polymake
    object, and ``polymake.eval(...)`` to run a string using
    polymake and get the result back as a string.

    EXAMPLES::

        sage: from sage.interfaces.polymake import polymake_expect as polymake
        sage: type(polymake)
        <...sage.interfaces.polymake.PolymakeExpect...
        sage: p = polymake.rand_sphere(4, 20, seed=5)       # optional - polymake
        sage: p                                             # optional - polymake
        Random spherical polytope of dimension 4; seed=5...
        sage: set_verbose(3)
        sage: p.H_VECTOR;                                   # optional - polymake # random
        used package ppl
          The Parma Polyhedra Library ...
        sage: p.H_VECTOR                                    # optional - polymake
        1 16 40 16 1
        sage: set_verbose(0)
        sage: p.F_VECTOR                                    # optional - polymake
        20 94 148 74
        sage: print(p.F_VECTOR._sage_doc_())                # optional - polymake # random
        property_types/Algebraic Types/Vector:
         A type for vectors with entries of type Element.

         You can perform algebraic operations such as addition or scalar multiplication.

         You can create a new Vector by entering its elements, e.g.:
            $v = new Vector<Int>(1,2,3);
         or
            $v = new Vector<Int>([1,2,3]);

    .. automethod:: _eval_line
    """

    def __init__(self, script_subdirectory=None,
                 logfile=None, server=None, server_tmpdir=None,
                 seed=None, command=None):
        """
        TESTS::

            sage: from sage.interfaces.polymake import PolymakeExpect
            sage: PolymakeExpect()
            Polymake
            sage: PolymakeExpect().is_running()
            False

        """
        if command is None:
            command = "env TERM=dumb {}".format(os.getenv('SAGE_POLYMAKE_COMMAND') or 'polymake')
        PolymakeAbstract.__init__(self, seed=seed)
        Expect.__init__(self,
                        name="polymake",
                        command=command,
                        prompt="polytope > ",
                        server=server,
                        server_tmpdir=server_tmpdir,
                        script_subdirectory=script_subdirectory,
                        restart_on_ctrlc=False,
                        logfile=logfile,
                        eval_using_file_cutoff=1024)   # > 1024 causes hangs

    def _start(self, alt_message=None):
        """
        Start the polymake interface in the application "polytope".

        NOTE:

        There should be no need to call this explicitly.

        TESTS::

            sage: from sage.interfaces.polymake import polymake_expect as polymake
            sage: polymake.application('fan')               # optional - polymake
            sage: 'normal_fan' in dir(polymake)             # optional - polymake
            True
            sage: polymake.quit()                           # optional - polymake
            sage: polymake._start()                         # optional - polymake

        Since 'normal_fan' is not defined in the polymake application 'polytope',
        we now get
        ::

            sage: 'normal_fan' in dir(polymake)             # optional - polymake
            False

        """
        if not self.is_running():
            self._change_prompt("polytope > ")
            Expect._start(self, alt_message=None)
        PolymakeAbstract._start(self)
        self.eval('use File::Slurp;')

    def _quit_string(self):
        """
        TESTS::

            sage: from sage.interfaces.polymake import polymake_expect as polymake
            sage: polymake._quit_string()
            'exit;'
        """
        return "exit;"

    def _keyboard_interrupt(self):
        """
        Interrupt a computation with <Ctrl-c>

        TESTS:

        For reasons that are not clear to the author, the following test
        is very flaky. Therefore, this test is marked as "not tested".

            sage: from sage.interfaces.polymake import polymake_expect as polymake
            sage: c = polymake.cube(15)                         # optional - polymake
            sage: alarm(1)                                      # not tested
            sage: try:                                          # not tested # indirect doctest
            ....:     c.F_VECTOR
            ....: except KeyboardInterrupt:
            ....:     pass
            Interrupting Polymake...
            doctest:warning
            ...
            RuntimeWarning: We ignore that Polymake issues warning during keyboard interrupt
            doctest:warning
            ...
            RuntimeWarning: We ignore that Polymake raises error during keyboard interrupt

        Afterwards, the interface should still be running.  ::

            sage: c.N_FACETS                                    # optional - polymake
            30

        """
        if not self.is_running():
            raise KeyboardInterrupt
        print("Interrupting %s..." % self)
        while True:
            try:
                self._expect.send(chr(3))
            except pexpect.ExceptionPexpect as msg:
                raise pexpect.ExceptionPexpect("THIS IS A BUG -- PLEASE REPORT. This should never happen.\n" + msg)
            sleep(0.1)
            i = self._expect.expect_list(self._prompt, timeout=1)
            if i == 0:
                break
            elif i == 7:  # EOF
                warnings.warn("Polymake {} during keyboard interrupt".format(_available_polymake_answers[i]), RuntimeWarning)
                self._crash_msg()
                self.quit()
            elif i == 8:  # Timeout
                self.quit()
                raise RuntimeError("{} interface is not responding. We closed it".format(self))
            elif i != 3:  # Anything but a "computation killed"
                warnings.warn("We ignore that {} {} during keyboard interrupt".format(self, _available_polymake_answers[i]), RuntimeWarning)
        raise KeyboardInterrupt("Ctrl-c pressed while running {}".format(self))

    def _synchronize(self):
        """
        TESTS::

            sage: from sage.interfaces.polymake import polymake_expect as polymake
            sage: Q = polymake.cube(4)                          # optional - polymake
            sage: polymake('"ok"')                              # optional - polymake
            ok
            sage: polymake._expect.sendline()                   # optional - polymake
            1

        Now the interface is badly out of sync::

            sage: polymake('"foobar"')                          # optional - polymake
            <repr(<sage.interfaces.polymake.PolymakeElement at ...>) failed:
            PolymakeError: Can't locate object method "description" via package "1"
            (perhaps you forgot to load "1"?)...>
            sage: Q.typeof()                                    # optional - polymake # random
            ('foobar...', 'Polymake::polytope::Polytope__Rational')
            sage: Q.typeof.clear_cache()                        # optional - polymake

        After synchronisation, things work again as expected::

            sage: polymake._synchronize()                       # optional - polymake
            doctest:warning
            ...
            UserWarning: Polymake seems out of sync:
            The expected output did not appear before reaching the next prompt.
            sage: polymake('"back to normal"')                  # optional - polymake
            back to normal
            sage: Q.typeof()                                    # optional - polymake
            ('Polymake::polytope::Polytope__Rational', 'ARRAY')

        """
        if not self.is_running():
            return
        rnd = randrange(2147483647)
        res = str(rnd+1)
        cmd = 'print 1+{};' + self._expect.linesep
        self._sendstr(cmd.format(rnd))
        pat = self._expect.expect(self._prompt, timeout=0.5)
        # 0: normal prompt
        # 1: continuation prompt
        # 2: user input expected when requestion "help"
        # 3: what we are looking for when interrupting a computation
        # 4: error
        # 5: warning
        # 6: anything but an error or warning, thus, an information
        # 7: unexpected end of the stream
        # 8: (expected) timeout
        if pat == 8:  # timeout
            warnings.warn("{} unexpectedly {} during synchronisation.".format(self, _available_polymake_answers[pat]), RuntimeWarning)
            self.interrupt()
            # ... but we continue, as that probably means we currently are at the end of the buffer
        elif pat == 7:  # EOF
            self._crash_msg()
            self.quit()
        elif pat == 0:
            # We got the right prompt, but perhaps in a wrong position in the stream
            # The result of the addition should appear *before* our prompt
            if res not in self._expect.before:
                try:
                    warnings.warn("{} seems out of sync: The expected output did not appear before reaching the next prompt.".format(self))
                    while True:
                        i = self._expect.expect_list(self._prompt, timeout=0.1)
                        if i == 8:  # This time, we do expect a timeout
                            return
                        elif i > 0:
                            raise RuntimeError("Polymake unexpectedly {}".format(_available_polymake_answers[i]))
                except pexpect.TIMEOUT:
                    warnings.warn("A timeout has occured when synchronising {}.".format(self), RuntimeWarning)
                    self._interrupt()
                except pexpect.EOF:
                    self._crash_msg()
                    self.quit()
            else:
                return
        else:
            raise RuntimeError("Polymake unexpectedly {}".format(_available_polymake_answers[pat]))

    def _eval_line(self, line, allow_use_file=True, wait_for_prompt=True, restart_if_needed=True, **kwds):
        r"""
        Evaluate a command.

        INPUT:

        - ``line``, a command (string) to be evaluated
        - ``allow_use_file`` (optional bool, default ``True``), whether or not
          to use a file if the line is very long.
        - ``wait_for_prompt`` (optional, default ``True``), whether or not
          to wait before polymake returns a prompt. If it is a string, it is considered
          as alternative prompt to be waited for.
        - ``restart_if_needed`` (optional bool, default ``True``), whether or
          not to restart polymake in case something goes wrong
        - further optional arguments (e.g., timeout) that will be passed to
          :meth:`pexpect.pty_spawn.spawn.expect`. Note that they are ignored
          if the line is too long and thus is evaluated via a file. So,
          if a timeout is defined, it should be accompanied by ``allow_use_file=False``.

        Different reaction types of polymake, including warnings, comments,
        errors, request for user interaction, and yielding a continuation prompt,
        are taken into account.

        Usually, this method is indirectly called via :meth:`~sage.interfaces.expect.Expect.eval`.

        EXAMPLES::

            sage: from sage.interfaces.polymake import polymake_expect as polymake
            sage: p = polymake.cube(3)              # optional - polymake  # indirect doctest

        Here we see that remarks printed by polymake are displayed if
        the verbosity is positive::

            sage: set_verbose(1)
            sage: p.N_LATTICE_POINTS                # optional - polymake # random
            used package latte
              LattE (Lattice point Enumeration) is a computer software dedicated to the
              problems of counting lattice points and integration inside convex polytopes.
              Copyright by Matthias Koeppe, Jesus A. De Loera and others.
              http://www.math.ucdavis.edu/~latte/
            27
            sage: set_verbose(0)

        If polymake raises an error, the polymake *interface* raises
        a :class:`PolymakeError`::

            sage: polymake.eval('FOOBAR(3);')       # optional - polymake
            Traceback (most recent call last):
            ...
            PolymakeError: Undefined subroutine &Polymake::User::FOOBAR called...

        If a command is incomplete, then polymake returns a continuation
        prompt. In that case, we raise an error::

            sage: polymake.eval('print 3')          # optional - polymake
            Traceback (most recent call last):
            ...
            SyntaxError: Incomplete polymake command 'print 3'
            sage: polymake.eval('print 3;')         # optional - polymake
            '3'

        However, if the command contains line breaks but eventually is complete,
        no error is raised::

            sage: print(polymake.eval('$tmp="abc";\nprint $tmp;'))  # optional - polymake
            abc

        When requesting help, polymake sometimes expect the user to choose
        from a list. In that situation, we abort with a warning, and show
        the list from which the user can choose; we could demonstrate this using
        the :meth:`help` method, but here we use an explicit code evaluation::

            sage: print(polymake.eval('help "TRIANGULATION";'))     # optional - polymake # random
            doctest:warning
            ...
            UserWarning: Polymake expects user interaction. We abort and return
            the options that Polymake provides.
            There are 5 help topics matching 'TRIANGULATION':
            1: objects/Cone/properties/Triangulation and volume/TRIANGULATION
            2: objects/Polytope/properties/Triangulation and volume/TRIANGULATION
            3: objects/Visualization/Visual::PointConfiguration/methods/TRIANGULATION
            4: objects/Visualization/Visual::Polytope/methods/TRIANGULATION
            5: objects/PointConfiguration/properties/Triangulation and volume/TRIANGULATION

        By default, we just wait until polymake returns a result. However,
        it is possible to explicitly set a timeout. The following usually does
        work in an interactive session and often in doc tests, too. However,
        sometimes it hangs, and therefore we remove it from the tests, for now::

            sage: c = polymake.cube(15)             # optional - polymake
            sage: polymake.eval('print {}->F_VECTOR;'.format(c.name()), timeout=1) # optional - polymake # not tested
            Traceback (most recent call last):
            ...
            RuntimeError: Polymake fails to respond timely

        We verify that after the timeout, polymake is still able to give answers::

            sage: c                                 # optional - polymake
            cube of dimension 15
            sage: c.N_VERTICES                      # optional - polymake
            32768

        Note, however, that the recovery after a timeout is not perfect.
        It may happen that in some situation the interface collapses and
        thus polymake would automatically be restarted, thereby losing all
        data that have been computed before.

        """
        line = line.strip()
        if allow_use_file and wait_for_prompt and self._eval_using_file_cutoff and len(line) > self._eval_using_file_cutoff:
            return self._eval_line_using_file(line)
        try:
            if not self.is_running():
                self._start()
            E = self._expect
            try:
                if len(line) >= 4096:
                    raise RuntimeError("Sending more than 4096 characters with {} on a line may cause a hang and you're sending {} characters".format(self, len(line)))
                E.sendline(line)
                if not wait_for_prompt:
                    return ''

            except OSError as msg:
                if restart_if_needed:
                    # The subprocess most likely crashed.
                    # If it's really still alive, we fall through
                    # and raise RuntimeError.
                    if sys.platform.startswith('sunos'):
                        # On (Open)Solaris, we might need to wait a
                        # while because the process might not die
                        # immediately. See Trac #14371.
                        for t in [0.5, 1.0, 2.0]:
                            if E.isalive():
                                time.sleep(t)
                            else:
                                break
                    if not E.isalive():
                        try:
                            self._synchronize()
                        except (TypeError, RuntimeError):
                            pass
                        return self._eval_line(line, allow_use_file=allow_use_file, wait_for_prompt=wait_for_prompt, restart_if_needed=False, **kwds)
                raise_(RuntimeError, "{}\nError evaluating {} in {}".format(msg, line, self), sys.exc_info()[2])

            p_warnings = []
            p_errors = []
            have_warning = False
            have_error = False
            have_log = False
            if len(line) > 0:
                first = True
                while True:
                    try:
                        if isinstance(wait_for_prompt, six.string_types):
                            pat = E.expect(wait_for_prompt, **kwds)
                        else:
                            pat = E.expect_list(self._prompt, **kwds)
                    except pexpect.EOF as msg:
                        try:
                            if self.is_local():
                                tmp_to_use = self._local_tmpfile()
                            else:
                                tmp_to_use = self._remote_tmpfile()
                            if self._read_in_file_command(tmp_to_use) in line:
                                raise pexpect.EOF(msg)
                        except NotImplementedError:
                            pass
                        if self._quit_string() in line:
                            # we expect to get an EOF if we're quitting.
                            return ''
                        elif restart_if_needed:  # the subprocess might have crashed
                            try:
                                self._synchronize()
                                return self._eval_line(line, allow_use_file=allow_use_file, wait_for_prompt=wait_for_prompt, restart_if_needed=False, **kwds)
                            except (TypeError, RuntimeError):
                                pass
                        raise RuntimeError("{}\n{} crashed executing {}".format(msg, self, line))
                    if self._terminal_echo:
                        out = E.before
                    else:
                        out = E.before.rstrip('\n\r')
                    if self._terminal_echo and first:
                        i = out.find("\n")
                        j = out.rfind("\r")
                        out = out[i+1:j].replace('\r\n', '\n')
                    else:
                        out = out.strip().replace('\r\n', '\n')
                    first = False
                    if have_error:
                        p_errors.append(out)
                        have_error = False
                        out = ""
                    elif have_warning:
                        p_warnings.append(out)
                        have_warning = False
                        out = ""
                    elif have_log:
                        if get_verbose() > 0:
                            print(out)
                        have_log = False
                        out = ""
                    # 0: normal prompt
                    # 1: continuation prompt
                    # 2: user input expected when requestion "help"
                    # 3: what we are looking for when interrupting a computation
                    # 4: error
                    # 5: warning
                    # 6: anything but an error or warning, thus, an information
                    # 7: unexpected end of the stream
                    # 8: (expected) timeout
                    if pat == 0:
                        have_log = False
                        have_error = False
                        have_warning = False
                        if E.buffer:
                            if not E.buffer.strip():
                                E.send(chr(3))
                                sleep(0.1)
                                pat = E.expect_list(self._prompt)
                                if E.buffer or pat:
                                    raise RuntimeError("Couldn't return to prompt after command '{}'".format(line))
                        break
                    elif pat == 1:  # unexpected continuation prompt
                        # Return to normal prompt
                        i = pat
                        E.send(chr(3))
                        sleep(0.1)
                        i = E.expect_list(self._prompt)
                        assert i == 0, "Command '{}': Couldn't return to normal prompt after polymake {}. Instead, polymake {}".format(line, _available_polymake_answers[pat], _available_polymake_answers[i])
                        raise SyntaxError("Incomplete polymake command '{}'".format(line))
                    elif pat == 2:  # request for user interaction
                        # Return to normal prompt
                        warnings.warn("{} expects user interaction. We abort and return the options that {} provides.".format(self, self))
                        i = pat
                        while i:
                            self._expect.send(chr(3))
                            sleep(0.1)
                            i = self._expect.expect(self._prompt, timeout=0.1)
                        # User interaction is expected to happen when requesting help
                        if line.startswith('help'):
                            out = os.linesep.join(out.split(os.linesep)[:-1])
                            break
                        else:
                            RuntimeError("Polymake unexpectedly {}".format(_available_polymake_answers[pat]))
                    elif pat == 3:  # killed by signal
                        i = pat
                        while pat != 0:
                            E.send(chr(3))
                            sleep(0.1)
                            i = E.expect_list(self._prompt)
                        RuntimeError("Polymake unexpectedly {}".format(_available_polymake_answers[pat]))
                    elif pat == 4:  # polymake error
                        have_error = True
                    elif pat == 5:  # polymake warning
                        have_warning = True
                    elif pat == 6:  # apparently polymake prints a comment
                        have_log = True
                    elif pat == 7:  # we have reached the end of the buffer
                        warnings.warn("Polymake unexpectedly {}".format(_available_polymake_answers[pat]), RuntimeWarning)
                        E.buffer = E.before + E.after + E.buffer
                        break
                    else:  # timeout or some other problem
                        # Polymake would still continue with the computation. Thus, we send an interrupt
                        E.send(chr(3))
                        sleep(0.1)
                        while E.expect_list(self._prompt, timeout=0.1):
                            # ... and since a single Ctrl-c just interrupts *one* of polymake's
                            # rule chains, we repeat until polymake is running out of rules.
                            E.send(chr(3))
                            sleep(0.1)
                        raise RuntimeError("Polymake {}".format(_available_polymake_answers[pat]))
            else:
                out = ''
        except KeyboardInterrupt:
            self._keyboard_interrupt()
            raise KeyboardInterrupt("Ctrl-c pressed while running {}".format(self))
        for w in p_warnings:
            warnings.warn(w, RuntimeWarning)
        for e in p_errors:
            raise PolymakeError(e)
        return out

    def application(self, app):
        """
        Change to a given polymake application.

        INPUT:

        - ``app``, a string, one of "common", "fulton", "group", "matroid", "topaz",
          "fan", "graph", "ideal", "polytope", "tropical"

        EXAMPLES:

        We expose a computation that uses both the 'polytope' and the 'fan'
        application of polymake. Let us start by defining a polytope `q` in
        terms of inequalities. Polymake knows to compute the f- and h-vector
        and finds that the polytope is very ample::

            sage: from sage.interfaces.polymake import polymake_expect as polymake
            sage: q = polymake.new_object("Polytope", INEQUALITIES=[[5,-4,0,1],[-3,0,-4,1],[-2,1,0,0],[-4,4,4,-1],[0,0,1,0],[8,0,0,-1],[1,0,-1,0],[3,-1,0,0]]) # optional - polymake
            sage: q.H_VECTOR                    # optional - polymake
            1 5 5 1
            sage: q.F_VECTOR                    # optional - polymake
            8 14 8
            sage: q.VERY_AMPLE                  # optional - polymake
            true

        In the application 'fan', polymake can now compute the normal fan
        of `q` and its (primitive) rays::

            sage: polymake.application('fan')   # optional - polymake
            sage: g = q.normal_fan()            # optional - polymake
            sage: g.RAYS                        # optional - polymake
            -1 0 1/4
            0 -1 1/4
            1 0 0
            1 1 -1/4
            0 1 0
            0 0 -1
            0 -1 0
            -1 0 0
            sage: g.RAYS.primitive()            # optional - polymake
            -4 0 1
            0 -4 1
            1 0 0
            4 4 -1
            0 1 0
            0 0 -1
            0 -1 0
            -1 0 0

        Note that the list of functions available by tab completion depends
        on the application.

        TESTS:

        Since 'trop_witness' is not defined in the polymake application 'polytope'
        but only in 'tropical', the following shows the effect of changing
        the application. ::

            sage: polymake.application('polytope')                   # optional - polymake
            sage: 'trop_witness' in dir(polymake)                 # optional - polymake
            False
            sage: polymake.application('tropical')                   # optional - polymake
            sage: 'trop_witness' in dir(polymake)                 # optional - polymake
            True
            sage: polymake.application('polytope')                   # optional - polymake
            sage: 'trop_witness' in dir(polymake)                 # optional - polymake
            False

        For completeness, we show what happens when asking for an application
        that doesn't exist::

            sage: polymake.application('killerapp')                  # optional - polymake
            Traceback (most recent call last):
            ...
            ValueError: Unknown polymake application 'killerapp'

        Of course, a different error results when we send an explicit
        command in polymake to change to an unknown application::

            sage: polymake.eval('application "killerapp";')         # optional - polymake
            Traceback (most recent call last):
            ...
            PolymakeError: Unknown application killerapp

        """
        if not self.is_running():
            self._start()
        if app not in ["common", "fulton", "group", "matroid", "topaz", "fan", "graph", "ideal", "polytope", "tropical"]:
            raise ValueError("Unknown polymake application '{}'".format(app))
        self._application = app
        patterns = ["{} > ".format(app),            # 0: normal prompt
                    r"{} \([0-9]+\)> ".format(app),  # 1: continuation prompt
                    "Please choose ".format(app),   # 2: user input expected when requesting "help"
                    "killed by signal",             # 3: what we are looking for when interrupting a computation
                    "polymake: +ERROR: +",          # 4: error
                    "polymake: +WARNING: +",        # 5: warning
                    "polymake: +",                  # 6: anything but an error or warning, thus, an information
                    pexpect.EOF,                    # 7: unexpected end of the stream
                    pexpect.TIMEOUT]                # 8: timeout
        self._change_prompt(self._expect.compile_pattern_list(patterns))
        self._sendstr('application "{}";{}'.format(app, self._expect.linesep))
        pat = self._expect.expect_list(self._prompt)
        if pat:
            raise RuntimeError("When changing the application, polymake unexpectedly {}".format(_available_polymake_answers[pat]))

Polymake = PolymakeExpect

class PolymakeJuPyMake(PolymakeAbstract):

    r"""
    Interface to the polymake interpreter using JuPyMake.

    In order to use this interface, you need to either install the
    optional polymake package for Sage, or install polymake system-wide
    on your computer; it is available from https://polymake.org.
    Also install the jupymake Python package.

    Type ``polymake.[tab]`` for a list of most functions
    available from your polymake install. Type
    ``polymake.Function?`` for polymake's help about a given ``Function``.
    Type ``polymake(...)`` to create a new polymake
    object, and ``polymake.eval(...)`` to run a string using
    polymake and get the result back as a string.

    EXAMPLES::

        sage: from sage.interfaces.polymake import polymake_jupymake as polymake
        sage: type(polymake)
        <...sage.interfaces.polymake.PolymakeJuPyMake...
        sage: p = polymake.rand_sphere(4, 20, seed=5)       # optional - jupymake
        sage: p                                             # optional - jupymake
        Random spherical polytope of dimension 4; seed=5...
        sage: set_verbose(3)
        sage: p.H_VECTOR;                                   # optional - jupymake # random
        used package ppl
          The Parma Polyhedra Library ...
        sage: p.H_VECTOR                                    # optional - jupymake
        1 16 40 16 1
        sage: set_verbose(0)
        sage: p.F_VECTOR                                    # optional - jupymake
        20 94 148 74
        sage: print(p.F_VECTOR._sage_doc_())                # optional - jupymake # random
        property_types/Algebraic Types/Vector:
         A type for vectors with entries of type Element.

         You can perform algebraic operations such as addition or scalar multiplication.

         You can create a new Vector by entering its elements, e.g.:
            $v = new Vector<Int>(1,2,3);
         or
            $v = new Vector<Int>([1,2,3]);
    """

    def __init__(self, seed=None, verbose=False):
        """
        Initialize ``self``.

        INPUT:

        - ``verbose`` -- boolean (default: ``False``); whether to print the
        commands passed to polymake.

        TESTS::

            sage: from sage.interfaces.polymake import PolymakeJuPyMake
            sage: PolymakeJuPyMake()
            Polymake
            sage: PolymakeJuPyMake().is_running()
            False

        """
        self._verbose = verbose
        PolymakeAbstract.__init__(self, seed=seed)

    _is_running = False    # class variable

    def is_running(self):
        return self._is_running

    def _start(self):
        from JuPyMake import InitializePolymake
        if not self.is_running():
            InitializePolymake()          # Can only be called once
            self._is_running = True
        PolymakeAbstract._start(self)
        self.eval("sub Polymake::Core::Shell::Mock::fill_history {}")
        self._tab_completion()   # Run it here already because it causes a segfault when invoked in actual tab completion situation?!

    def eval(self, code, **kwds):
        r"""
        Evaluate a command.

        INPUT:

        - ``code``, a command (string) to be evaluated

        Different reaction types of polymake, including warnings, comments,
        errors, request for user interaction, and yielding a continuation prompt,
        are taken into account.

        EXAMPLES::

            sage: from sage.interfaces.polymake import polymake_jupymake as polymake
            sage: p = polymake.cube(3)              # optional - jupymake  # indirect doctest

        Here we see that remarks printed by polymake are displayed if
        the verbosity is positive::

            sage: set_verbose(1)
            sage: p.N_LATTICE_POINTS                # optional - jupymake # random
            used package latte
              LattE (Lattice point Enumeration) is a computer software dedicated to the
              problems of counting lattice points and integration inside convex polytopes.
              Copyright by Matthias Koeppe, Jesus A. De Loera and others.
              http://www.math.ucdavis.edu/~latte/
            27
            sage: set_verbose(0)

        If polymake raises an error, the polymake *interface* raises
        a :class:`PolymakeError`::

            sage: polymake.eval('FOOBAR(3);')       # optional - jupymake
            Traceback (most recent call last):
            ...
            PolymakeError: Undefined subroutine &Polymake::User::FOOBAR called...

        If a command is incomplete, then polymake returns a continuation
        prompt. In that case, we raise an error::

            sage: polymake.eval('print 3')          # optional - jupymake
            Traceback (most recent call last):
            ...
            SyntaxError: Incomplete polymake command 'print 3'
            sage: polymake.eval('print 3;')         # optional - jupymake
            '3'

        However, if the command contains line breaks but eventually is complete,
        no error is raised::

            sage: print(polymake.eval('$tmp="abc";\nprint $tmp;'))  # optional - jupymake
            abc

        When requesting help, polymake sometimes expect the user to choose
        from a list. In that situation, we abort with a warning, and show
        the list from which the user can choose; we could demonstrate this using
        the :meth:`help` method, but here we use an explicit code evaluation::

            sage: print(polymake.eval('help "TRIANGULATION";'))     # optional - jupymake # random
            doctest:warning
            ...
            UserWarning: Polymake expects user interaction. We abort and return
            the options that Polymake provides.
            There are 5 help topics matching 'TRIANGULATION':
            1: objects/Cone/properties/Triangulation and volume/TRIANGULATION
            2: objects/Polytope/properties/Triangulation and volume/TRIANGULATION
            3: objects/Visualization/Visual::PointConfiguration/methods/TRIANGULATION
            4: objects/Visualization/Visual::Polytope/methods/TRIANGULATION
            5: objects/PointConfiguration/properties/Triangulation and volume/TRIANGULATION

        By default, we just wait until polymake returns a result. However,
        it is possible to explicitly set a timeout. The following usually does
        work in an interactive session and often in doc tests, too. However,
        sometimes it hangs, and therefore we remove it from the tests, for now::

            sage: c = polymake.cube(15)             # optional - jupymake
            sage: polymake.eval('print {}->F_VECTOR;'.format(c.name()), timeout=1) # optional - jupymake # not tested
            Traceback (most recent call last):
            ...
            RuntimeError: Polymake fails to respond timely

        We verify that after the timeout, polymake is still able to give answers::

            sage: c                                 # optional - jupymake
            cube of dimension 15
            sage: c.N_VERTICES                      # optional - jupymake
            32768

        Note, however, that the recovery after a timeout is not perfect.
        It may happen that in some situation the interface collapses and
        thus polymake would automatically be restarted, thereby losing all
        data that have been computed before.

        """
        if not self.is_running():
            self._start()
        from JuPyMake import ExecuteCommand
        if self._verbose:
            print("## eval: {}".format(code))
        parsed, stdout, stderr, error = ExecuteCommand(code)
        if get_verbose() > 0 or self._verbose:
            stderr = stderr.rstrip('\n\r')
            if stderr:
                print(stderr)
        if error:
            # "Error evaluating {} in {}: {}".format(code, self, error)
            raise PolymakeError(error)
        if not parsed:
            raise SyntaxError("Incomplete polymake command '{}'".format(code))
        return stdout

    _eval_line = eval


def reduce_load_Polymake():
    """
    Returns the polymake interface object defined in :mod:`sage.interfaces.polymake`.

    EXAMPLES::

        sage: from sage.interfaces.polymake import reduce_load_Polymake
        sage: reduce_load_Polymake()
        Polymake
    """
    return polymake


polymake_expect = PolymakeExpect()

polymake_jupymake = PolymakeJuPyMake()

from sage.features import PythonModule
if PythonModule("JuPyMake").is_present():
    polymake = polymake_jupymake
else:
    polymake = polymake_expect<|MERGE_RESOLUTION|>--- conflicted
+++ resolved
@@ -762,12 +762,7 @@
         Of course, a different error results when we send an explicit
         command in polymake to change to an unknown application::
 
-<<<<<<< HEAD
             sage: polymake.eval('application "killerapp";')         # optional - polymake
-=======
-            sage: c = polymake.cube(15)             # optional - polymake
-            sage: polymake.eval('print {}->F_VECTOR;'.format(c.name()), timeout=1) # not tested # optional - polymake
->>>>>>> 0c1b044b
             Traceback (most recent call last):
             ...
             PolymakeError: Unknown application killerapp
@@ -825,29 +820,19 @@
     We support all "big" polymake types, Perl arrays of length
     different from one, and Perl scalars::
 
-<<<<<<< HEAD
         sage: p = polymake.rand_sphere(4, 20, seed=5)            # optional - polymake
         sage: p.typename()                                      # optional - polymake
         'Polytope'
         sage: p                                                 # optional - polymake
         Random spherical polytope of dimension 4; seed=5...
-=======
-            sage: 'show_credits' in dir(polymake)               # optional - polymake
-            True
->>>>>>> 0c1b044b
 
     Now, one can work with that element in Python syntax, for example::
 
-<<<<<<< HEAD
         sage: p.VERTICES[2][2]                                  # optional - polymake
         1450479926727001/2251799813685248
 
     """
     def _repr_(self):
-=======
-            sage: 'lex_ordered' in dir(polymake)                # optional - polymake
-            True
->>>>>>> 0c1b044b
         """
         String representation of polymake elements.
 
@@ -2045,7 +2030,7 @@
         sometimes it hangs, and therefore we remove it from the tests, for now::
 
             sage: c = polymake.cube(15)             # optional - polymake
-            sage: polymake.eval('print {}->F_VECTOR;'.format(c.name()), timeout=1) # optional - polymake # not tested
+            sage: polymake.eval('print {}->F_VECTOR;'.format(c.name()), timeout=1) # not tested # optional - polymake
             Traceback (most recent call last):
             ...
             RuntimeError: Polymake fails to respond timely
@@ -2502,7 +2487,7 @@
         sometimes it hangs, and therefore we remove it from the tests, for now::
 
             sage: c = polymake.cube(15)             # optional - jupymake
-            sage: polymake.eval('print {}->F_VECTOR;'.format(c.name()), timeout=1) # optional - jupymake # not tested
+            sage: polymake.eval('print {}->F_VECTOR;'.format(c.name()), timeout=1) # not tested # optional - jupymake
             Traceback (most recent call last):
             ...
             RuntimeError: Polymake fails to respond timely
