--- conflicted
+++ resolved
@@ -52,20 +52,6 @@
 #                  http://www.gnu.org/licenses/
 #*****************************************************************************
 
-<<<<<<< HEAD
-from .linear_code import (LinearCodeSyndromeDecoder,
-                          LinearCodeNearestNeighborDecoder)
-from .bch import BCHUnderlyingGRSDecoder
-from .cyclic_code import CyclicCodeSurroundingBCHDecoder
-from .grs import (GRSBerlekampWelchDecoder,
-                  GRSGaoDecoder,
-                  GRSKeyEquationSyndromeDecoder,
-                  GRSErrorErasureDecoder)
-from .guruswami_sudan.gs_decoder import GRSGuruswamiSudanDecoder
-from .extended_code import ExtendedCodeOriginalCodeDecoder
-from .punctured_code import PuncturedCodeOriginalCodeDecoder
-from .subfield_subcode import SubfieldSubcodeOriginalCodeDecoder
-=======
 from sage.misc.lazy_import import lazy_import as _lazy_import
 
 _lazy_import('sage.coding.extended_code',              'ExtendedCodeOriginalCodeDecoder')
@@ -77,5 +63,4 @@
 _lazy_import('sage.coding.linear_code',               ['LinearCodeNearestNeighborDecoder',
                                                        'LinearCodeSyndromeDecoder'])
 _lazy_import('sage.coding.punctured_code',             'PuncturedCodeOriginalCodeDecoder')
-_lazy_import('sage.coding.subfield_subcode',           'SubfieldSubcodeOriginalCodeDecoder')
->>>>>>> f64841fa
+_lazy_import('sage.coding.subfield_subcode',           'SubfieldSubcodeOriginalCodeDecoder')