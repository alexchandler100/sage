"""
Utility functions

This module contains various utility functions and classes used in doctesting.

AUTHORS:

- David Roe (2012-03-27) -- initial version, based on Robert Bradshaw's code.
"""

#*****************************************************************************
#       Copyright (C) 2012 David Roe <roed.math@gmail.com>
#                          Robert Bradshaw <robertwb@gmail.com>
#                          William Stein <wstein@gmail.com>
#
#  Distributed under the terms of the GNU General Public License (GPL)
#  as published by the Free Software Foundation; either version 2 of
#  the License, or (at your option) any later version.
#                  http://www.gnu.org/licenses/
#*****************************************************************************


from sage.structure.sage_object import SageObject
from sage.misc.misc import walltime, cputime

def count_noun(number, noun, plural=None, pad_number=False, pad_noun=False):
    """
    EXAMPLES::

        sage: from sage.doctest.util import count_noun
        sage: count_noun(1, "apple")
        '1 apple'
        sage: count_noun(1, "apple", pad_noun=True)
        '1 apple '
        sage: count_noun(1, "apple", pad_number=3)
        '  1 apple'
        sage: count_noun(2, "orange")
        '2 oranges'
        sage: count_noun(3, "peach", "peaches")
        '3 peaches'
        sage: count_noun(1, "peach", plural="peaches", pad_noun=True)
        '1 peach  '
    """
    if plural is None:
        plural = noun + "s"
    if pad_noun:
        # We assume that the plural is never shorter than the noun....
        pad_noun = " " * (len(plural) - len(noun))
    else:
        pad_noun = ""
    if pad_number:
        number_str = ("%%%sd"%pad_number)%number
    else:
        number_str = "%d"%number
    if number == 1:
        return "%s %s%s"%(number_str, noun, pad_noun)
    else:
        return "%s %s"%(number_str, plural)


def dict_difference(self, other):
    """
    Return a dict with all key-value pairs occuring in ``self`` but not
    in ``other``.

    EXAMPLES::

        sage: from sage.doctest.util import dict_difference
        sage: d1 = {1: 'a', 2: 'b', 3: 'c'}
        sage: d2 = {1: 'a', 2: 'x', 4: 'c'}
        sage: dict_difference(d2, d1)
        {2: 'x', 4: 'c'}

    ::

        sage: from sage.doctest.control import DocTestDefaults
        sage: D1 = DocTestDefaults()
        sage: D2 = DocTestDefaults(foobar="hello", timeout=100)
        sage: dict_difference(D2.__dict__, D1.__dict__)
        {'foobar': 'hello', 'timeout': 100}
    """
    D = dict()
    for (k,v) in self.iteritems():
        try:
            if other[k] == v:
                continue
        except KeyError:
            pass
        D[k] = v
    return D


class Timer:
    """
    A simple timer.

    EXAMPLES::

        sage: from sage.doctest.util import Timer
        sage: Timer()
        {}
        sage: TestSuite(Timer()).run()
    """
    def start(self):
        """
        Start the timer.

        Can be called multiple times to reset the timer.

        EXAMPLES::

            sage: from sage.doctest.util import Timer
            sage: Timer().start()
            {'cputime': ..., 'walltime': ...}
        """
        self.cputime = cputime()
        self.walltime = walltime()
        return self

    def stop(self):
        """
        Stops the timer, recording the time that has passed since it
        was started.

        EXAMPLES::

            sage: from sage.doctest.util import Timer
            sage: import time
            sage: timer = Timer().start()
            sage: time.sleep(0.5)
            sage: timer.stop()
            {'cputime': ..., 'walltime': ...}
        """
        self.cputime = cputime(self.cputime)
        self.walltime = walltime(self.walltime)
        return self

    def annotate(self, object):
        """
        Annotates the given object with the cputime and walltime
        stored in this timer.

        EXAMPLES::

            sage: from sage.doctest.util import Timer
            sage: Timer().start().annotate(EllipticCurve)
            sage: EllipticCurve.cputime # random
            2.817255
            sage: EllipticCurve.walltime # random
            1332649288.410404
        """
        object.cputime = self.cputime
        object.walltime = self.walltime

    def __repr__(self):
        """
        String representation is from the dictionary.

        EXAMPLES::

            sage: from sage.doctest.util import Timer
            sage: repr(Timer().start()) # indirect doctest
            "{'cputime': ..., 'walltime': ...}"
        """
        return str(self)

    def __str__(self):
        """
        String representation is from the dictionary.

        EXAMPLES::

            sage: from sage.doctest.util import Timer
            sage: str(Timer().start()) # indirect doctest
            "{'cputime': ..., 'walltime': ...}"
        """
        return str(self.__dict__)

    def __cmp__(self, other):
        """
        Comparison.

        EXAMPLES::

            sage: from sage.doctest.util import Timer
            sage: Timer() == Timer()
            True
            sage: t = Timer().start()
            sage: loads(dumps(t)) == t
            True
        """
        c = cmp(type(self), type(other))
        if c: return c
        return cmp(self.__dict__, other.__dict__)

# Inheritance rather then delegation as globals() must be a dict
class RecordingDict(dict):
    """
    This dictionary is used for tracking the dependencies of an example.

    This feature allows examples in different doctests to be grouped
    for better timing data.  It's obtained by recording whenever
    anything is set or retrieved from this dictionary.

    EXAMPLES::

        sage: from sage.doctest.util import RecordingDict
        sage: D = RecordingDict(test=17)
        sage: D.got
        set()
        sage: D['test']
        17
        sage: D.got
        {'test'}
        sage: D.set
        set()
        sage: D['a'] = 1
        sage: D['a']
        1
        sage: D.set
        {'a'}
        sage: D.got
        {'test'}

    TESTS::

        sage: TestSuite(D).run()
    """
    def __init__(self, *args, **kwds):
        """
        Initialization arguments are the same as for a normal dictionary.

        EXAMPLES::

            sage: from sage.doctest.util import RecordingDict
            sage: D = RecordingDict(d = 42)
            sage: D.got
            set()
        """
        dict.__init__(self, *args, **kwds)
        self.start()

    def start(self):
        """
        We track which variables have been set or retrieved.
        This function initializes these lists to be empty.

        EXAMPLES::

            sage: from sage.doctest.util import RecordingDict
            sage: D = RecordingDict(d = 42)
            sage: D.set
            set()
            sage: D['a'] = 4
            sage: D.set
            {'a'}
            sage: D.start(); D.set
            set()
        """
        self.set = set([])
        self.got = set([])

    def __getitem__(self, name):
        """
        EXAMPLES::

            sage: from sage.doctest.util import RecordingDict
            sage: D = RecordingDict(d = 42)
            sage: D['a'] = 4
            sage: D.got
            set()
            sage: D['a'] # indirect doctest
            4
            sage: D.got
            set()
            sage: D['d']
            42
            sage: D.got
            {'d'}
        """
        if name not in self.set:
            self.got.add(name)
        return dict.__getitem__(self, name)

    def __setitem__(self, name, value):
        """
        EXAMPLES::

            sage: from sage.doctest.util import RecordingDict
            sage: D = RecordingDict(d = 42)
            sage: D['a'] = 4 # indirect doctest
            sage: D.set
            {'a'}
        """
        self.set.add(name)
        dict.__setitem__(self, name, value)

    def __delitem__(self, name):
        """
        EXAMPLES::

            sage: from sage.doctest.util import RecordingDict
            sage: D = RecordingDict(d = 42)
            sage: del D['d'] # indirect doctest
            sage: D.set
            {'d'}
        """
        self.set.add(name)
        dict.__delitem__(self, name)

    def get(self, name, default=None):
        """
        EXAMPLES::

            sage: from sage.doctest.util import RecordingDict
            sage: D = RecordingDict(d = 42)
            sage: D.get('d')
            42
            sage: D.got
            {'d'}
            sage: D.get('not_here')
            sage: sorted(list(D.got))
            ['d', 'not_here']
        """
        if name not in self.set:
            self.got.add(name)
        return dict.get(self, name, default)

    def copy(self):
        """
        Note that set and got are not copied.

        EXAMPLES::

            sage: from sage.doctest.util import RecordingDict
            sage: D = RecordingDict(d = 42)
            sage: D['a'] = 4
            sage: D.set
            {'a'}
            sage: E = D.copy()
            sage: E.set
            set()
            sage: sorted(E.keys())
            ['a', 'd']
        """
        return RecordingDict(dict.copy(self))

    def __reduce__(self):
        """
        Pickling.

        EXAMPLES::

            sage: from sage.doctest.util import RecordingDict
            sage: D = RecordingDict(d = 42)
            sage: D['a'] = 4
            sage: D.get('not_here')
            sage: E = loads(dumps(D))
            sage: E.got
            {'not_here'}
        """
        return make_recording_dict, (dict(self), self.set, self.got)

def make_recording_dict(D, st, gt):
    """
    Auxilliary function for pickling.

    EXAMPLES::

        sage: from sage.doctest.util import make_recording_dict
        sage: D = make_recording_dict({'a':4,'d':42},set([]),set(['not_here']))
        sage: sorted(D.items())
        [('a', 4), ('d', 42)]
        sage: D.got
        {'not_here'}
    """
    ans = RecordingDict(D)
    ans.set = st
    ans.got = gt
    return ans

class NestedName:
    """
    Class used to construct fully qualified names based on indentation level.

    EXAMPLES::

        sage: from sage.doctest.util import NestedName
        sage: qname = NestedName('sage.categories.algebras')
        sage: qname[0] = 'Algebras'; qname
        sage.categories.algebras.Algebras
        sage: qname[4] = '__contains__'; qname
        sage.categories.algebras.Algebras.__contains__
        sage: qname[4] = 'ParentMethods'
        sage: qname[8] = 'from_base_ring'; qname
        sage.categories.algebras.Algebras.ParentMethods.from_base_ring

    TESTS::

        sage: TestSuite(qname).run()
    """
    def __init__(self, base):
        """
        INPUT:

        - base -- a string: the name of the module.

        EXAMPLES::

            sage: from sage.doctest.util import NestedName
            sage: qname = NestedName('sage.categories.algebras')
            sage: qname
            sage.categories.algebras
        """
        self.all = [base]

    def __setitem__(self, index, value):
        """
        Sets the value at a given indentation level.

        INPUT:

        - index -- a positive integer, the indentation level (often a multiple of 4, but not necessarily)
        - value -- a string, the name of the class or function at that indentation level.

        EXAMPLES::

            sage: from sage.doctest.util import NestedName
            sage: qname = NestedName('sage.categories.algebras')
            sage: qname[1] = 'Algebras' # indirect doctest
            sage: qname
            sage.categories.algebras.Algebras
            sage: qname.all
            ['sage.categories.algebras', None, 'Algebras']
        """
        if index < 0:
            raise ValueError
        while len(self.all) <= index:
            self.all.append(None)
        self.all[index+1:] = [value]

    def __str__(self):
        """
        Returns a .-separated string giving the full name.

        EXAMPLES::

            sage: from sage.doctest.util import NestedName
            sage: qname = NestedName('sage.categories.algebras')
            sage: qname[1] = 'Algebras'
            sage: qname[44] = 'at_the_end_of_the_universe'
            sage: str(qname) # indirect doctest
            'sage.categories.algebras.Algebras.at_the_end_of_the_universe'
        """
        return repr(self)

    def __repr__(self):
        """
        Returns a .-separated string giving the full name.

        EXAMPLES::

            sage: from sage.doctest.util import NestedName
            sage: qname = NestedName('sage.categories.algebras')
            sage: qname[1] = 'Algebras'
            sage: qname[44] = 'at_the_end_of_the_universe'
            sage: print qname # indirect doctest
            sage.categories.algebras.Algebras.at_the_end_of_the_universe
        """
        return '.'.join(a for a in self.all if a is not None)

    def __cmp__(self, other):
        """
        Comparison is just comparison of the underlying lists.

        EXAMPLES::

            sage: from sage.doctest.util import NestedName
            sage: qname = NestedName('sage.categories.algebras')
            sage: qname2 = NestedName('sage.categories.algebras')
            sage: qname == qname2
            True
            sage: qname[0] = 'Algebras'
            sage: qname2[2] = 'Algebras'
            sage: repr(qname) == repr(qname2)
            True
            sage: qname == qname2
            False
        """
        c = cmp(type(self), type(other))
        if c: return c
        return cmp(self.all, other.all)
<<<<<<< HEAD
=======

class LazySet(SageObject):
    """
    Class of lazy sets for which membership is determined lazily.

    EXAMPLES::

        sage: from sage.doctest.util import LazySet
        sage: def test(e): return e**2 < 7
        sage: s = LazySet(test)
        sage: 1 in s
        True
        sage: 2 in s
        True
        sage: 3 in s
        False
        sage: s.seen
        {1: True, 2: True, 3: False}
    """
    def __init__(self, lookup_func):
        self.lookup = lookup_func
        self.seen = dict()

    def cached_lookup(self, item):
        if item not in self.seen:
            self.seen[item] = self.lookup(item)
        return self.seen[item]

    def __contains__(self, item):
        return self.cached_lookup(item)

    def issuperset(self, other):
        for item in other:
            if item not in self:
                return False
        return True
>>>>>>> 86a7e6f8
<|MERGE_RESOLUTION|>--- conflicted
+++ resolved
@@ -489,43 +489,4 @@
         """
         c = cmp(type(self), type(other))
         if c: return c
-        return cmp(self.all, other.all)
-<<<<<<< HEAD
-=======
-
-class LazySet(SageObject):
-    """
-    Class of lazy sets for which membership is determined lazily.
-
-    EXAMPLES::
-
-        sage: from sage.doctest.util import LazySet
-        sage: def test(e): return e**2 < 7
-        sage: s = LazySet(test)
-        sage: 1 in s
-        True
-        sage: 2 in s
-        True
-        sage: 3 in s
-        False
-        sage: s.seen
-        {1: True, 2: True, 3: False}
-    """
-    def __init__(self, lookup_func):
-        self.lookup = lookup_func
-        self.seen = dict()
-
-    def cached_lookup(self, item):
-        if item not in self.seen:
-            self.seen[item] = self.lookup(item)
-        return self.seen[item]
-
-    def __contains__(self, item):
-        return self.cached_lookup(item)
-
-    def issuperset(self, other):
-        for item in other:
-            if item not in self:
-                return False
-        return True
->>>>>>> 86a7e6f8
+        return cmp(self.all, other.all)