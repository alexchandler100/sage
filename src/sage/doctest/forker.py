"""
Processes for running doctests

This module controls the processes started by Sage that actually run
the doctests.

EXAMPLES:

The following examples are used in doctesting this file::

    sage: doctest_var = 42; doctest_var^2
    1764
    sage: R.<a> = ZZ[]
    sage: a + doctest_var
    a + 42

AUTHORS:

- David Roe (2012-03-27) -- initial version, based on Robert Bradshaw's code.

- Jeroen Demeyer (2013 and 2015) -- major improvements to forking and logging
"""

# ****************************************************************************
#       Copyright (C) 2012 David Roe <roed.math@gmail.com>
#                          Robert Bradshaw <robertwb@gmail.com>
#                          William Stein <wstein@gmail.com>
#       Copyright (C) 2013-2015 Jeroen Demeyer <jdemeyer@cage.ugent.be>
#
#  Distributed under the terms of the GNU General Public License (GPL)
#  as published by the Free Software Foundation; either version 2 of
#  the License, or (at your option) any later version.
#                  https://www.gnu.org/licenses/
# ****************************************************************************


import os
import sys
import time
import signal
import linecache
import hashlib
import multiprocessing
import warnings
import re
import errno
import doctest
import traceback
import tempfile
from dis import findlinestarts
from queue import Empty
import gc
import IPython.lib.pretty

import sage.misc.randstate as randstate
from .util import Timer, RecordingDict, count_noun
from .sources import DictAsObject
from .parsing import OriginalSource, reduce_hex
from sage.structure.sage_object import SageObject
from .parsing import SageOutputChecker, pre_hash, get_source
from sage.repl.user_globals import set_globals
from sage.cpython.atexit import restore_atexit
from sage.cpython.string import bytes_to_str, str_to_bytes

# With OS X, Python 3.8 defaults to use 'spawn' instead of 'fork' in
# multiprocessing, and Sage doctesting doesn't work with 'spawn'. See
# trac #27754.
if os.uname().sysname == 'Darwin':
    multiprocessing.set_start_method('fork', force=True)


def _sorted_dict_pprinter_factory(start, end):
    """
    Modified version of :func:`IPython.lib.pretty._dict_pprinter_factory`
    that sorts the keys of dictionaries for printing.

    EXAMPLES::

        sage: {2: 0, 1: 0} # indirect doctest
        {1: 0, 2: 0}
    """
    def inner(obj, p, cycle):
        if cycle:
            return p.text('{...}')
        step = len(start)
        p.begin_group(step, start)
        keys = obj.keys()
        keys = IPython.lib.pretty._sorted_for_pprint(keys)
        for idx, key in p._enumerate(keys):
            if idx:
                p.text(',')
                p.breakable()
            p.pretty(key)
            p.text(': ')
            p.pretty(obj[key])
        p.end_group(step, end)
    return inner


def init_sage(controller=None):
    """
    Import the Sage library.

    This function is called once at the beginning of a doctest run
    (rather than once for each file).  It imports the Sage library,
    sets DOCTEST_MODE to True, and invalidates any interfaces.

    EXAMPLES::

        sage: from sage.doctest.forker import init_sage
        sage: sage.doctest.DOCTEST_MODE = False
        sage: init_sage()
        sage: sage.doctest.DOCTEST_MODE
        True

    Check that pexpect interfaces are invalidated, but still work::

        sage: gap.eval("my_test_var := 42;")
        '42'
        sage: gap.eval("my_test_var;")
        '42'
        sage: init_sage()
        sage: gap('Group((1,2,3)(4,5), (3,4))')
        Group( [ (1,2,3)(4,5), (3,4) ] )
        sage: gap.eval("my_test_var;")
        Traceback (most recent call last):
        ...
        RuntimeError: Gap produced error output...

    Check that SymPy equation pretty printer is limited in doctest
    mode to default width (80 chars)::

        sage: from sympy import sympify
        sage: from sympy.printing.pretty.pretty import PrettyPrinter
        sage: s = sympify('+x^'.join(str(i) for i in range(30)))
        sage: print(PrettyPrinter(settings={'wrap_line':True}).doprint(s))
         29    28    27    26    25    24    23    22    21    20    19    18    17
        x   + x   + x   + x   + x   + x   + x   + x   + x   + x   + x   + x   + x   +
        <BLANKLINE>
         16    15    14    13    12    11    10    9    8    7    6    5    4    3
        x   + x   + x   + x   + x   + x   + x   + x  + x  + x  + x  + x  + x  + x  + x
        <BLANKLINE>
        2
          + x

    The displayhook sorts dictionary keys to simplify doctesting of
    dictionary output::

        sage: {'a':23, 'b':34, 'au':56, 'bbf':234, 'aaa':234}
        {'a': 23, 'aaa': 234, 'au': 56, 'b': 34, 'bbf': 234}
    """
    try:
        # We need to ensure that the Matplotlib font cache is built to
        # avoid spurious warnings (see Trac #20222).
        import matplotlib.font_manager
    except ImportError:
        # Do not require matplotlib for running doctests (Trac #25106).
        pass
    else:
        # Make sure that the agg backend is selected during doctesting.
        # This needs to be done before any other matplotlib calls.
        matplotlib.use('agg')

    # Do this once before forking off child processes running the tests.
    # This is more efficient because we only need to wait once for the
    # Sage imports.
    import sage.doctest
    sage.doctest.DOCTEST_MODE = True

    # Set the Python PRNG class to the Python 2 implementation for consistency
    # of 'random' test results that use it; see
    # https://trac.sagemath.org/ticket/24508
    # We use the baked in copy of the random module for both Python 2 and 3
    # since, although the upstream copy is unlikely to change, this further
    # ensures consistency of test results
    import sage.misc.randstate
    from sage.cpython._py2_random import Random
    sage.misc.randstate.DEFAULT_PYTHON_RANDOM = Random

    # IPython's pretty printer sorts the repr of dicts by their keys by default
    # (or their keys' str() if they are not otherwise orderable).  However, it
    # disables this for CPython 3.6+ opting to instead display dicts' "natural"
    # insertion order, which is preserved in those versions).
    # However, this order is random in some instances.
    # Also modifications of code may affect the order.
    # So here we fore sorted dict printing.
    IPython.lib.pretty.for_type(dict, _sorted_dict_pprinter_factory('{', '}'))

    if controller is None:
        import sage.repl.ipython_kernel.all_jupyter
    else:
        controller.load_environment()

    try:
        from sage.interfaces.quit import invalidate_all
        invalidate_all()
    except ModuleNotFoundError:
        pass

    # Disable cysignals debug messages in doctests: this is needed to
    # make doctests pass when cysignals was built with debugging enabled
    from cysignals.signals import set_debug_level
    set_debug_level(0)

    # Use the rich output backend for doctest
    from sage.repl.rich_output import get_display_manager
    dm = get_display_manager()
    from sage.repl.rich_output.backend_doctest import BackendDoctest
    dm.switch_backend(BackendDoctest())

    # Switch on extra debugging
    from sage.structure.debug_options import debug
    debug.refine_category_hash_check = True

    # We import readline before forking, otherwise Pdb doesn't work
    # on OS X: http://trac.sagemath.org/14289
    try:
        import readline
    except ModuleNotFoundError:
        # Do not require readline for running doctests (Trac #31160).
        pass

    try:
        import sympy
    except ImportError:
        # Do not require sympy for running doctests (Trac #25106).
        pass
    else:
        # Disable SymPy terminal width detection
        from sympy.printing.pretty.stringpict import stringPict
        stringPict.terminal_width = lambda self: 0


def showwarning_with_traceback(message, category, filename, lineno, file=None, line=None):
    r"""
    Displays a warning message with a traceback.

    INPUT: see :func:`warnings.showwarning`.

    OUTPUT: None

    EXAMPLES::

        sage: from sage.doctest.forker import showwarning_with_traceback
        sage: showwarning_with_traceback("bad stuff", UserWarning, "myfile.py", 0)
        doctest:warning
          ...
          File "<doctest sage.doctest.forker.showwarning_with_traceback[1]>", line 1, in <module>
            showwarning_with_traceback("bad stuff", UserWarning, "myfile.py", Integer(0))
        :
        UserWarning: bad stuff
    """
    # Flush stdout to get predictable ordering of output and warnings
    sys.stdout.flush()

    # Get traceback to display in warning
    tb = traceback.extract_stack()
    tb = tb[:-1]  # Drop this stack frame for showwarning_with_traceback()

    # Format warning
    lines = ["doctest:warning\n"]  # Match historical warning messages in doctests
    lines.extend(traceback.format_list(tb))
    lines.append(":\n")            # Match historical warning messages in doctests
    lines.extend(traceback.format_exception_only(category, category(message)))

    if file is None:
        file = sys.stderr
    try:
        file.writelines(lines)
        file.flush()
    except IOError:
        pass  # the file is invalid


class SageSpoofInOut(SageObject):
    r"""
    We replace the standard :class:`doctest._SpoofOut` for three reasons:

    - we need to divert the output of C programs that don't print
      through sys.stdout,
    - we want the ability to recover partial output from doctest
      processes that segfault.
    - we also redirect stdin (usually from /dev/null) during doctests.

    This class defines streams ``self.real_stdin``, ``self.real_stdout``
    and ``self.real_stderr`` which refer to the original streams.

    INPUT:

    - ``outfile`` -- (default: ``tempfile.TemporaryFile()``) a seekable open file
      object to which stdout and stderr should be redirected.

    - ``infile`` -- (default: ``open(os.devnull)``) an open file object
      from which stdin should be redirected.

    EXAMPLES::

        sage: import subprocess, tempfile
        sage: from sage.doctest.forker import SageSpoofInOut
        sage: O = tempfile.TemporaryFile()
        sage: S = SageSpoofInOut(O)
        sage: try:
        ....:     S.start_spoofing()
        ....:     print("hello world")
        ....: finally:
        ....:     S.stop_spoofing()
        ....:
        sage: S.getvalue()
        'hello world\n'
        sage: _ = O.seek(0)
        sage: S = SageSpoofInOut(outfile=sys.stdout, infile=O)
        sage: try:
        ....:     S.start_spoofing()
        ....:     _ = subprocess.check_call("cat")
        ....: finally:
        ....:     S.stop_spoofing()
        ....:
        hello world
        sage: O.close()
    """
    def __init__(self, outfile=None, infile=None):
        """
        Initialization.

        TESTS::

            sage: from tempfile import TemporaryFile
            sage: from sage.doctest.forker import SageSpoofInOut
            sage: with TemporaryFile() as outfile:
            ....:     with TemporaryFile() as infile:
            ....:         SageSpoofInOut(outfile, infile)
            <sage.doctest.forker.SageSpoofInOut object at ...>
        """
        if infile is None:
            self.infile = open(os.devnull)
            self._close_infile = True
        else:
            self.infile = infile
            self._close_infile = False
        if outfile is None:
            self.outfile = tempfile.TemporaryFile()
            self._close_outfile = True
        else:
            self.outfile = outfile
            self._close_outfile = False
        self.spoofing = False
        self.real_stdin = os.fdopen(os.dup(sys.stdin.fileno()), "r")
        self.real_stdout = os.fdopen(os.dup(sys.stdout.fileno()), "w")
        self.real_stderr = os.fdopen(os.dup(sys.stderr.fileno()), "w")
        self.position = 0

    def __del__(self):
        """
        Stop spoofing.

        TESTS::

            sage: from sage.doctest.forker import SageSpoofInOut
            sage: spoof = SageSpoofInOut()
            sage: spoof.start_spoofing()
            sage: print("Spoofed!")  # No output
            sage: del spoof
            sage: print("Not spoofed!")
            Not spoofed!
        """
        self.stop_spoofing()
        if self._close_infile:
            self.infile.close()
        if self._close_outfile:
            self.outfile.close()
        for stream in ('stdin', 'stdout', 'stderr'):
            getattr(self, 'real_' + stream).close()

    def start_spoofing(self):
        r"""
        Set stdin to read from ``self.infile`` and stdout to print to
        ``self.outfile``.

        EXAMPLES::

            sage: import os, tempfile
            sage: from sage.doctest.forker import SageSpoofInOut
            sage: O = tempfile.TemporaryFile()
            sage: S = SageSpoofInOut(O)
            sage: try:
            ....:     S.start_spoofing()
            ....:     print("this is not printed")
            ....: finally:
            ....:     S.stop_spoofing()
            ....:
            sage: S.getvalue()
            'this is not printed\n'
            sage: _ = O.seek(0)
            sage: S = SageSpoofInOut(infile=O)
            sage: try:
            ....:     S.start_spoofing()
            ....:     v = sys.stdin.read()
            ....: finally:
            ....:     S.stop_spoofing()
            ....:
            sage: v
            'this is not printed\n'

        We also catch non-Python output::

            sage: try:
            ....:     S.start_spoofing()
            ....:     retval = os.system('''echo "Hello there"\nif [ $? -eq 0 ]; then\necho "good"\nfi''')
            ....: finally:
            ....:     S.stop_spoofing()
            ....:
            sage: S.getvalue()
            'Hello there\ngood\n'
            sage: O.close()
        """
        if not self.spoofing:
            sys.stdout.flush()
            sys.stderr.flush()
            self.outfile.flush()
            os.dup2(self.infile.fileno(), sys.stdin.fileno())
            os.dup2(self.outfile.fileno(), sys.stdout.fileno())
            os.dup2(self.outfile.fileno(), sys.stderr.fileno())
            self.spoofing = True

    def stop_spoofing(self):
        """
        Reset stdin and stdout to their original values.

        EXAMPLES::

            sage: from sage.doctest.forker import SageSpoofInOut
            sage: S = SageSpoofInOut()
            sage: try:
            ....:     S.start_spoofing()
            ....:     print("this is not printed")
            ....: finally:
            ....:     S.stop_spoofing()
            ....:
            sage: print("this is now printed")
            this is now printed
        """
        if self.spoofing:
            sys.stdout.flush()
            sys.stderr.flush()
            self.real_stdout.flush()
            self.real_stderr.flush()
            os.dup2(self.real_stdin.fileno(), sys.stdin.fileno())
            os.dup2(self.real_stdout.fileno(), sys.stdout.fileno())
            os.dup2(self.real_stderr.fileno(), sys.stderr.fileno())
            self.spoofing = False

    def getvalue(self):
        r"""
        Gets the value that has been printed to ``outfile`` since the
        last time this function was called.

        EXAMPLES::

            sage: from sage.doctest.forker import SageSpoofInOut
            sage: S = SageSpoofInOut()
            sage: try:
            ....:     S.start_spoofing()
            ....:     print("step 1")
            ....: finally:
            ....:     S.stop_spoofing()
            ....:
            sage: S.getvalue()
            'step 1\n'
            sage: try:
            ....:     S.start_spoofing()
            ....:     print("step 2")
            ....: finally:
            ....:     S.stop_spoofing()
            ....:
            sage: S.getvalue()
            'step 2\n'
        """
        sys.stdout.flush()
        self.outfile.seek(self.position)
        result = self.outfile.read()
        self.position = self.outfile.tell()
        if not result.endswith(b"\n"):
            result += b"\n"
        return bytes_to_str(result)


from collections import namedtuple
TestResults = namedtuple('TestResults', 'failed attempted')


class SageDocTestRunner(doctest.DocTestRunner, object):
    def __init__(self, *args, **kwds):
        """
        A customized version of DocTestRunner that tracks dependencies
        of doctests.

        INPUT:

        - ``stdout`` -- an open file to restore for debugging

        - ``checker`` -- None, or an instance of
          :class:`doctest.OutputChecker`

        - ``verbose`` -- boolean, determines whether verbose printing
          is enabled.

        - ``optionflags`` -- Controls the comparison with the expected
          output.  See :mod:`testmod` for more information.

        EXAMPLES::

            sage: from sage.doctest.parsing import SageOutputChecker
            sage: from sage.doctest.forker import SageDocTestRunner
            sage: from sage.doctest.control import DocTestDefaults; DD = DocTestDefaults()
            sage: import doctest, sys, os
            sage: DTR = SageDocTestRunner(SageOutputChecker(), verbose=False, sage_options=DD, optionflags=doctest.NORMALIZE_WHITESPACE|doctest.ELLIPSIS)
            sage: DTR
            <sage.doctest.forker.SageDocTestRunner object at ...>
        """
        O = kwds.pop('outtmpfile', None)
        self.msgfile = kwds.pop('msgfile', None)
        self.options = kwds.pop('sage_options')
        doctest.DocTestRunner.__init__(self, *args, **kwds)
        self._fakeout = SageSpoofInOut(O)
        if self.msgfile is None:
            self.msgfile = self._fakeout.real_stdout
        self.history = []
        self.references = []
        self.setters = {}
        self.running_global_digest = hashlib.md5()
        self.total_walltime_skips = 0
        self.total_performed_tests = 0
        self.total_walltime = 0

    def _run(self, test, compileflags, out):
        """
        This function replaces :meth:`doctest.DocTestRunner.__run`.

        It changes the following behavior:

        - We call :meth:`SageDocTestRunner.execute` rather than just
          exec

        - We don't truncate _fakeout after each example since we want
          the output file to be readable by the calling
          :class:`SageWorker`.

        Since it needs to be able to read stdout, it should be called
        while spoofing using :class:`SageSpoofInOut`.

        EXAMPLES::

            sage: from sage.doctest.parsing import SageOutputChecker
            sage: from sage.doctest.forker import SageDocTestRunner
            sage: from sage.doctest.sources import FileDocTestSource
            sage: from sage.doctest.control import DocTestDefaults; DD = DocTestDefaults()
            sage: from sage.env import SAGE_SRC
            sage: import doctest, sys, os
            sage: DTR = SageDocTestRunner(SageOutputChecker(), verbose=False, sage_options=DD, optionflags=doctest.NORMALIZE_WHITESPACE|doctest.ELLIPSIS)
            sage: filename = os.path.join(SAGE_SRC,'sage','doctest','forker.py')
            sage: FDS = FileDocTestSource(filename,DD)
            sage: doctests, extras = FDS.create_doctests(globals())
            sage: DTR.run(doctests[0], clear_globs=False) # indirect doctest
            TestResults(failed=0, attempted=4)

        TESTS:

        Check that :trac:`26038` is fixed::

            sage: a = 1
            ....: b = 2
            Traceback (most recent call last):
            ...
            SyntaxError: multiple statements found while compiling a single statement
<<<<<<< HEAD
            sage: a = 1 # py2
            ....: @syntax error
            Traceback (most recent call last):
            ...
            SyntaxError: invalid ...
            sage: a = 1 # py3
=======
            sage: a = 1
>>>>>>> 52915b66
            ....: @syntax error
            Traceback (most recent call last):
            ...
            SyntaxError: multiple statements found while compiling a single statement
        """
        # Ensure that injecting globals works as expected in doctests
        set_globals(test.globs)

        # Keep track of the number of failures and tries.
        failures = tries = walltime_skips = 0
        quiet = False

        # Save the option flags (since option directives can be used
        # to modify them).
        original_optionflags = self.optionflags

        SUCCESS, FAILURE, BOOM = range(3)  # `outcome` state

        check = self._checker.check_output

        # Process each example.
        for examplenum, example in enumerate(test.examples):
            if failures:
                # If exitfirst is set, abort immediately after a
                # failure.
                if self.options.exitfirst:
                    break

                # If REPORT_ONLY_FIRST_FAILURE is set, then suppress
                # reporting after the first failure (but continue
                # running the tests).
                quiet |= (self.optionflags & doctest.REPORT_ONLY_FIRST_FAILURE)

            # Merge in the example's options.
            self.optionflags = original_optionflags
            if example.options:
                for (optionflag, val) in example.options.items():
                    if val:
                        self.optionflags |= optionflag
                    else:
                        self.optionflags &= ~optionflag

            # Skip this test if we exceeded our --short budget of walltime for
            # this doctest
            if self.options.target_walltime is not None and self.total_walltime >= self.options.target_walltime:
                walltime_skips += 1
                self.optionflags |= doctest.SKIP

            # If 'SKIP' is set, then skip this example.
            if self.optionflags & doctest.SKIP:
                continue

            # Record that we started this example.
            tries += 1

            # We print the example we're running for easier debugging
            # if this file times out or crashes.
            with OriginalSource(example):
                print("sage: " + example.source[:-1] + " ## line %s ##" % (test.lineno + example.lineno + 1))
            # Update the position so that result comparison works
            self._fakeout.getvalue()
            if not quiet:
                self.report_start(out, test, example)

            # Flush files before running the example, so we know for
            # sure that everything is reported properly if the test
            # crashes.
            sys.stdout.flush()
            sys.stderr.flush()
            self.msgfile.flush()

            # Use a special filename for compile(), so we can retrieve
            # the source code during interactive debugging (see
            # __patched_linecache_getlines).
            filename = '<doctest %s[%d]>' % (test.name, examplenum)

            # Run the example in the given context (globs), and record
            # any exception that gets raised. But for SystemExit, we
            # simply propagate the exception.
            exception = None

            def compiler(example):
                # Compile mode "single" is meant for running a single
                # statement like on the Python command line. It implies
                # in particular that the resulting value will be printed.
                code = compile(example.source, filename, "single",
                               compileflags, 1)

                # Python 2 ignores everything after the first complete
                # statement in the source code. To verify that we really
                # have just a single statement and nothing more, we also
                # compile in "exec" mode and verify that the line
                # numbers are the same.
                execcode = compile(example.source, filename, "exec",
                                   compileflags, 1)

                # findlinestarts() returns pairs (index, lineno) where
                # "index" is the index in the bytecode where the line
                # number changes to "lineno".
                linenumbers1 = set(lineno for (index, lineno)
                                   in findlinestarts(code))
                linenumbers2 = set(lineno for (index, lineno)
                                   in findlinestarts(execcode))
                if linenumbers1 != linenumbers2:
                    raise SyntaxError("doctest is not a single statement")

                return code

            if not self.options.gc:
                pass
            elif self.options.gc > 0:
                if gc.isenabled():
                    gc.collect()
            elif self.options.gc < 0:
                gc.disable()

            try:
                # Don't blink!  This is where the user's code gets run.
                self.compile_and_execute(example, compiler, test.globs)
            except SystemExit:
                raise
            except BaseException:
                exception = sys.exc_info()
                # On Python 2, the exception lives in sys.exc_info() as
                # long we are in the same stack frame. To ensure that
                # sig_occurred() works correctly, we need to clear the
                # exception. This is not an issue on Python 3, where the
                # exception is cleared as soon as we are outside of the
                # "except" clause.
                try:
                    sys.exc_clear()
                except AttributeError:
                    pass  # Python 3
            finally:
                if self.debugger is not None:
                    self.debugger.set_continue()  # ==== Example Finished ====
            got = self._fakeout.getvalue()

            outcome = FAILURE   # guilty until proved innocent or insane

            # If the example executed without raising any exceptions,
            # verify its output.
            if exception is None:
                if check(example.want, got, self.optionflags):
                    outcome = SUCCESS

            # The example raised an exception: check if it was expected.
            else:
                exc_msg = traceback.format_exception_only(*exception[:2])[-1]

                if example.exc_msg is not None:
                    # On Python 3 the exception repr often includes the
                    # exception's full module name (for non-builtin
                    # exceptions), whereas on Python 2 does not, so we
                    # normalize Python 3 exceptions to match tests written to
                    # Python 2
                    # See https://trac.sagemath.org/ticket/24271
                    exc_cls = exception[0]
                    exc_name = exc_cls.__name__
                    if exc_cls.__module__:
                        exc_fullname = (exc_cls.__module__ + '.' +
                                        exc_cls.__qualname__)
                    else:
                        exc_fullname = exc_cls.__qualname__

                    if (example.exc_msg.startswith(exc_name) and
                            exc_msg.startswith(exc_fullname)):
                        exc_msg = exc_msg.replace(exc_fullname, exc_name, 1)

                if not quiet:
                    got += doctest._exception_traceback(exception)

                # If `example.exc_msg` is None, then we weren't expecting
                # an exception.
                if example.exc_msg is None:
                    outcome = BOOM

                # We expected an exception: see whether it matches.
                elif check(example.exc_msg, exc_msg, self.optionflags):
                    outcome = SUCCESS

                # Another chance if they didn't care about the detail.
                elif self.optionflags & doctest.IGNORE_EXCEPTION_DETAIL:
                    m1 = re.match(r'(?:[^:]*\.)?([^:]*:)', example.exc_msg)
                    m2 = re.match(r'(?:[^:]*\.)?([^:]*:)', exc_msg)
                    if m1 and m2 and check(m1.group(1), m2.group(1),
                                           self.optionflags):
                        outcome = SUCCESS

            self.total_walltime += example.walltime

            # Report the outcome.
            if outcome is SUCCESS:
                if self.options.warn_long and example.walltime > self.options.warn_long:
                    self.report_overtime(out, test, example, got)
                elif not quiet:
                    self.report_success(out, test, example, got)
            elif outcome is FAILURE:
                if not quiet:
                    self.report_failure(out, test, example, got, test.globs)
                failures += 1
            elif outcome is BOOM:
                if not quiet:
                    self.report_unexpected_exception(out, test, example,
                                                     exception)
                failures += 1
            else:
                assert False, ("unknown outcome", outcome)

        # Restore the option flags (in case they were modified)
        self.optionflags = original_optionflags

        # Record and return the number of failures and tries.
        self._DocTestRunner__record_outcome(test, failures, tries)
        self.total_walltime_skips += walltime_skips
        self.total_performed_tests += tries
        return TestResults(failures, tries)

    def run(self, test, compileflags=0, out=None, clear_globs=True):
        """
        Runs the examples in a given doctest.

        This function replaces :class:`doctest.DocTestRunner.run`
        since it needs to handle spoofing. It also leaves the display
        hook in place.

        INPUT:

        - ``test`` -- an instance of :class:`doctest.DocTest`

        - ``compileflags`` -- int (default: 0) the set of compiler flags used to
          execute examples (passed in to the :func:`compile`).

        - ``out`` -- a function for writing the output (defaults to
          :func:`sys.stdout.write`).

        - ``clear_globs`` -- boolean (default True): whether to clear
          the namespace after running this doctest.

        OUTPUT:

        - ``f`` -- integer, the number of examples that failed

        - ``t`` -- the number of examples tried

        EXAMPLES::

            sage: from sage.doctest.parsing import SageOutputChecker
            sage: from sage.doctest.forker import SageDocTestRunner
            sage: from sage.doctest.sources import FileDocTestSource
            sage: from sage.doctest.control import DocTestDefaults; DD = DocTestDefaults()
            sage: from sage.env import SAGE_SRC
            sage: import doctest, sys, os
            sage: DTR = SageDocTestRunner(SageOutputChecker(), verbose=False, sage_options=DD, optionflags=doctest.NORMALIZE_WHITESPACE|doctest.ELLIPSIS)
            sage: filename = os.path.join(SAGE_SRC,'sage','doctest','forker.py')
            sage: FDS = FileDocTestSource(filename,DD)
            sage: doctests, extras = FDS.create_doctests(globals())
            sage: DTR.run(doctests[0], clear_globs=False)
            TestResults(failed=0, attempted=4)
        """
        self.setters = {}
        randstate.set_random_seed(self.options.random_seed)
        warnings.showwarning = showwarning_with_traceback
        self.running_doctest_digest = hashlib.md5()
        self.test = test
        # We use this slightly modified version of Pdb because it
        # interacts better with the doctesting framework (like allowing
        # doctests for sys.settrace()). Since we already have output
        # spoofing in place, there is no need for redirection.
        if self.options.debug:
            self.debugger = doctest._OutputRedirectingPdb(sys.stdout)
            self.debugger.reset()
        else:
            self.debugger = None
        self.save_linecache_getlines = linecache.getlines
        linecache.getlines = self._DocTestRunner__patched_linecache_getlines
        if out is None:
            def out(s):
                self.msgfile.write(s)
                self.msgfile.flush()

        self._fakeout.start_spoofing()
        # If self.options.initial is set, we show only the first failure in each doctest block.
        self.no_failure_yet = True
        try:
            return self._run(test, compileflags, out)
        finally:
            self._fakeout.stop_spoofing()
            linecache.getlines = self.save_linecache_getlines
            if clear_globs:
                test.globs.clear()

    def summarize(self, verbose=None):
        """
        Print results of testing to ``self.msgfile`` and return number
        of failures and tests run.

        INPUT:

        - ``verbose`` -- whether to print lots of stuff

        OUTPUT:

        - returns ``(f, t)``, a :class:`doctest.TestResults` instance
          giving the number of failures and the total number of tests
          run.

        EXAMPLES::

            sage: from sage.doctest.parsing import SageOutputChecker
            sage: from sage.doctest.forker import SageDocTestRunner
            sage: from sage.doctest.control import DocTestDefaults; DD = DocTestDefaults()
            sage: import doctest, sys, os
            sage: DTR = SageDocTestRunner(SageOutputChecker(), verbose=False, sage_options=DD, optionflags=doctest.NORMALIZE_WHITESPACE|doctest.ELLIPSIS)
            sage: DTR._name2ft['sage.doctest.forker'] = (1,120)
            sage: results = DTR.summarize()
            **********************************************************************
            1 item had failures:
                1 of 120 in sage.doctest.forker
            sage: results
            TestResults(failed=1, attempted=120)
        """
        if verbose is None:
            verbose = self._verbose
        m = self.msgfile
        notests = []
        passed = []
        failed = []
        totalt = totalf = 0
        for x in self._name2ft.items():
            name, (f, t) = x
            assert f <= t
            totalt += t
            totalf += f
            if not t:
                notests.append(name)
            elif not f:
                passed.append((name, t))
            else:
                failed.append(x)
        if verbose:
            if notests:
                print(count_noun(len(notests), "item"), "had no tests:", file=m)
                notests.sort()
                for thing in notests:
                    print("    %s" % thing, file=m)
            if passed:
                print(count_noun(len(passed), "item"), "passed all tests:", file=m)
                passed.sort()
                for thing, count in passed:
                    print(" %s in %s" % (count_noun(count, "test", pad_number=3, pad_noun=True), thing), file=m)
        if failed:
            print(self.DIVIDER, file=m)
            print(count_noun(len(failed), "item"), "had failures:", file=m)
            failed.sort()
            for thing, (f, t) in failed:
                print(" %3d of %3d in %s" % (f, t, thing), file=m)
        if verbose:
            print(count_noun(totalt, "test") + " in " + count_noun(len(self._name2ft), "item") + ".", file=m)
            print("%s passed and %s failed." % (totalt - totalf, totalf), file=m)
            if totalf:
                print("***Test Failed***", file=m)
            else:
                print("Test passed.", file=m)
        m.flush()
        return doctest.TestResults(totalf, totalt)

    def update_digests(self, example):
        """
        Update global and doctest digests.

        Sage's doctest runner tracks the state of doctests so that
        their dependencies are known.  For example, in the following
        two lines ::

            sage: R.<x> = ZZ[]
            sage: f = x^2 + 1

        it records that the second line depends on the first since the
        first INSERTS ``x`` into the global namespace and the second
        line RETRIEVES ``x`` from the global namespace.

        This function updates the hashes that record these
        dependencies.

        INPUT:

        - ``example`` -- a :class:`doctest.Example` instance

        EXAMPLES::

            sage: from sage.doctest.parsing import SageOutputChecker
            sage: from sage.doctest.forker import SageDocTestRunner
            sage: from sage.doctest.sources import FileDocTestSource
            sage: from sage.doctest.control import DocTestDefaults; DD = DocTestDefaults()
            sage: from sage.env import SAGE_SRC
            sage: import doctest, sys, os, hashlib
            sage: DTR = SageDocTestRunner(SageOutputChecker(), verbose=False, sage_options=DD, optionflags=doctest.NORMALIZE_WHITESPACE|doctest.ELLIPSIS)
            sage: filename = os.path.join(SAGE_SRC,'sage','doctest','forker.py')
            sage: FDS = FileDocTestSource(filename,DD)
            sage: doctests, extras = FDS.create_doctests(globals())
            sage: DTR.running_global_digest.hexdigest()
            'd41d8cd98f00b204e9800998ecf8427e'
            sage: DTR.running_doctest_digest = hashlib.md5()
            sage: ex = doctests[0].examples[0]; ex.predecessors = None
            sage: DTR.update_digests(ex)
            sage: DTR.running_global_digest.hexdigest()
            '3cb44104292c3a3ab4da3112ce5dc35c'
        """
        s = str_to_bytes(pre_hash(get_source(example)), 'utf-8')
        self.running_global_digest.update(s)
        self.running_doctest_digest.update(s)
        if example.predecessors is not None:
            digest = hashlib.md5(s)
            gen = (e.running_state for e in example.predecessors)
            digest.update(str_to_bytes(reduce_hex(gen), 'ascii'))
            example.running_state = digest.hexdigest()

    def compile_and_execute(self, example, compiler, globs):
        """
        Runs the given example, recording dependencies.

        Rather than using a basic dictionary, Sage's doctest runner
        uses a :class:`sage.doctest.util.RecordingDict`, which records
        every time a value is set or retrieved.  Executing the given
        code with this recording dictionary as the namespace allows
        Sage to track dependencies between doctest lines.  For
        example, in the following two lines ::

            sage: R.<x> = ZZ[]
            sage: f = x^2 + 1

        the recording dictionary records that the second line depends
        on the first since the first INSERTS ``x`` into the global
        namespace and the second line RETRIEVES ``x`` from the global
        namespace.

        INPUT:

        - ``example`` -- a :class:`doctest.Example` instance.

        - ``compiler`` -- a callable that, applied to example,
          produces a code object

        - ``globs`` -- a dictionary in which to execute the code.

        OUTPUT:

        - the output of the compiled code snippet.

        EXAMPLES::

            sage: from sage.doctest.parsing import SageOutputChecker
            sage: from sage.doctest.forker import SageDocTestRunner
            sage: from sage.doctest.sources import FileDocTestSource
            sage: from sage.doctest.util import RecordingDict
            sage: from sage.doctest.control import DocTestDefaults; DD = DocTestDefaults()
            sage: from sage.env import SAGE_SRC
            sage: import doctest, sys, os, hashlib
            sage: DTR = SageDocTestRunner(SageOutputChecker(), verbose=False, sage_options=DD, optionflags=doctest.NORMALIZE_WHITESPACE|doctest.ELLIPSIS)
            sage: DTR.running_doctest_digest = hashlib.md5()
            sage: filename = os.path.join(SAGE_SRC,'sage','doctest','forker.py')
            sage: FDS = FileDocTestSource(filename,DD)
            sage: globs = RecordingDict(globals())
            sage: 'doctest_var' in globs
            False
            sage: doctests, extras = FDS.create_doctests(globs)
            sage: ex0 = doctests[0].examples[0]
            sage: flags = 32768 if sys.version_info.minor < 8 else 524288
            sage: compiler = lambda ex: compile(ex.source, '<doctest sage.doctest.forker[0]>', 'single', flags, 1)
            sage: DTR.compile_and_execute(ex0, compiler, globs)
            1764
            sage: globs['doctest_var']
            42
            sage: globs.set
            {'doctest_var'}
            sage: globs.got
            {'Integer'}

        Now we can execute some more doctests to see the dependencies. ::

            sage: ex1 = doctests[0].examples[1]
            sage: compiler = lambda ex:compile(ex.source, '<doctest sage.doctest.forker[1]>', 'single', flags, 1)
            sage: DTR.compile_and_execute(ex1, compiler, globs)
            sage: sorted(list(globs.set))
            ['R', 'a']
            sage: globs.got
            {'ZZ'}
            sage: ex1.predecessors
            []

        ::

            sage: ex2 = doctests[0].examples[2]
            sage: compiler = lambda ex:compile(ex.source, '<doctest sage.doctest.forker[2]>', 'single', flags, 1)
            sage: DTR.compile_and_execute(ex2, compiler, globs)
            a + 42
            sage: list(globs.set)
            []
            sage: sorted(list(globs.got))
            ['a', 'doctest_var']
            sage: set(ex2.predecessors) == set([ex0,ex1])
            True
        """
        if isinstance(globs, RecordingDict):
            globs.start()
        example.sequence_number = len(self.history)
        self.history.append(example)
        timer = Timer().start()
        try:
            compiled = compiler(example)
            timer.start()    # reset timer
            exec(compiled, globs)
        finally:
            timer.stop().annotate(example)
            if isinstance(globs, RecordingDict):
                example.predecessors = []
                for name in globs.got:
                    ref = self.setters.get(name)
                    if ref is not None:
                        example.predecessors.append(ref)
                for name in globs.set:
                    self.setters[name] = example
            else:
                example.predecessors = None
            self.update_digests(example)
            example.total_state = self.running_global_digest.hexdigest()
            example.doctest_state = self.running_doctest_digest.hexdigest()

    def _failure_header(self, test, example, message='Failed example:'):
        """
        We strip out ``sage:`` prompts, so we override
        :meth:`doctest.DocTestRunner._failure_header` for better
        reporting.

        INPUT:

        - ``test`` -- a :class:`doctest.DocTest` instance

        - ``example`` -- a :class:`doctest.Example` instance in ``test``.

        OUTPUT:

        - a string used for reporting that the given example failed.

        EXAMPLES::

            sage: from sage.doctest.parsing import SageOutputChecker
            sage: from sage.doctest.forker import SageDocTestRunner
            sage: from sage.doctest.sources import FileDocTestSource
            sage: from sage.doctest.control import DocTestDefaults; DD = DocTestDefaults()
            sage: from sage.env import SAGE_SRC
            sage: import doctest, sys, os
            sage: DTR = SageDocTestRunner(SageOutputChecker(), verbose=False, sage_options=DD, optionflags=doctest.NORMALIZE_WHITESPACE|doctest.ELLIPSIS)
            sage: filename = os.path.join(SAGE_SRC,'sage','doctest','forker.py')
            sage: FDS = FileDocTestSource(filename,DD)
            sage: doctests, extras = FDS.create_doctests(globals())
            sage: ex = doctests[0].examples[0]
            sage: print(DTR._failure_header(doctests[0], ex))
            **********************************************************************
            File ".../sage/doctest/forker.py", line 11, in sage.doctest.forker
            Failed example:
                doctest_var = 42; doctest_var^2
            <BLANKLINE>

       Without the source swapping::

            sage: import doctest
            sage: print(doctest.DocTestRunner._failure_header(DTR, doctests[0], ex))
            **********************************************************************
            File ".../sage/doctest/forker.py", line 11, in sage.doctest.forker
            Failed example:
                doctest_var = Integer(42); doctest_var**Integer(2)
            <BLANKLINE>

        The ``'Failed example:'`` message can be customized::

            sage: print(DTR._failure_header(doctests[0], ex, message='Hello there!'))
            **********************************************************************
            File ".../sage/doctest/forker.py", line 11, in sage.doctest.forker
            Hello there!
                doctest_var = 42; doctest_var^2
            <BLANKLINE>
        """
        out = [self.DIVIDER]
        with OriginalSource(example):
            if test.filename:
                if test.lineno is not None and example.lineno is not None:
                    lineno = test.lineno + example.lineno + 1
                else:
                    lineno = '?'
                out.append('File "%s", line %s, in %s' %
                           (test.filename, lineno, test.name))
            else:
                out.append('Line %s, in %s' % (example.lineno + 1, test.name))
            out.append(message)
            source = example.source
            out.append(doctest._indent(source))
            return '\n'.join(out)

    def report_start(self, out, test, example):
        """
        Called when an example starts.

        INPUT:

        - ``out`` -- a function for printing

        - ``test`` -- a :class:`doctest.DocTest` instance

        - ``example`` -- a :class:`doctest.Example` instance in ``test``

        OUTPUT:

        - prints a report to ``out``

        EXAMPLES::

            sage: from sage.doctest.parsing import SageOutputChecker
            sage: from sage.doctest.forker import SageDocTestRunner
            sage: from sage.doctest.sources import FileDocTestSource
            sage: from sage.doctest.control import DocTestDefaults; DD = DocTestDefaults()
            sage: from sage.env import SAGE_SRC
            sage: import doctest, sys, os
            sage: DTR = SageDocTestRunner(SageOutputChecker(), verbose=True, sage_options=DD, optionflags=doctest.NORMALIZE_WHITESPACE|doctest.ELLIPSIS)
            sage: filename = os.path.join(SAGE_SRC,'sage','doctest','forker.py')
            sage: FDS = FileDocTestSource(filename,DD)
            sage: doctests, extras = FDS.create_doctests(globals())
            sage: ex = doctests[0].examples[0]
            sage: DTR.report_start(sys.stdout.write, doctests[0], ex)
            Trying (line 11):    doctest_var = 42; doctest_var^2
            Expecting:
                1764
        """
        # We completely replace doctest.DocTestRunner.report_start so that we can include line numbers
        with OriginalSource(example):
            if self._verbose:
                start_txt = ('Trying (line %s):' % (test.lineno + example.lineno + 1)
                             + doctest._indent(example.source))
                if example.want:
                    start_txt += 'Expecting:\n' + doctest._indent(example.want)
                else:
                    start_txt += 'Expecting nothing\n'
                out(start_txt)

    def report_success(self, out, test, example, got):
        """
        Called when an example succeeds.

        INPUT:

        - ``out`` -- a function for printing

        - ``test`` -- a :class:`doctest.DocTest` instance

        - ``example`` -- a :class:`doctest.Example` instance in ``test``

        - ``got`` -- a string, the result of running ``example``

        OUTPUT:

        - prints a report to ``out``

        - if in debugging mode, starts an IPython prompt at the point
          of the failure

        EXAMPLES::

            sage: from sage.doctest.parsing import SageOutputChecker
            sage: from sage.doctest.forker import SageDocTestRunner
            sage: from sage.doctest.sources import FileDocTestSource
            sage: from sage.doctest.control import DocTestDefaults; DD = DocTestDefaults()
            sage: from sage.misc.misc import walltime
            sage: from sage.env import SAGE_SRC
            sage: import doctest, sys, os
            sage: DTR = SageDocTestRunner(SageOutputChecker(), verbose=True, sage_options=DD, optionflags=doctest.NORMALIZE_WHITESPACE|doctest.ELLIPSIS)
            sage: filename = os.path.join(SAGE_SRC,'sage','doctest','forker.py')
            sage: FDS = FileDocTestSource(filename,DD)
            sage: doctests, extras = FDS.create_doctests(globals())
            sage: ex = doctests[0].examples[0]
            sage: ex.walltime = 0.0
            sage: DTR.report_success(sys.stdout.write, doctests[0], ex, '1764')
            ok [0.00 s]
        """
        # We completely replace doctest.DocTestRunner.report_success so that we can include time taken for the test
        if self._verbose:
            out("ok [%.2f s]\n" % example.walltime)

    def report_failure(self, out, test, example, got, globs):
        r"""
        Called when a doctest fails.

        INPUT:

        - ``out`` -- a function for printing

        - ``test`` -- a :class:`doctest.DocTest` instance

        - ``example`` -- a :class:`doctest.Example` instance in ``test``

        - ``got`` -- a string, the result of running ``example``

        - ``globs`` -- a dictionary of globals, used if in debugging mode

        OUTPUT:

        - prints a report to ``out``

        EXAMPLES::

            sage: from sage.doctest.parsing import SageOutputChecker
            sage: from sage.doctest.forker import SageDocTestRunner
            sage: from sage.doctest.sources import FileDocTestSource
            sage: from sage.doctest.control import DocTestDefaults; DD = DocTestDefaults()
            sage: from sage.env import SAGE_SRC
            sage: import doctest, sys, os
            sage: DTR = SageDocTestRunner(SageOutputChecker(), verbose=True, sage_options=DD, optionflags=doctest.NORMALIZE_WHITESPACE|doctest.ELLIPSIS)
            sage: filename = os.path.join(SAGE_SRC,'sage','doctest','forker.py')
            sage: FDS = FileDocTestSource(filename,DD)
            sage: doctests, extras = FDS.create_doctests(globals())
            sage: ex = doctests[0].examples[0]
            sage: DTR.no_failure_yet = True
            sage: DTR.report_failure(sys.stdout.write, doctests[0], ex, 'BAD ANSWER\n', {})
            **********************************************************************
            File ".../sage/doctest/forker.py", line 11, in sage.doctest.forker
            Failed example:
                doctest_var = 42; doctest_var^2
            Expected:
                1764
            Got:
                BAD ANSWER

        If debugging is turned on this function starts an IPython
        prompt when a test returns an incorrect answer::

            sage: import os
            sage: os.environ['SAGE_PEXPECT_LOG'] = "1"
            sage: sage0.quit()
            sage: _ = sage0.eval("import doctest, sys, os, multiprocessing, subprocess")
            sage: _ = sage0.eval("from sage.doctest.parsing import SageOutputChecker")
            sage: _ = sage0.eval("import sage.doctest.forker as sdf")
            sage: _ = sage0.eval("from sage.doctest.control import DocTestDefaults")
            sage: _ = sage0.eval("DD = DocTestDefaults(debug=True)")
            sage: _ = sage0.eval("ex1 = doctest.Example('a = 17', '')")
            sage: _ = sage0.eval("ex2 = doctest.Example('2*a', '1')")
            sage: _ = sage0.eval("DT = doctest.DocTest([ex1,ex2], globals(), 'doubling', None, 0, None)")
            sage: _ = sage0.eval("DTR = sdf.SageDocTestRunner(SageOutputChecker(), verbose=False, sage_options=DD, optionflags=doctest.NORMALIZE_WHITESPACE|doctest.ELLIPSIS)")
            sage: print(sage0.eval("sdf.init_sage(); DTR.run(DT, clear_globs=False)")) # indirect doctest
            **********************************************************************
            Line 1, in doubling
            Failed example:
                2*a
            Expected:
                1
            Got:
                34
            **********************************************************************
            Previously executed commands:
            sage: sage0._expect.expect('sage: ')   # sage0 just mis-identified the output as prompt, synchronize
            0
            sage: sage0.eval("a")
            '...17'
            sage: sage0.eval("quit")
            'Returning to doctests...TestResults(failed=1, attempted=2)'
        """
        if not self.options.initial or self.no_failure_yet:
            self.no_failure_yet = False
            returnval = doctest.DocTestRunner.report_failure(self, out, test, example, got)
            if self.options.debug:
                self._fakeout.stop_spoofing()
                restore_tcpgrp = None
                try:
                    if os.isatty(0):
                        # In order to read from the terminal, we need
                        # to make the current process group the
                        # foreground group.
                        restore_tcpgrp = os.tcgetpgrp(0)
                        signal.signal(signal.SIGTTIN, signal.SIG_IGN)
                        signal.signal(signal.SIGTTOU, signal.SIG_IGN)
                        os.tcsetpgrp(0, os.getpgrp())
                    print("*" * 70)
                    print("Previously executed commands:")
                    for ex in test.examples:
                        if ex is example:
                            break
                        if hasattr(ex, 'sage_source'):
                            src = '    sage: ' + ex.sage_source
                        else:
                            src = '    sage: ' + ex.source
                        if src[-1] == '\n':
                            src = src[:-1]
                        src = src.replace('\n', '\n    ....: ')
                        print(src)
                        if ex.want:
                            print(doctest._indent(ex.want[:-1]))
                    from sage.repl.configuration import sage_ipython_config
                    from IPython.terminal.embed import InteractiveShellEmbed
                    cfg = sage_ipython_config.default()
                    # Currently this doesn't work: prompts only work in pty
                    # We keep simple_prompt=True, prompts will be "In [0]:"
                    # cfg.InteractiveShell.prompts_class = DebugPrompts
                    # cfg.InteractiveShell.simple_prompt = False
                    shell = InteractiveShellEmbed(config=cfg, banner1='', user_ns=dict(globs))
                    shell(header='', stack_depth=2)
                except KeyboardInterrupt:
                    # Assume this is a *real* interrupt. We need to
                    # escalate this to the master doctesting process.
                    if not self.options.serial:
                        os.kill(os.getppid(), signal.SIGINT)
                    raise
                finally:
                    # Restore the foreground process group.
                    if restore_tcpgrp is not None:
                        os.tcsetpgrp(0, restore_tcpgrp)
                        signal.signal(signal.SIGTTIN, signal.SIG_DFL)
                        signal.signal(signal.SIGTTOU, signal.SIG_DFL)
                    print("Returning to doctests...")
                    self._fakeout.start_spoofing()
            return returnval

    def report_overtime(self, out, test, example, got):
        r"""
        Called when the ``warn_long`` option flag is set and a doctest
        runs longer than the specified time.

        INPUT:

        - ``out`` -- a function for printing

        - ``test`` -- a :class:`doctest.DocTest` instance

        - ``example`` -- a :class:`doctest.Example` instance in ``test``

        - ``got`` -- a string, the result of running ``example``

        OUTPUT:

        - prints a report to ``out``

        EXAMPLES::

            sage: from sage.doctest.parsing import SageOutputChecker
            sage: from sage.doctest.forker import SageDocTestRunner
            sage: from sage.doctest.sources import FileDocTestSource
            sage: from sage.doctest.control import DocTestDefaults; DD = DocTestDefaults()
            sage: from sage.misc.misc import walltime
            sage: from sage.env import SAGE_SRC
            sage: import doctest, sys, os
            sage: DTR = SageDocTestRunner(SageOutputChecker(), verbose=True, sage_options=DD, optionflags=doctest.NORMALIZE_WHITESPACE|doctest.ELLIPSIS)
            sage: filename = os.path.join(SAGE_SRC,'sage','doctest','forker.py')
            sage: FDS = FileDocTestSource(filename,DD)
            sage: doctests, extras = FDS.create_doctests(globals())
            sage: ex = doctests[0].examples[0]
            sage: ex.walltime = 1.23
            sage: DTR.report_overtime(sys.stdout.write, doctests[0], ex, 'BAD ANSWER\n')
            **********************************************************************
            File ".../sage/doctest/forker.py", line 11, in sage.doctest.forker
            Warning, slow doctest:
                doctest_var = 42; doctest_var^2
            Test ran for 1.23 s
        """
        out(self._failure_header(test, example, 'Warning, slow doctest:') +
            'Test ran for %.2f s\n' % example.walltime)

    def report_unexpected_exception(self, out, test, example, exc_info):
        r"""
        Called when a doctest raises an exception that's not matched by the expected output.

        If debugging has been turned on, starts an interactive debugger.

        INPUT:

        - ``out`` -- a function for printing

        - ``test`` -- a :class:`doctest.DocTest` instance

        - ``example`` -- a :class:`doctest.Example` instance in ``test``

        - ``exc_info`` -- the result of ``sys.exc_info()``

        OUTPUT:

        - prints a report to ``out``

        - if in debugging mode, starts PDB with the given traceback

        EXAMPLES::

            sage: import os
            sage: os.environ['SAGE_PEXPECT_LOG'] = "1"
            sage: sage0.quit()
            sage: _ = sage0.eval("import doctest, sys, os, multiprocessing, subprocess")
            sage: _ = sage0.eval("from sage.doctest.parsing import SageOutputChecker")
            sage: _ = sage0.eval("import sage.doctest.forker as sdf")
            sage: _ = sage0.eval("from sage.doctest.control import DocTestDefaults")
            sage: _ = sage0.eval("DD = DocTestDefaults(debug=True)")
            sage: _ = sage0.eval("ex = doctest.Example('E = EllipticCurve([0,0]); E', 'A singular Elliptic Curve')")
            sage: _ = sage0.eval("DT = doctest.DocTest([ex], globals(), 'singular_curve', None, 0, None)")
            sage: _ = sage0.eval("DTR = sdf.SageDocTestRunner(SageOutputChecker(), verbose=False, sage_options=DD, optionflags=doctest.NORMALIZE_WHITESPACE|doctest.ELLIPSIS)")
            sage: old_prompt = sage0._prompt
            sage: sage0._prompt = r"\(Pdb\) "
            sage: sage0.eval("DTR.run(DT, clear_globs=False)") # indirect doctest
            '... ArithmeticError("invariants " + str(ainvs) + " define a singular curve")'
            sage: sage0.eval("l")
            '...if self.discriminant() == 0:...raise ArithmeticError...'
            sage: sage0.eval("u")
            '...EllipticCurve_field.__init__(self, K, ainvs)'
            sage: sage0.eval("p ainvs")
            '(0, 0, 0, 0, 0)'
            sage: sage0._prompt = old_prompt
            sage: sage0.eval("quit")
            'TestResults(failed=1, attempted=1)'
        """
        if not self.options.initial or self.no_failure_yet:
            self.no_failure_yet = False
            returnval = doctest.DocTestRunner.report_unexpected_exception(self, out, test, example, exc_info)
            if self.options.debug:
                self._fakeout.stop_spoofing()
                restore_tcpgrp = None
                try:
                    if os.isatty(0):
                        # In order to read from the terminal, we need
                        # to make the current process group the
                        # foreground group.
                        restore_tcpgrp = os.tcgetpgrp(0)
                        signal.signal(signal.SIGTTIN, signal.SIG_IGN)
                        signal.signal(signal.SIGTTOU, signal.SIG_IGN)
                        os.tcsetpgrp(0, os.getpgrp())

                    exc_type, exc_val, exc_tb = exc_info
                    if exc_tb is None:
                        raise RuntimeError(
                            "could not start the debugger for an unexpected "
                            "exception, probably due to an unhandled error "
                            "in a C extension module")
                    self.debugger.reset()
                    self.debugger.interaction(None, exc_tb)
                except KeyboardInterrupt:
                    # Assume this is a *real* interrupt. We need to
                    # escalate this to the master doctesting process.
                    if not self.options.serial:
                        os.kill(os.getppid(), signal.SIGINT)
                    raise
                finally:
                    # Restore the foreground process group.
                    if restore_tcpgrp is not None:
                        os.tcsetpgrp(0, restore_tcpgrp)
                        signal.signal(signal.SIGTTIN, signal.SIG_DFL)
                        signal.signal(signal.SIGTTOU, signal.SIG_DFL)
                    self._fakeout.start_spoofing()
            return returnval

    def update_results(self, D):
        """
        When returning results we pick out the results of interest
        since many attributes are not pickleable.

        INPUT:

        - ``D`` -- a dictionary to update with cputime and walltime

        OUTPUT:

        - the number of failures (or False if there is no failure attribute)

        EXAMPLES::

            sage: from sage.doctest.parsing import SageOutputChecker
            sage: from sage.doctest.forker import SageDocTestRunner
            sage: from sage.doctest.sources import FileDocTestSource, DictAsObject
            sage: from sage.doctest.control import DocTestDefaults; DD = DocTestDefaults()
            sage: from sage.env import SAGE_SRC
            sage: import doctest, sys, os
            sage: DTR = SageDocTestRunner(SageOutputChecker(), verbose=False, sage_options=DD, optionflags=doctest.NORMALIZE_WHITESPACE|doctest.ELLIPSIS)
            sage: filename = os.path.join(SAGE_SRC,'sage','doctest','forker.py')
            sage: FDS = FileDocTestSource(filename,DD)
            sage: doctests, extras = FDS.create_doctests(globals())
            sage: from sage.doctest.util import Timer
            sage: T = Timer().start()
            sage: DTR.run(doctests[0])
            TestResults(failed=0, attempted=4)
            sage: T.stop().annotate(DTR)
            sage: D = DictAsObject({'cputime':[],'walltime':[],'err':None})
            sage: DTR.update_results(D)
            0
            sage: sorted(list(D.items()))
            [('cputime', [...]), ('err', None), ('failures', 0), ('tests', 4), ('walltime', [...]), ('walltime_skips', 0)]
        """
        for key in ["cputime", "walltime"]:
            if key not in D:
                D[key] = []
            if hasattr(self, key):
                D[key].append(self.__dict__[key])
        D['tests'] = self.total_performed_tests
        D['walltime_skips'] = self.total_walltime_skips
        if hasattr(self, 'failures'):
            D['failures'] = self.failures
            return self.failures
        else:
            return False


def dummy_handler(sig, frame):
    """
    Dummy signal handler for SIGCHLD (just to ensure the signal
    isn't ignored).

    TESTS::

        sage: import signal
        sage: from sage.doctest.forker import dummy_handler
        sage: _ = signal.signal(signal.SIGUSR1, dummy_handler)
        sage: os.kill(os.getpid(), signal.SIGUSR1)
        sage: signal.signal(signal.SIGUSR1, signal.SIG_DFL)
        <function dummy_handler at ...>
    """
    pass


class DocTestDispatcher(SageObject):
    """
    Creates parallel :class:`DocTestWorker` processes and dispatches
    doctesting tasks.
    """
    def __init__(self, controller):
        """
        INPUT:

        - ``controller`` -- a :class:`sage.doctest.control.DocTestController` instance

        EXAMPLES::

            sage: from sage.doctest.control import DocTestController, DocTestDefaults
            sage: from sage.doctest.forker import DocTestDispatcher
            sage: DocTestDispatcher(DocTestController(DocTestDefaults(), []))
            <sage.doctest.forker.DocTestDispatcher object at ...>
        """
        self.controller = controller
        init_sage(controller)

    def serial_dispatch(self):
        """
        Run the doctests from the controller's specified sources in series.

        There is no graceful handling for signals, no possibility of
        interrupting tests and no timeout.

        EXAMPLES::

            sage: from sage.doctest.control import DocTestController, DocTestDefaults
            sage: from sage.doctest.forker import DocTestDispatcher
            sage: from sage.doctest.reporting import DocTestReporter
            sage: from sage.doctest.util import Timer
            sage: from sage.env import SAGE_SRC
            sage: import os
            sage: homset = os.path.join(SAGE_SRC, 'sage', 'rings', 'homset.py')
            sage: ideal = os.path.join(SAGE_SRC, 'sage', 'rings', 'ideal.py')
            sage: DC = DocTestController(DocTestDefaults(), [homset, ideal])
            sage: DC.expand_files_into_sources()
            sage: DD = DocTestDispatcher(DC)
            sage: DR = DocTestReporter(DC)
            sage: DC.reporter = DR
            sage: DC.dispatcher = DD
            sage: DC.timer = Timer().start()
            sage: DD.serial_dispatch()
            sage -t .../rings/homset.py
                [... tests, ... s]
            sage -t .../rings/ideal.py
                [... tests, ... s]
        """
        for source in self.controller.sources:
            heading = self.controller.reporter.report_head(source)
            if not self.controller.options.only_errors:
                self.controller.log(heading)

            with tempfile.TemporaryFile() as outtmpfile:
                result = DocTestTask(source)(self.controller.options,
                        outtmpfile, self.controller.logger)
                outtmpfile.seek(0)
                output = bytes_to_str(outtmpfile.read())

            self.controller.reporter.report(source, False, 0, result, output)
            if self.controller.options.exitfirst and result[1].failures:
                break

    def parallel_dispatch(self):
        r"""
        Run the doctests from the controller's specified sources in parallel.

        This creates :class:`DocTestWorker` subprocesses, while the master
        process checks for timeouts and collects and displays the results.

        EXAMPLES::

            sage: from sage.doctest.control import DocTestController, DocTestDefaults
            sage: from sage.doctest.forker import DocTestDispatcher
            sage: from sage.doctest.reporting import DocTestReporter
            sage: from sage.doctest.util import Timer
            sage: from sage.env import SAGE_SRC
            sage: import os
            sage: crem = os.path.join(SAGE_SRC, 'sage', 'databases', 'cremona.py')
            sage: bigo = os.path.join(SAGE_SRC, 'sage', 'rings', 'big_oh.py')
            sage: DC = DocTestController(DocTestDefaults(), [crem, bigo])
            sage: DC.expand_files_into_sources()
            sage: DD = DocTestDispatcher(DC)
            sage: DR = DocTestReporter(DC)
            sage: DC.reporter = DR
            sage: DC.dispatcher = DD
            sage: DC.timer = Timer().start()
            sage: DD.parallel_dispatch()
            sage -t .../databases/cremona.py
                [... tests, ... s]
            sage -t .../rings/big_oh.py
                [... tests, ... s]

        If the ``exitfirst=True`` option is given, the results for a failing
        module will be immediately printed and any other ongoing tests
        canceled::

            sage: test1 = os.path.join(SAGE_TMP, 'test1.py')
            sage: test2 = os.path.join(SAGE_TMP, 'test2.py')
            sage: with open(test1, 'w') as f:
            ....:     _ = f.write("'''\nsage: import time; time.sleep(60)\n'''")
            sage: with open(test2, 'w') as f:
            ....:     _ = f.write("'''\nsage: True\nFalse\n'''")
            sage: DC = DocTestController(DocTestDefaults(exitfirst=True,
            ....:                                        nthreads=2),
            ....:                        [test1, test2])
            sage: DC.expand_files_into_sources()
            sage: DD = DocTestDispatcher(DC)
            sage: DR = DocTestReporter(DC)
            sage: DC.reporter = DR
            sage: DC.dispatcher = DD
            sage: DC.timer = Timer().start()
            sage: DD.parallel_dispatch()
            sage -t .../test2.py
            **********************************************************************
            File ".../test2.py", line 2, in test2
            Failed example:
                True
            Expected:
                False
            Got:
                True
            **********************************************************************
            1 item had failures:
               1 of   1 in test2
                [1 test, 1 failure, ... s]
            Killing test .../test1.py
        """
        opt = self.controller.options

        source_iter = iter(self.controller.sources)

        # If timeout was 0, simply set a very long time
        if opt.timeout <= 0:
            opt.timeout = 2**60
        # Timeout we give a process to die (after it received a SIGQUIT
        # signal). If it doesn't exit by itself in this many seconds, we
        # SIGKILL it. This is 5% of doctest timeout, with a maximum of
        # 10 minutes and a minimum of 60 seconds.
        die_timeout = opt.timeout * 0.05
        if die_timeout > 600:
            die_timeout = 600
        elif die_timeout < 60:
            die_timeout = 60

        # If we think that we can not finish running all tests until
        # target_endtime, we skip individual tests. (Only enabled with
        # --short.)
        if opt.target_walltime is None:
            target_endtime = None
        else:
            target_endtime = time.time() + opt.target_walltime
        pending_tests = len(self.controller.sources)

        # List of alive DocTestWorkers (child processes). Workers which
        # are done but whose messages have not been read are also
        # considered alive.
        workers = []

        # List of DocTestWorkers which have finished running but
        # whose results have not been reported yet.
        finished = []

        # If exitfirst is set and we got a failure.
        abort_now = False

        # One particular worker that we are "following": we report the
        # messages while it's running. For other workers, we report the
        # messages if there is no followed worker.
        follow = None

        # Install signal handler for SIGCHLD
        signal.signal(signal.SIGCHLD, dummy_handler)

        # Logger
        log = self.controller.log

        from cysignals.pselect import PSelecter
        try:
            # Block SIGCHLD and SIGINT except during the pselect() call
            with PSelecter([signal.SIGCHLD, signal.SIGINT]) as sel:
                # Function to execute in the child process which exits
                # this "with" statement (which restores the signal mask)
                # and resets to SIGCHLD handler to default.
                # Since multiprocessing.Process is implemented using
                # fork(), signals would otherwise remain blocked in the
                # child process.
                def sel_exit():
                    signal.signal(signal.SIGCHLD, signal.SIG_DFL)
                    sel.__exit__(None, None, None)

                while True:
                    # To avoid calling time.time() all the time while
                    # checking for timeouts, we call it here, once per
                    # loop. It's not a problem if this isn't very
                    # precise, doctest timeouts don't need millisecond
                    # precision.
                    now = time.time()

                    # If there were any substantial changes in the state
                    # (new worker started or finished worker reported),
                    # restart this while loop instead of calling pselect().
                    # This ensures internal consistency and a reasonably
                    # accurate value for "now".
                    restart = False

                    # Process all workers. Check for timeouts on active
                    # workers and move finished/crashed workers to the
                    # "finished" list.
                    # Create a new list "new_workers" containing the active
                    # workers (to avoid updating "workers" in place).
                    new_workers = []
                    for w in workers:
                        if w.rmessages is not None or w.is_alive():
                            if now >= w.deadline:
                                # Timeout => (try to) kill the process
                                # group (which normally includes
                                # grandchildren) and close the message
                                # pipe.
                                # We don't report the timeout yet, we wait
                                # until the process has actually died.
                                w.kill()
                                w.deadline = now + die_timeout
                            if not w.is_alive():
                                # Worker is done but we haven't read all
                                # messages (possibly a grandchild still
                                # has the messages pipe open).
                                # Adjust deadline to read all messages:
                                newdeadline = now + die_timeout
                                if w.deadline > newdeadline:
                                    w.deadline = newdeadline
                            new_workers.append(w)
                        else:
                            # Save the result and output of the worker
                            # and close the associated file descriptors.
                            # It is important to do this now. If we
                            # would leave them open until we call
                            # report(), parallel testing can easily fail
                            # with a "Too many open files" error.
                            w.save_result_output()
                            finished.append(w)
                    workers = new_workers

                    # Similarly, process finished workers.
                    new_finished = []
                    for w in finished:
                        if opt.exitfirst and w.result[1].failures:
                            abort_now = True
                        elif follow is not None and follow is not w:
                            # We are following a different worker, so
                            # we cannot report now.
                            new_finished.append(w)
                            continue

                        # Report the completion of this worker
                        log(w.messages, end="")
                        self.controller.reporter.report(
                            w.source,
                            w.killed,
                            w.exitcode,
                            w.result,
                            w.output,
                            pid=w.pid)

                        pending_tests -= 1

                        restart = True
                        follow = None

                    finished = new_finished

                    if abort_now:
                        break

                    # Start new workers if possible
                    while source_iter is not None and len(workers) < opt.nthreads:
                        try:
                            source = next(source_iter)
                        except StopIteration:
                            source_iter = None
                        else:
                            # Start a new worker.
                            import copy
                            worker_options = copy.copy(opt)
                            if target_endtime is not None:
                                worker_options.target_walltime = (target_endtime - now) / (max(1, pending_tests / opt.nthreads))
                            w = DocTestWorker(source, options=worker_options, funclist=[sel_exit])
                            heading = self.controller.reporter.report_head(w.source)
                            if not self.controller.options.only_errors:
                                w.messages = heading + "\n"
                            # Store length of heading to detect if the
                            # worker has something interesting to report.
                            w.heading_len = len(w.messages)
                            w.start()  # This might take some time
                            w.deadline = time.time() + opt.timeout
                            workers.append(w)
                            restart = True

                    # Recompute state if needed
                    if restart:
                        continue

                    # We are finished if there are no DocTestWorkers left
                    if len(workers) == 0:
                        # If there are no active workers, we should have
                        # reported all finished workers.
                        assert len(finished) == 0
                        break

                    # The master pselect() call
                    rlist = [w.rmessages for w in workers if w.rmessages is not None]
                    tmout = min(w.deadline for w in workers) - now
                    if tmout > 5:  # Wait at most 5 seconds
                        tmout = 5
                    rlist, _, _, _ = sel.pselect(rlist, timeout=tmout)

                    # Read messages
                    for w in workers:
                        if w.rmessages is not None and w.rmessages in rlist:
                            w.read_messages()

                    # Find a worker to follow: if there is only one worker,
                    # always follow it. Otherwise, take the worker with
                    # the earliest deadline of all workers whose
                    # messages are more than just the heading.
                    if follow is None:
                        if len(workers) == 1:
                            follow = workers[0]
                        else:
                            for w in workers:
                                if len(w.messages) > w.heading_len:
                                    if follow is None or w.deadline < follow.deadline:
                                        follow = w

                    # Write messages of followed worker
                    if follow is not None:
                        log(follow.messages, end="")
                        follow.messages = ""
        finally:
            # Restore SIGCHLD handler (which is to ignore the signal)
            signal.signal(signal.SIGCHLD, signal.SIG_DFL)

            # Kill all remaining workers (in case we got interrupted)
            for w in workers:
                if w.kill():
                    log("Killing test %s" % w.source.printpath)
            # Fork a child process with the specific purpose of
            # killing the remaining workers.
            if len(workers) > 0 and os.fork() == 0:
                # Block these signals
                with PSelecter([signal.SIGQUIT, signal.SIGINT]):
                    try:
                        from time import sleep
                        sleep(die_timeout)
                        for w in workers:
                            w.kill()
                    finally:
                        os._exit(0)

            # Hack to ensure multiprocessing leaves these processes
            # alone (in particular, it doesn't wait for them when we
            # exit).
            p = multiprocessing.process
            assert hasattr(p, '_children')
            p._children = set()

    def dispatch(self):
        """
        Run the doctests for the controller's specified sources,
        by calling :meth:`parallel_dispatch` or :meth:`serial_dispatch`
        according to the ``--serial`` option.

        EXAMPLES::

            sage: from sage.doctest.control import DocTestController, DocTestDefaults
            sage: from sage.doctest.forker import DocTestDispatcher
            sage: from sage.doctest.reporting import DocTestReporter
            sage: from sage.doctest.util import Timer
            sage: from sage.env import SAGE_SRC
            sage: import os
            sage: freehom = os.path.join(SAGE_SRC, 'sage', 'modules', 'free_module_homspace.py')
            sage: bigo = os.path.join(SAGE_SRC, 'sage', 'rings', 'big_oh.py')
            sage: DC = DocTestController(DocTestDefaults(), [freehom, bigo])
            sage: DC.expand_files_into_sources()
            sage: DD = DocTestDispatcher(DC)
            sage: DR = DocTestReporter(DC)
            sage: DC.reporter = DR
            sage: DC.dispatcher = DD
            sage: DC.timer = Timer().start()
            sage: DD.dispatch()
            sage -t .../sage/modules/free_module_homspace.py
                [... tests, ... s]
            sage -t .../sage/rings/big_oh.py
                [... tests, ... s]
        """
        if self.controller.options.serial:
            self.serial_dispatch()
        else:
            self.parallel_dispatch()


class DocTestWorker(multiprocessing.Process):
    """
    The DocTestWorker process runs one :class:`DocTestTask` for a given
    source. It returns messages about doctest failures (or all tests if
    verbose doctesting) through a pipe and returns results through a
    ``multiprocessing.Queue`` instance (both these are created in the
    :meth:`start` method).

    It runs the task in its own process-group, such that killing the
    process group kills this process together with its child processes.

    The class has additional methods and attributes for bookkeeping
    by the master process. Except in :meth:`run`, nothing from this
    class should be accessed by the child process.

    INPUT:

    - ``source`` -- a :class:`DocTestSource` instance

    - ``options`` -- an object representing doctest options.

    - ``funclist`` -- a list of callables to be called at the start of
      the child process.

    EXAMPLES::

        sage: from sage.doctest.forker import DocTestWorker, DocTestTask
        sage: from sage.doctest.sources import FileDocTestSource
        sage: from sage.doctest.reporting import DocTestReporter
        sage: from sage.doctest.control import DocTestController, DocTestDefaults
        sage: from sage.env import SAGE_SRC
        sage: filename = os.path.join(SAGE_SRC,'sage','doctest','util.py')
        sage: DD = DocTestDefaults()
        sage: FDS = FileDocTestSource(filename,DD)
        sage: W = DocTestWorker(FDS, DD)
        sage: W.start()
        sage: DC = DocTestController(DD, filename)
        sage: reporter = DocTestReporter(DC)
        sage: W.join()  # Wait for worker to finish
        sage: result = W.result_queue.get()
        sage: reporter.report(FDS, False, W.exitcode, result, "")
            [... tests, ... s]
    """
    def __init__(self, source, options, funclist=[]):
        """
        Initialization.

        TESTS::

            sage: run_doctests(sage.rings.big_oh) # indirect doctest
            Running doctests with ID ...
            Doctesting 1 file.
            sage -t .../sage/rings/big_oh.py
                [... tests, ... s]
            ----------------------------------------------------------------------
            All tests passed!
            ----------------------------------------------------------------------
            Total time for all tests: ... seconds
                cpu time: ... seconds
                cumulative wall time: ... seconds
        """
        multiprocessing.Process.__init__(self)

        self.source = source
        self.options = options
        self.funclist = funclist

        # Open pipe for messages. These are raw file descriptors,
        # not Python file objects!
        self.rmessages, self.wmessages = os.pipe()

        # Create Queue for the result. Since we're running only one
        # doctest, this "queue" will contain only 1 element.
        self.result_queue = multiprocessing.Queue(1)

        # Temporary file for stdout/stderr of the child process.
        # Normally, this isn't used in the master process except to
        # debug timeouts/crashes.
        self.outtmpfile = tempfile.NamedTemporaryFile(delete=False)

        # Create string for the master process to store the messages
        # (usually these are the doctest failures) of the child.
        # These messages are read through the pipe created above.
        self.messages = ""

        # Has this worker been killed (because of a time out)?
        self.killed = False

    def run(self):
        """
        Runs the :class:`DocTestTask` under its own PGID.

        TESTS::

            sage: run_doctests(sage.symbolic.units) # indirect doctest
            Running doctests with ID ...
            Doctesting 1 file.
            sage -t .../sage/symbolic/units.py
                [... tests, ... s]
            ----------------------------------------------------------------------
            All tests passed!
            ----------------------------------------------------------------------
            Total time for all tests: ... seconds
                cpu time: ... seconds
                cumulative wall time: ... seconds
        """
        os.setpgid(os.getpid(), os.getpid())

        # Run functions
        for f in self.funclist:
            f()

        # Write one byte to the pipe to signal to the master process
        # that we have started properly.
        os.write(self.wmessages, b"X")

        task = DocTestTask(self.source)

        # Ensure the Python stdin is the actual stdin
        # (multiprocessing redirects this).
        # We will do a more proper redirect of stdin in SageSpoofInOut.
        try:
            sys.stdin = os.fdopen(0, "r")
        except OSError:
            # We failed to open stdin for reading, this might happen
            # for example when running under "nohup" (Trac #14307).
            # Simply redirect stdin from /dev/null and try again.
            with open(os.devnull) as f:
                os.dup2(f.fileno(), 0)
            sys.stdin = os.fdopen(0, "r")

        # Close the reading end of the pipe (only the master should
        # read from the pipe) and open the writing end.
        os.close(self.rmessages)
        msgpipe = os.fdopen(self.wmessages, "w")
        try:
            task(self.options, self.outtmpfile, msgpipe, self.result_queue)
        finally:
            msgpipe.close()
            self.outtmpfile.close()

    def start(self):
        """
        Start the worker and close the writing end of the message pipe.

        TESTS::

            sage: from sage.doctest.forker import DocTestWorker, DocTestTask
            sage: from sage.doctest.sources import FileDocTestSource
            sage: from sage.doctest.reporting import DocTestReporter
            sage: from sage.doctest.control import DocTestController, DocTestDefaults
            sage: from sage.env import SAGE_SRC
            sage: filename = os.path.join(SAGE_SRC,'sage','doctest','util.py')
            sage: DD = DocTestDefaults()
            sage: FDS = FileDocTestSource(filename,DD)
            sage: W = DocTestWorker(FDS, DD)
            sage: W.start()
            sage: try:
            ....:     os.fstat(W.wmessages)
            ....: except OSError:
            ....:     print("Write end of pipe successfully closed")
            Write end of pipe successfully closed
            sage: W.join()  # Wait for worker to finish
        """
        super(DocTestWorker, self).start()

        # Close the writing end of the pipe (only the child should
        # write to the pipe).
        os.close(self.wmessages)

        # Read one byte from the pipe as a sign that the child process
        # has properly started (to avoid race conditions). In particular,
        # it will have its process group changed.
        os.read(self.rmessages, 1)

    def read_messages(self):
        """
        In the master process, read from the pipe and store the data
        read in the ``messages`` attribute.

        .. NOTE::

            This function may need to be called multiple times in
            order to read all of the messages.

        EXAMPLES::

            sage: from sage.doctest.forker import DocTestWorker, DocTestTask
            sage: from sage.doctest.sources import FileDocTestSource
            sage: from sage.doctest.reporting import DocTestReporter
            sage: from sage.doctest.control import DocTestController, DocTestDefaults
            sage: from sage.env import SAGE_SRC
            sage: filename = os.path.join(SAGE_SRC,'sage','doctest','util.py')
            sage: DD = DocTestDefaults(verbose=True,nthreads=2)
            sage: FDS = FileDocTestSource(filename,DD)
            sage: W = DocTestWorker(FDS, DD)
            sage: W.start()
            sage: while W.rmessages is not None:
            ....:     W.read_messages()
            sage: W.join()
            sage: len(W.messages) > 0
            True
        """
        # It's absolutely important to execute only one read() system
        # call, more might block. Assuming that we used pselect()
        # correctly, one read() will not block.
        if self.rmessages is not None:
            s = os.read(self.rmessages, 4096)
            self.messages += bytes_to_str(s)
            if len(s) == 0:  # EOF
                os.close(self.rmessages)
                self.rmessages = None

    def save_result_output(self):
        """
        Annotate ``self`` with ``self.result`` (the result read through
        the ``result_queue`` and with ``self.output``, the complete
        contents of ``self.outtmpfile``. Then close the Queue and
        ``self.outtmpfile``.

        EXAMPLES::

            sage: from sage.doctest.forker import DocTestWorker, DocTestTask
            sage: from sage.doctest.sources import FileDocTestSource
            sage: from sage.doctest.reporting import DocTestReporter
            sage: from sage.doctest.control import DocTestController, DocTestDefaults
            sage: from sage.env import SAGE_SRC
            sage: filename = os.path.join(SAGE_SRC,'sage','doctest','util.py')
            sage: DD = DocTestDefaults()
            sage: FDS = FileDocTestSource(filename,DD)
            sage: W = DocTestWorker(FDS, DD)
            sage: W.start()
            sage: W.join()
            sage: W.save_result_output()
            sage: sorted(W.result[1].keys())
            ['cputime', 'err', 'failures', 'optionals', 'tests', 'walltime', 'walltime_skips']
            sage: len(W.output) > 0
            True

        .. NOTE::

            This method is called from the parent process, not from the
            subprocess.
        """
        try:
            self.result = self.result_queue.get(block=False)
        except Empty:
            self.result = (0, DictAsObject(dict(err='noresult')))
        del self.result_queue

        self.outtmpfile.seek(0)
        self.output = bytes_to_str(self.outtmpfile.read())
        self.outtmpfile.close()
        try:
            # Now it is safe to delete the outtmpfile; we manage this manually
            # so that the file does not get deleted via TemporaryFile.__del__
            # in the worker process
            os.unlink(self.outtmpfile.name)
        except OSError as exc:
            if exc.errno != errno.ENOENT:
                raise

        del self.outtmpfile

    def kill(self):
        """
        Kill this worker.  Return ``True`` if the signal(s) are sent
        successfully or ``False`` if the worker process no longer exists.

        This method is only called if there is something wrong with the
        worker. Under normal circumstances, the worker is supposed to
        exit by itself after finishing.

        The first time this is called, use ``SIGQUIT``. This will trigger
        the cysignals ``SIGQUIT`` handler and try to print an enhanced
        traceback.

        Subsequent times, use ``SIGKILL``.  Also close the message pipe
        if it was still open.

        EXAMPLES::

            sage: import time
            sage: from sage.doctest.forker import DocTestWorker, DocTestTask
            sage: from sage.doctest.sources import FileDocTestSource
            sage: from sage.doctest.reporting import DocTestReporter
            sage: from sage.doctest.control import DocTestController, DocTestDefaults
            sage: from sage.env import SAGE_SRC
            sage: filename = os.path.join(SAGE_SRC,'sage','doctest','tests','99seconds.rst')
            sage: DD = DocTestDefaults()
            sage: FDS = FileDocTestSource(filename,DD)

        We set up the worker to start by blocking ``SIGQUIT``, such that
        killing will fail initially::

            sage: from cysignals.pselect import PSelecter
            sage: import signal
            sage: def block_hup():
            ....:     # We never __exit__()
            ....:     PSelecter([signal.SIGQUIT]).__enter__()
            sage: W = DocTestWorker(FDS, DD, [block_hup])
            sage: W.start()
            sage: W.killed
            False
            sage: W.kill()
            True
            sage: W.killed
            True
            sage: time.sleep(float(0.2))  # Worker doesn't die
            sage: W.kill()         # Worker dies now
            True
            sage: time.sleep(1)
            sage: W.is_alive()
            False
        """

        if self.rmessages is not None:
            os.close(self.rmessages)
            self.rmessages = None

        try:
            if not self.killed:
                self.killed = True
                os.killpg(self.pid, signal.SIGQUIT)
            else:
                os.killpg(self.pid, signal.SIGKILL)
        except OSError as exc:
            # Handle a race condition where the process has exited on
            # its own by the time we get here, and ESRCH is returned
            # indicating no processes in the specified process group
            if exc.errno != errno.ESRCH:
                raise

            return False

        return True


class DocTestTask(object):
    """
    This class encapsulates the tests from a single source.

    This class does not insulate from problems in the source
    (e.g. entering an infinite loop or causing a segfault), that has to
    be dealt with at a higher level.

    INPUT:

    - ``source`` -- a :class:`sage.doctest.sources.DocTestSource` instance.

    - ``verbose`` -- boolean, controls reporting of progress by :class:`doctest.DocTestRunner`.

    EXAMPLES::

        sage: from sage.doctest.forker import DocTestTask
        sage: from sage.doctest.sources import FileDocTestSource
        sage: from sage.doctest.control import DocTestDefaults, DocTestController
        sage: from sage.env import SAGE_SRC
        sage: import os
        sage: filename = os.path.join(SAGE_SRC,'sage','doctest','sources.py')
        sage: DD = DocTestDefaults()
        sage: FDS = FileDocTestSource(filename,DD)
        sage: DTT = DocTestTask(FDS)
        sage: DC = DocTestController(DD,[filename])
        sage: ntests, results = DTT(options=DD)
        sage: ntests >= 300 or ntests
        True
        sage: sorted(results.keys())
        ['cputime', 'err', 'failures', 'optionals', 'tests', 'walltime', 'walltime_skips']
    """

    extra_globals = {}
    """
    Extra objects to place in the global namespace in which tests are run.
    Normally this should be empty but there are special cases where it may
    be useful.

    For example, in Sage versions 9.1 and earlier, on Python 3 add
    ``long`` as an alias for ``int`` so that tests that use the
    ``long`` built-in (of which there are many) still pass.  We did
    this so that the test suite could run on Python 3 while Python 2
    was still the default.
    """

    def __init__(self, source):
        """
        Initialization.

        TESTS::

            sage: from sage.doctest.forker import DocTestTask
            sage: from sage.doctest.sources import FileDocTestSource
            sage: from sage.doctest.control import DocTestDefaults
            sage: from sage.env import SAGE_SRC
            sage: import os
            sage: filename = os.path.join(SAGE_SRC,'sage','doctest','sources.py')
            sage: FDS = FileDocTestSource(filename,DocTestDefaults())
            sage: DocTestTask(FDS)
            <sage.doctest.forker.DocTestTask object at ...>
        """
        self.source = source

    def __call__(self, options, outtmpfile=None, msgfile=None, result_queue=None):
        """
        Calling the task does the actual work of running the doctests.

        INPUT:

        - ``options`` -- an object representing doctest options.

        - ``outtmpfile`` -- a seekable file that's used by the doctest
          runner to redirect stdout and stderr of the doctests.

        - ``msgfile`` -- a file or pipe to send doctest messages about
          doctest failures (or all tests in verbose mode).

        - ``result_queue`` -- an instance of :class:`multiprocessing.Queue`
          to store the doctest result. For testing, this can also be None.

        OUTPUT:

        - ``(doctests, result_dict)`` where ``doctests`` is the number of
          doctests and ``result_dict`` is a dictionary annotated with
          timings and error information.

        - Also put ``(doctests, result_dict)`` onto the ``result_queue``
          if the latter isn't None.

        EXAMPLES::

            sage: from sage.doctest.forker import DocTestTask
            sage: from sage.doctest.sources import FileDocTestSource
            sage: from sage.doctest.control import DocTestDefaults, DocTestController
            sage: from sage.env import SAGE_SRC
            sage: import os
            sage: filename = os.path.join(SAGE_SRC,'sage','doctest','parsing.py')
            sage: DD = DocTestDefaults()
            sage: FDS = FileDocTestSource(filename,DD)
            sage: DTT = DocTestTask(FDS)
            sage: DC = DocTestController(DD, [filename])
            sage: ntests, runner = DTT(options=DD)
            sage: runner.failures
            0
            sage: ntests >= 200 or ntests
            True
        """
        result = None
        try:
            runner = SageDocTestRunner(
                    SageOutputChecker(),
                    verbose=options.verbose,
                    outtmpfile=outtmpfile,
                    msgfile=msgfile,
                    sage_options=options,
                    optionflags=doctest.NORMALIZE_WHITESPACE | doctest.ELLIPSIS)
            runner.basename = self.source.basename
            runner.filename = self.source.path
            N = options.file_iterations
            results = DictAsObject(dict(walltime=[], cputime=[],
                                        err=None, walltime_skips=0))

            # multiprocessing.Process instances don't run exit
            # functions, so we run the functions added by doctests
            # when exiting this context.
            with restore_atexit(run=True):
                for it in range(N):
                    doctests, extras = self._run(runner, options, results)
                    runner.summarize(options.verbose)
                    if runner.update_results(results):
                        break

            if extras['tab']:
                results.err = 'tab'
                results.tab_linenos = extras['tab']
            if extras['line_number']:
                results.err = 'line_number'
            results.optionals = extras['optionals']
            # We subtract 1 to remove the sig_on_count() tests
            result = (sum(max(0, len(test.examples) - 1) for test in doctests),
                      results)

        except BaseException:
            exc_info = sys.exc_info()
            tb = "".join(traceback.format_exception(*exc_info))
            result = (0, DictAsObject(dict(err=exc_info[0], tb=tb)))

        if result_queue is not None:
            result_queue.put(result, False)

        return result

    def _run(self, runner, options, results):
        """
        Actually run the doctests with the right set of globals
        """
        # Import Jupyter globals to doctest the Jupyter
        # implementation of widgets and interacts
        from importlib import import_module
        sage_all = import_module(options.environment)
        dict_all = sage_all.__dict__
        # Remove '__package__' item from the globals since it is not
        # always in the globals in an actual Sage session.
        dict_all.pop('__package__', None)

        # Add any other special globals for testing purposes only
        dict_all.update(self.extra_globals)

        sage_namespace = RecordingDict(dict_all)
        sage_namespace['__name__'] = '__main__'
        doctests, extras = self.source.create_doctests(sage_namespace)
        timer = Timer().start()

        for test in doctests:
            result = runner.run(test)
            if options.exitfirst and result.failed:
                break

        timer.stop().annotate(runner)
        return doctests, extras<|MERGE_RESOLUTION|>--- conflicted
+++ resolved
@@ -572,16 +572,7 @@
             Traceback (most recent call last):
             ...
             SyntaxError: multiple statements found while compiling a single statement
-<<<<<<< HEAD
-            sage: a = 1 # py2
-            ....: @syntax error
-            Traceback (most recent call last):
-            ...
-            SyntaxError: invalid ...
-            sage: a = 1 # py3
-=======
             sage: a = 1
->>>>>>> 52915b66
             ....: @syntax error
             Traceback (most recent call last):
             ...
