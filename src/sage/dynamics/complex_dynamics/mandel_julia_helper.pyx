--- conflicted
+++ resolved
@@ -28,8 +28,15 @@
 from sage.rings.complex_field import ComplexField
 from sage.functions.log import exp, log
 from sage.symbolic.constants import pi
-<<<<<<< HEAD
-
+from sage.symbolic.relation import solve
+from sage.rings.polynomial.polynomial_ring_constructor import PolynomialRing
+from sage.rings.all import CC
+from sage.rings.real_double import RDF
+from sage.rings.complex_double import CDF
+from sage.functions.other import sqrt
+from sage.ext.fast_callable import fast_callable
+from sage.calculus.all import symbolic_expression
+from sage.calculus.var import var
 
 def _color_to_RGB(color):
     """
@@ -49,25 +56,9 @@
         color = [int(255.0 * k) for k in Color(color)]
     return tuple(color)
 
-
-def fast_mandelbrot_plot(double x_center, double y_center, double image_width,
-                         long max_iteration, long pixel_count, long level_sep,
-                         long color_num, base_color):
-=======
-from sage.symbolic.relation import solve
-from sage.rings.polynomial.polynomial_ring_constructor import PolynomialRing
-from sage.rings.all import CC
-from sage.rings.real_double import RDF
-from sage.rings.complex_double import CDF
-from sage.functions.other import sqrt
-from sage.ext.fast_callable import fast_callable
-from sage.calculus.all import symbolic_expression
-from sage.calculus.var import var
-
 cpdef fast_mandelbrot_plot(double x_center, double y_center,
  double image_width, long max_iteration, long pixel_count,
  long level_sep, long color_num, base_color):
->>>>>>> afbc4385
     r"""
     Plots the Mandelbrot set in the complex plane for the map `Q_c(z) = z^2 + c`.
 
@@ -120,16 +111,11 @@
         sage: fast_mandelbrot_plot(-1.11, 0.2283, 1/128, 2000, 500, 1, 500, [40, 100, 100])
         500x500px 24-bit RGB image
     """
-<<<<<<< HEAD
-    cdef long i, j, col, row, level, color_value, iteration
-    cdef double k, x_corner, y_corner, step_size, x_coor, y_coor, new_x, new_y
-=======
 
     cdef:
         M, pixel, color_list
         long i, j, col, row, level, color_value, iteration
         double k, x_corner, y_corner, step_size, x_coor, y_coor, new_x, new_y
->>>>>>> afbc4385
 
     # Make sure image_width is positive
     image_width = abs(image_width)
@@ -422,11 +408,16 @@
         points.reverse()
     return points
 
-
-def fast_julia_plot(double c_real, double c_imag,
-                    double x_center, double y_center, double image_width,
-                    long max_iteration, long pixel_count, long level_sep,
-                    long color_num, base_color):
+# Commented out temporarily for safekeeping, but probably should be deleted
+#def fast_julia_plot(double c_real, double c_imag,
+#                    double x_center, double y_center, double image_width,
+#                    long max_iteration, long pixel_count, long level_sep,
+#                    long color_num, base_color):
+
+cpdef fast_julia_plot(double c_real, double c_imag,
+  double x_center=0, double y_center=0, double image_width=4,
+  long max_iteration=500, long pixel_count=500, long level_sep=2,
+  long color_num=40, base_color=[50, 50, 50]):
     r"""
     Plots the Julia set for a given `c` value in the complex plane for the map `Q_c(z) = z^2 + c`.
 
@@ -437,23 +428,6 @@
     - ``c_imag`` -- double, Imaginary part of `c` value that determines Julia
      set.
 
-<<<<<<< HEAD
-    - ``x_center`` -- double, Real part of center point.
-
-    - ``y_center`` -- double, Imaginary part of center point.
-
-    - ``image_width`` -- double, width of image in the complex plane.
-
-    - ``max_iteration`` -- long, maximum number of iterations the map ``Q_c(z)``.
-
-    - ``pixel_count`` -- long, side length of image in number of pixels.
-
-    - ``level_sep`` -- long, number of iterations between each color level.
-
-    - ``color_num`` -- long, number of colors used to plot image.
-
-    - ``base_color`` -- RGB color, color used to determine the coloring of set.
-=======
     - ``x_center`` -- double (optional - default: ``0.0``), Real part of center
      point.
 
@@ -477,7 +451,6 @@
 
     - ``base_color`` -- RGB color (optional - default: ``[50, 50, 50]``), color
      used to determine the coloring of set.
->>>>>>> afbc4385
 
     OUTPUT:
 
@@ -491,16 +464,10 @@
         sage: fast_julia_plot(-1, 0, 0, 0, 4, 500, 200, 1, 20, [40, 40, 40])
         200x200px 24-bit RGB image
     """
-<<<<<<< HEAD
-    cdef long i, j, col, row, level, color_value, iteration
-    cdef double k, x_corner, y_corner, step_size, x_coor, y_coor, new_x, new_y
-=======
-
     cdef:
         M, pixel, color_list
         long i, j, col, row, level, color_value, iteration
         double k, x_corner, y_corner, step_size, x_coor, y_coor, new_x, new_y
->>>>>>> afbc4385
 
     # Make sure image_width is positive
     image_width = abs(image_width)
@@ -560,18 +527,10 @@
 
     return J
 
-<<<<<<< HEAD
-
-def julia_helper(double c_real, double c_imag,
-                 double x_center, double y_center, double image_width,
-                 long max_iteration, long pixel_count, long level_sep,
-                 long color_num, base_color, point_color):
-=======
 cpdef julia_helper(double c_real, double c_imag, double x_center=0,
  double y_center=0, double image_width=4, long max_iteration=500,
  long pixel_count=500, long level_sep=2, long color_num=40,
  base_color=[50, 50, 50], point_color=[255, 0, 0]):
->>>>>>> afbc4385
     r"""
     Helper function that returns the image of a Julia set for a given
     `c` value side by side with the Mandelbrot set with a point denoting
@@ -584,25 +543,6 @@
     - ``c_imag`` -- double, Imaginary part of `c` value that determines Julia
      set.
 
-<<<<<<< HEAD
-    - ``x_center`` -- double, Real part of center point.
-
-    - ``y_center`` -- double, Imaginary part of center point.
-
-    - ``image_width`` -- double, width of image in the complex plane.
-
-    - ``max_iteration`` -- long, maximum number of iterations the map ``Q_c(z)``.
-
-    - ``pixel_count`` -- long, side length of image in number of pixels.
-
-    - ``level_sep`` -- long, number of iterations between each color level.
-
-    - ``color_num`` -- long, number of colors used to plot image.
-
-    - ``base_color`` -- RGB, color used to determine the coloring of set.
-
-    - ``point_color`` -- RGB color, color of the point `c` in the Mandelbrot set.
-=======
     - ``x_center`` -- double (optional - default: ``0.0``), Real part of center
      point.
 
@@ -629,7 +569,6 @@
 
     - ``point_color`` -- RGB color (optional - default: ``[255, 0, 0]``), color
      of the point `c` in the Mandelbrot set.
->>>>>>> afbc4385
 
     OUTPUT:
 
