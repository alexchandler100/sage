--- conflicted
+++ resolved
@@ -140,10 +140,6 @@
     def _latex_(self):
         return repr(self)
 
-<<<<<<< HEAD
-    def _matrix_(self):
-        return self.am()
-=======
     def _matrix_(self, R=None):
         """
         EXAMPLES:
@@ -163,7 +159,6 @@
             return self.am()
         else:
             return self.am().change_ring(R)
->>>>>>> 298ea8cd
 
     def networkx_graph(self):
         """
