--- conflicted
+++ resolved
@@ -8623,17 +8623,13 @@
     from sage.graphs.connectivity import is_triconnected
     from sage.graphs.comparability import is_comparability
     from sage.graphs.comparability import is_permutation
-<<<<<<< HEAD
     from sage.graphs.domination import is_dominating
     from sage.graphs.domination import is_redundant
     from sage.graphs.domination import private_neighbors
     from sage.graphs.domination import minimal_dominating_sets
-
-=======
     from sage.graphs.traversals import lex_M
     from sage.graphs.traversals import maximum_cardinality_search
     from sage.graphs.traversals import maximum_cardinality_search_M
->>>>>>> 364ee7b5
 
 _additional_categories = {
     "is_long_hole_free"         : "Graph properties",
@@ -8663,16 +8659,13 @@
     "cleave"                    : "Connectivity, orientations, trees",
     "spqr_tree"                 : "Connectivity, orientations, trees",
     "is_triconnected"           : "Connectivity, orientations, trees",
-<<<<<<< HEAD
     "is_dominating"             : "Domination",
     "is_redundant"              : "Domination",
     "private_neighbors"         : "Domination",
-    "minimal_dominating_sets"   : "Domination"
-=======
+    "minimal_dominating_sets"   : "Domination",
     "lex_M"                     : "Traversals",
     "maximum_cardinality_search" : "Traversals",
     "maximum_cardinality_search_M" : "Traversals"
->>>>>>> 364ee7b5
     }
 
 __doc__ = __doc__.replace("{INDEX_OF_METHODS}",gen_thematic_rest_table_index(Graph,_additional_categories))