--- conflicted
+++ resolved
@@ -1930,7 +1930,6 @@
 
     return UB
 
-<<<<<<< HEAD
 cpdef diameter_DHV(g, weight_function=None, check_weight=True):
     r"""
     Return the diameter of weighted graph `g`.
@@ -1974,7 +1973,133 @@
         raise TypeError("this method works for undirected graphs only")
 
     cdef int n = g.order()
-=======
+    if n <= 1:
+        return 0
+
+    if weight_function and check_weight:
+        g._check_weight_function(weight_function)
+
+    if weight_function is not None:
+        for e in g.edges(sort=False):
+            if float(weight_function(e)) < 0:
+                raise ValueError("graph contains negative edge weights, use Johnson_Boost instead")
+    elif g.weighted():
+        for _,_,w in g.edges(sort=False):
+            if w and float(w) < 0:
+                raise ValueError("graph contains negative edge weights, use Johnson_Boost instead")
+
+    # These variables are automatically deleted when the function terminates.
+    cdef dict v_to_int = {vv: vi for vi, vv in enumerate(g)}
+    cdef BoostVecWeightedGraph g_boost
+    boost_weighted_graph_from_sage_graph(&g_boost, g, v_to_int, weight_function)
+
+    import sys
+    cdef v_index u, x, antipode
+    cdef double ecc_u, ecc_x, ecc_antipode
+    cdef double LB = 0
+    cdef double UB = sys.float_info.max
+    cdef v_index v
+    cdef double tmp
+    cdef size_t i, idx
+
+    cdef list active = list(range(n))
+    cdef vector[double] ecc_lower_bound, ecc_upper_bound, distances
+
+    for i in range(n):
+        ecc_lower_bound.push_back(0)
+        ecc_upper_bound.push_back(sys.float_info.max)
+
+    # Algorithm
+    while LB < UB and active:
+        # 1. Select vertex u with maximum eccentricity upper bound
+        tmp = 0
+        for i, v in enumerate(active):
+            if ecc_upper_bound[v] > tmp:
+                tmp = ecc_upper_bound[v]
+                idx = i
+        active[idx], active[-1] = active[-1], active[idx]
+        u = active.pop()
+
+        # Compute the distances from u
+        sig_on()
+        distances = g_boost.dijkstra_shortest_paths(u).distances
+        sig_off()
+
+        # compute the eccentricity of u and update eccentricity lower bounds
+        ecc_u = 0
+        for v in range(n):
+            ecc_lower_bound[v] = max(ecc_lower_bound[v], distances[v])
+            ecc_u = max(ecc_u, distances[v])
+
+        LB = max(LB, ecc_u)
+
+        if LB == sys.float_info.max:  # Disconnected graph
+            break
+
+        # 2. Select x such that dist(u, x) + ecc[x] == ecc[u].
+        # Since we don't know ecc[x], we select x with minimum eccentricity
+        # lower bound.  If ecc[x] == ecc_lb[x], we are done. Otherwise, we
+        # update eccentricity lower bounds and repeat
+        while active:
+            # Select v with minimum eccentricity lower bound
+            tmp = sys.float_info.max
+            for i, v in enumerate(active):
+                if ecc_lower_bound[v] < tmp:
+                    tmp = ecc_lower_bound[v]
+                    idx = i
+            active[idx], active[-1] = active[-1], active[idx]
+            x = active.pop()
+
+            # compute the distances from x
+            sig_on()
+            distances = g_boost.dijkstra_shortest_paths(x).distances
+            sig_off()
+
+            # compute the eccentricity of x and its antipode
+            ecc_x = 0
+            for v in range(n):
+                if distances[v] > ecc_x:
+                    ecc_x = distances[v]
+                    antipode = v
+            LB = max(LB,ecc_x)
+
+            if ecc_x == ecc_lower_bound[x]:
+                # We found the good vertex x
+                # We update eccentricity upper bounds and break
+                UB = ecc_x
+                for v in active:
+                    ecc_upper_bound[v] = min(ecc_upper_bound[v], distances[v] + ecc_x)
+                    UB = max(UB, ecc_upper_bound[v])
+                break
+            else:
+                # x was not a good choice
+                # We use its antipode to update eccentricity lower bounds.
+                # Observe that this antipode might have already been seen.
+                for i, v in enumerate(active):
+                    if v == antipode:
+                        active[i] = active[-1]
+                        active.pop()
+                        break
+
+                # compute the distances from antipode
+                sig_on()
+                distances = g_boost.dijkstra_shortest_paths(antipode).distances
+                sig_off()
+
+                # compute the eccentricity of antipode and update
+                # eccentricity lower bounds
+                ecc_antipode = 0
+                for v in range(n):
+                    ecc_antipode = max(ecc_antipode, distances[v])
+                    ecc_lower_bound[v] = max(ecc_lower_bound[v], distances[v])
+                LB = max(LB, ecc_antipode)
+
+    if LB == sys.float_info.max:
+        from sage.rings.infinity import Infinity
+        return +Infinity
+
+    return LB
+
 cdef tuple diameter_lower_bound_2Dsweep(BoostVecWeightedDiGraphU g_boost,
                                         BoostVecWeightedDiGraphU rev_g_boost, 
                                         v_index source,
@@ -2417,129 +2542,10 @@
 
     cdef int n = G.order()
 
->>>>>>> f6db6a55
     if n <= 1:
         return 0
 
     if weight_function and check_weight:
-<<<<<<< HEAD
-        g._check_weight_function(weight_function)
-
-    if weight_function is not None:
-        for e in g.edges(sort=False):
-            if float(weight_function(e)) < 0:
-                raise ValueError("graph contains negative edge weights, use Johnson_Boost instead")
-    elif g.weighted():
-        for _,_,w in g.edges(sort=False):
-            if w and float(w) < 0:
-                raise ValueError("graph contains negative edge weights, use Johnson_Boost instead")
-
-    # These variables are automatically deleted when the function terminates.
-    cdef dict v_to_int = {vv: vi for vi, vv in enumerate(g)}
-    cdef BoostVecWeightedGraph g_boost
-    boost_weighted_graph_from_sage_graph(&g_boost, g, v_to_int, weight_function)
-
-    import sys
-    cdef v_index u, x, antipode
-    cdef double ecc_u, ecc_x, ecc_antipode
-    cdef double LB = 0
-    cdef double UB = sys.float_info.max
-    cdef v_index v
-    cdef double tmp
-    cdef size_t i, idx
-
-    cdef list active = list(range(n))
-    cdef vector[double] ecc_lower_bound, ecc_upper_bound, distances
-
-    for i in range(n):
-        ecc_lower_bound.push_back(0)
-        ecc_upper_bound.push_back(sys.float_info.max)
-
-    # Algorithm
-    while LB < UB and active:
-        # 1. Select vertex u with maximum eccentricity upper bound
-        tmp = 0
-        for i, v in enumerate(active):
-            if ecc_upper_bound[v] > tmp:
-                tmp = ecc_upper_bound[v]
-                idx = i
-        active[idx], active[-1] = active[-1], active[idx]
-        u = active.pop()
-
-        # Compute the distances from u
-        sig_on()
-        distances = g_boost.dijkstra_shortest_paths(u).distances
-        sig_off()
-
-        # compute the eccentricity of u and update eccentricity lower bounds
-        ecc_u = 0
-        for v in range(n):
-            ecc_lower_bound[v] = max(ecc_lower_bound[v], distances[v])
-            ecc_u = max(ecc_u, distances[v])
-
-        LB = max(LB, ecc_u)
-
-        if LB == sys.float_info.max:  # Disconnected graph
-            break
-
-        # 2. Select x such that dist(u, x) + ecc[x] == ecc[u].
-        # Since we don't know ecc[x], we select x with minimum eccentricity
-        # lower bound.  If ecc[x] == ecc_lb[x], we are done. Otherwise, we
-        # update eccentricity lower bounds and repeat
-        while active:
-            # Select v with minimum eccentricity lower bound
-            tmp = sys.float_info.max
-            for i, v in enumerate(active):
-                if ecc_lower_bound[v] < tmp:
-                    tmp = ecc_lower_bound[v]
-                    idx = i
-            active[idx], active[-1] = active[-1], active[idx]
-            x = active.pop()
-
-            # compute the distances from x
-            sig_on()
-            distances = g_boost.dijkstra_shortest_paths(x).distances
-            sig_off()
-
-            # compute the eccentricity of x and its antipode
-            ecc_x = 0
-            for v in range(n):
-                if distances[v] > ecc_x:
-                    ecc_x = distances[v]
-                    antipode = v
-            LB = max(LB,ecc_x)
-
-            if ecc_x == ecc_lower_bound[x]:
-                # We found the good vertex x
-                # We update eccentricity upper bounds and break
-                UB = ecc_x
-                for v in active:
-                    ecc_upper_bound[v] = min(ecc_upper_bound[v], distances[v] + ecc_x)
-                    UB = max(UB, ecc_upper_bound[v])
-                break
-            else:
-                # x was not a good choice
-                # We use its antipode to update eccentricity lower bounds.
-                # Observe that this antipode might have already been seen.
-                for i, v in enumerate(active):
-                    if v == antipode:
-                        active[i] = active[-1]
-                        active.pop()
-                        break
-
-                # compute the distances from antipode
-                sig_on()
-                distances = g_boost.dijkstra_shortest_paths(antipode).distances
-                sig_off()
-
-                # compute the eccentricity of antipode and update
-                # eccentricity lower bounds
-                ecc_antipode = 0
-                for v in range(n):
-                    ecc_antipode = max(ecc_antipode, distances[v])
-                    ecc_lower_bound[v] = max(ecc_lower_bound[v], distances[v])
-                LB = max(LB, ecc_antipode)
-=======
         G._check_weight_function(weight_function)
 
     # Algorithm for single source shortest distance computations.
@@ -2588,15 +2594,9 @@
         LB = diameter_lower_bound_2Dsweep(g_boost, rev_g_boost, isource, algo)[0]
     else:
         LB = diameter_DiFUB(g_boost, rev_g_boost, isource, algo)
->>>>>>> f6db6a55
 
     if LB == sys.float_info.max:
         from sage.rings.infinity import Infinity
         return +Infinity
-<<<<<<< HEAD
-
-    return LB
-=======
     else:
-        return LB
->>>>>>> f6db6a55
+        return LB