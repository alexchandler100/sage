--- conflicted
+++ resolved
@@ -550,7 +550,6 @@
     AR="ar"  && export AR
 fi
 
-<<<<<<< HEAD
 if [ "$LDFLAGS" = "" ]; then
     LDFLAGS=""          && export LDFLAGS
 fi
@@ -564,9 +563,6 @@
 fi
 
 if [ -n "$CFLAGS" -a -z "$CXXFLAGS" ]; then
-=======
-if [ "$CXXFLAGS" = "" ]; then
->>>>>>> f7f27ebe
     export CXXFLAGS="$CFLAGS"
 fi
 
