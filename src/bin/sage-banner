┌────────────────────────────────────────────────────────────────────┐
<<<<<<< HEAD
│ Sage Version 6.3.beta0, Release Date: 2014-05-10                   │
=======
│ Sage Version 6.3.beta1, Release Date: 2014-05-13                   │
>>>>>>> 80e319d4
│ Type "notebook()" for the browser-based notebook interface.        │
│ Type "help()" for help.                                            │
└────────────────────────────────────────────────────────────────────┘
[31m┏━━━━━━━━━━━━━━━━━━━━━━━━━━━━━━━━━━━━━━━━━━━━━━━━━━━━━━━━━━━━━━━━━━━━┓
┃ Warning: this is a prerelease version, and it may be unstable.     ┃
┗━━━━━━━━━━━━━━━━━━━━━━━━━━━━━━━━━━━━━━━━━━━━━━━━━━━━━━━━━━━━━━━━━━━━┛[0m<|MERGE_RESOLUTION|>--- conflicted
+++ resolved
@@ -1,9 +1,5 @@
 ┌────────────────────────────────────────────────────────────────────┐
-<<<<<<< HEAD
-│ Sage Version 6.3.beta0, Release Date: 2014-05-10                   │
-=======
 │ Sage Version 6.3.beta1, Release Date: 2014-05-13                   │
->>>>>>> 80e319d4
 │ Type "notebook()" for the browser-based notebook interface.        │
 │ Type "help()" for help.                                            │
 └────────────────────────────────────────────────────────────────────┘
