--- conflicted
+++ resolved
@@ -1,9 +1,5 @@
 ┌────────────────────────────────────────────────────────────────────┐
-<<<<<<< HEAD
-│ Sage Version 6.4.beta3, Release Date: 2014-09-10                   │
-=======
 │ Sage Version 6.4.beta4, Release Date: 2014-09-27                   │
->>>>>>> 6996fd88
 │ Type "notebook()" for the browser-based notebook interface.        │
 │ Type "help()" for help.                                            │
 └────────────────────────────────────────────────────────────────────┘
