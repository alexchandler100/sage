┌────────────────────────────────────────────────────────────────────┐
<<<<<<< HEAD
│ Sage Version 6.5.beta3, Release Date: 2014-12-18                   │
=======
│ Sage Version 6.5.beta6, Release Date: 2015-01-24                   │
>>>>>>> a70d6821
│ Type "notebook()" for the browser-based notebook interface.        │
│ Type "help()" for help.                                            │
└────────────────────────────────────────────────────────────────────┘
[31m┏━━━━━━━━━━━━━━━━━━━━━━━━━━━━━━━━━━━━━━━━━━━━━━━━━━━━━━━━━━━━━━━━━━━━┓
┃ Warning: this is a prerelease version, and it may be unstable.     ┃
┗━━━━━━━━━━━━━━━━━━━━━━━━━━━━━━━━━━━━━━━━━━━━━━━━━━━━━━━━━━━━━━━━━━━━┛[0m<|MERGE_RESOLUTION|>--- conflicted
+++ resolved
@@ -1,9 +1,5 @@
 ┌────────────────────────────────────────────────────────────────────┐
-<<<<<<< HEAD
-│ Sage Version 6.5.beta3, Release Date: 2014-12-18                   │
-=======
 │ Sage Version 6.5.beta6, Release Date: 2015-01-24                   │
->>>>>>> a70d6821
 │ Type "notebook()" for the browser-based notebook interface.        │
 │ Type "help()" for help.                                            │
 └────────────────────────────────────────────────────────────────────┘
