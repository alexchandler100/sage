--- conflicted
+++ resolved
@@ -1,8 +1,4 @@
-<<<<<<< HEAD
-$(MP_LIBRARY) glpk $(BLAS)
-=======
 $(MP_LIBRARY) glpk $(BLAS) libxml2
->>>>>>> 13b40902
 
 ----------
 All lines of this file are ignored except the first.
